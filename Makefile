--- conflicted
+++ resolved
@@ -64,11 +64,7 @@
 install-mock-generators:
 	cd ${GOPATH}; \
     go install github.com/vektra/mockery/v2@v2.21.4; \
-<<<<<<< HEAD
-    go install github.com/golang/mock/mockgen@v1.3.1;
-=======
     go install github.com/golang/mock/mockgen@v1.6.0;
->>>>>>> d7541993
 
 .PHONY: install-tools
 install-tools: crypto_setup_gopath check-go-version install-mock-generators
