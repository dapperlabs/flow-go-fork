--- conflicted
+++ resolved
@@ -191,7 +191,6 @@
   gossipsub-rpc-metrics-inspector-workers: 1
   # The size of the queue used by worker pool for the control message metrics inspector
   gossipsub-rpc-metrics-inspector-cache-size: 100
-<<<<<<< HEAD
   # Defines the duration of time, after the node startup,
   # during which the scoring registry remains inactive before penalizing nodes.
   # Throughout this startup silence period, the application-specific penalty
@@ -199,14 +198,12 @@
   # will be ignored. This configuration allows nodes to stabilize and initialize before
   # applying penalties or processing invalid control message notifications.
   gossipsub-scoring-registry-startup-silence-duration: 20m
-=======
   # Threshold level for penalty. At each evaluation period, when a node's penalty is below this value, the decay rate slows down, ensuring longer decay periods for malicious nodes and quicker decay for honest ones.
   gossipsub-app-specific-penalty-decay-slowdown-threshold: -99
   # This setting adjusts the decay rate when a node's penalty falls below the threshold. The decay rate, ranging between 0 and 1, dictates how quickly penalties decrease: a higher rate results in slower decay. The decay calculation is multiplicative (newPenalty = decayRate * oldPenalty). The reduction factor increases the decay rate, thus decelerating the penalty reduction. For instance, with a 0.01 reduction factor, the decay rate increases by 0.01 at each evaluation interval when the penalty is below the threshold. Consequently, a decay rate of `x` diminishes the penalty to zero more rapidly than a rate of `x+0.01`.
   gossipsub-app-specific-penalty-decay-rate-reduction-factor: .01
   # Defines the frequency for evaluating and potentially adjusting the decay process of a spam record. At each interval, the system assesses the current penalty of a node. If this penalty is below the defined threshold, the decay rate is modified according to the reduction factor, slowing down the penalty reduction process. This reassessment at regular intervals ensures that the decay rate is dynamically adjusted to reflect the node's ongoing behavior, maintaining a balance between penalizing malicious activity and allowing recovery for honest nodes.
   gossipsub-app-specific-penalty-decay-evaluation-period: 10m
->>>>>>> ba534d91
   # Application layer spam prevention
   alsp-spam-record-cache-size: 1000
   alsp-spam-report-queue-size: 10_000
