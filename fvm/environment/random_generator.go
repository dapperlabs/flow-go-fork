package environment

import (
	"fmt"

	"github.com/onflow/flow-go/crypto/random"
	"github.com/onflow/flow-go/fvm/storage/state"
	"github.com/onflow/flow-go/fvm/tracing"
	"github.com/onflow/flow-go/module/trace"
	"github.com/onflow/flow-go/state/protocol/prg"
)

// EntropyProvider represents an entropy (source of randomness) provider
type EntropyProvider interface {
	// RandomSource provides a source of entropy that can be
	// expanded into randoms (using a pseudo-random generator).
	// The returned slice should have at least 128 bits of entropy.
	// The function doesn't error in normal operations, any
	// error should be treated as an exception.
	RandomSource() ([]byte, error)
}

type RandomGenerator interface {
	// ReadRandom reads pseudo-random bytes into the input slice, using distributed randomness.
	// The name follows Cadence interface
	ReadRandom([]byte) error
}

var _ RandomGenerator = (*randomGenerator)(nil)

// randomGenerator implements RandomGenerator and is used
// for the transactions execution environment
type randomGenerator struct {
	tracer        tracing.TracerSpan
	entropySource EntropyProvider
	salt          []byte
	prg           random.Rand
	isPRGCreated  bool
}

type ParseRestrictedRandomGenerator struct {
	txnState state.NestedTransactionPreparer
	impl     RandomGenerator
}

func NewParseRestrictedRandomGenerator(
	txnState state.NestedTransactionPreparer,
	impl RandomGenerator,
) RandomGenerator {
	return ParseRestrictedRandomGenerator{
		txnState: txnState,
		impl:     impl,
	}
}

func (gen ParseRestrictedRandomGenerator) ReadRandom(buf []byte) error {
	return parseRestrict1Arg(
		gen.txnState,
		trace.FVMEnvRandom,
		gen.impl.ReadRandom,
		buf)
}

func NewRandomGenerator(
	tracer tracing.TracerSpan,
	entropySource EntropyProvider,
	salt []byte,
) RandomGenerator {
	gen := &randomGenerator{
		tracer:        tracer,
		entropySource: entropySource,
		salt:          salt,
		isPRGCreated:  false, // PRG is not created
	}

	return gen
}

func (gen *randomGenerator) createPRG() (random.Rand, error) {
	// Use the protocol state source of randomness [SoR] for the current block's
	// execution
	source, err := gen.entropySource.RandomSource()
	// `RandomSource` does not error in normal operations.
	// Any error should be treated as an exception.
	if err != nil {
		return nil, fmt.Errorf("reading random source from state failed: %w", err)
	}

	// Use the state/protocol PRG derivation from the source of randomness:
	//  - for the transaction execution case, the PRG used must be a CSPRG
	//  - use the state/protocol/prg customizer defined for the execution environment
	//  - use the salt as an extra diversifier of the CSPRG. Although this
	//    does not add any extra entropy to the output, it allows creating an independent
	//    PRG for each transaction or script.
	csprg, err := prg.New(source, prg.ExecutionEnvironment, gen.salt)
	if err != nil {
		return nil, fmt.Errorf("failed to create a CSPRG from source: %w", err)
	}

	return csprg, nil
}

// ReadRandom reads pseudo-random bytes into the input slice using the underlying PRG (currently
// using a crypto-secure one). This function is not thread safe, due to the gen.prg
// instance currently used. This is fine because a
// single transaction has a single RandomGenerator and is run in a single
// thread.
func (gen *randomGenerator) ReadRandom(buf []byte) error {
	defer gen.tracer.StartExtensiveTracingChildSpan(
		trace.FVMEnvRandom).End()

	// PRG creation is only done once.
	if !gen.isPRGCreated {
		newPRG, err := gen.createPRG()
		if err != nil {
			return err
		}
		gen.prg = newPRG
		gen.isPRGCreated = true
	}

<<<<<<< HEAD
	buf := make([]byte, 8)
	gen.prg.Read(buf) // Note: prg.Read does not return error
	return binary.LittleEndian.Uint64(buf), nil
=======
	gen.prg.Read(buf)
	return nil
}

var _ RandomGenerator = (*dummyRandomGenerator)(nil)

// dummyRandomGenerator implements RandomGenerator and is used
// for the scripts execution environment
type dummyRandomGenerator struct{}

func NewDummyRandomGenerator() RandomGenerator {
	return &dummyRandomGenerator{}
}

// ReadRandom does nothing, because scripts do not support randomness APIs.
func (gen *dummyRandomGenerator) ReadRandom(buf []byte) error {
	return nil
>>>>>>> 3d4c31fa
}<|MERGE_RESOLUTION|>--- conflicted
+++ resolved
@@ -119,27 +119,6 @@
 		gen.isPRGCreated = true
 	}
 
-<<<<<<< HEAD
-	buf := make([]byte, 8)
-	gen.prg.Read(buf) // Note: prg.Read does not return error
-	return binary.LittleEndian.Uint64(buf), nil
-=======
 	gen.prg.Read(buf)
 	return nil
-}
-
-var _ RandomGenerator = (*dummyRandomGenerator)(nil)
-
-// dummyRandomGenerator implements RandomGenerator and is used
-// for the scripts execution environment
-type dummyRandomGenerator struct{}
-
-func NewDummyRandomGenerator() RandomGenerator {
-	return &dummyRandomGenerator{}
-}
-
-// ReadRandom does nothing, because scripts do not support randomness APIs.
-func (gen *dummyRandomGenerator) ReadRandom(buf []byte) error {
-	return nil
->>>>>>> 3d4c31fa
 }