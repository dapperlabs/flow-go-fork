--- conflicted
+++ resolved
@@ -19,15 +19,11 @@
 func (_m *Accounts) AllocateSlabIndex(address flow.Address) (atree.SlabIndex, error) {
 	ret := _m.Called(address)
 
-<<<<<<< HEAD
+	if len(ret) == 0 {
+		panic("no return value specified for AllocateStorageIndex")
+	}
+
 	var r0 atree.SlabIndex
-=======
-	if len(ret) == 0 {
-		panic("no return value specified for AllocateStorageIndex")
-	}
-
-	var r0 atree.StorageIndex
->>>>>>> 09b08708
 	var r1 error
 	if rf, ok := ret.Get(0).(func(flow.Address) (atree.SlabIndex, error)); ok {
 		return rf(address)
