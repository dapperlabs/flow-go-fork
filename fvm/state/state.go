package state

import (
	"bytes"
	"encoding/binary"
	"encoding/hex"
	"fmt"
	"sort"

	"github.com/onflow/cadence/runtime/common"

	"github.com/onflow/flow-go/fvm/errors"
	"github.com/onflow/flow-go/fvm/meter"
<<<<<<< HEAD
	"github.com/onflow/flow-go/fvm/meter/noop"
=======
>>>>>>> 138e1c32
	"github.com/onflow/flow-go/model/flow"
)

const (
	DefaultMaxKeySize         = 16_000      // ~16KB
	DefaultMaxValueSize       = 256_000_000 // ~256MB
	DefaultMaxInteractionSize = 20_000_000  // ~20MB

	AccountKeyPrefix = "a."
	KeyAccountStatus = AccountKeyPrefix + "s"
	KeyCode          = "code"
	KeyContractNames = "contract_names"
)

type mapKey struct {
	owner, key string
}

// State represents the execution state
// it holds draft of updates and captures
// all register touches
type State struct {
<<<<<<< HEAD
	view                  View
	meter                 meter.Meter
	updatedAddresses      map[flow.Address]struct{}
	updateSize            map[mapKey]uint64
=======
	view             View
	meter            meter.Meter
	updatedAddresses map[flow.Address]struct{}
	updateSize       map[mapKey]uint64
	stateLimits
	ReadCounter       uint64
	WriteCounter      uint64
	TotalBytesRead    uint64
	TotalBytesWritten uint64
}

type stateLimits struct {
>>>>>>> 138e1c32
	maxKeySizeAllowed     uint64
	maxValueSizeAllowed   uint64
	maxInteractionAllowed uint64
}

<<<<<<< HEAD
func defaultState(view View) *State {
	return &State{
		view:                  view,
		meter:                 noop.NewMeter(),
		updatedAddresses:      make(map[flow.Address]struct{}),
		updateSize:            make(map[mapKey]uint64),
		maxKeySizeAllowed:     DefaultMaxKeySize,
		maxValueSizeAllowed:   DefaultMaxValueSize,
		maxInteractionAllowed: DefaultMaxInteractionSize,
	}
}
=======
type StateParameters struct {
	meter.MeterParameters
>>>>>>> 138e1c32

	stateLimits
}

<<<<<<< HEAD
func (s *State) Meter() meter.Meter {
	return s.meter
}

type StateOption func(st *State) *State

// NewState constructs a new state
func NewState(view View, opts ...StateOption) *State {
	ctx := defaultState(view)
	for _, applyOption := range opts {
		ctx = applyOption(ctx)
=======
func DefaultParameters() StateParameters {
	return StateParameters{
		MeterParameters: meter.DefaultParameters(),
		stateLimits: stateLimits{
			maxKeySizeAllowed:     DefaultMaxKeySize,
			maxValueSizeAllowed:   DefaultMaxValueSize,
			maxInteractionAllowed: DefaultMaxInteractionSize,
		},
>>>>>>> 138e1c32
	}
}

// WithMeterParameters sets the state's meter parameters
func (params StateParameters) WithMeterParameters(
	meterParams meter.MeterParameters,
) StateParameters {
	newParams := params
	newParams.MeterParameters = meterParams
	return newParams
}

// WithMaxKeySizeAllowed sets limit on max key size
func (params StateParameters) WithMaxKeySizeAllowed(limit uint64) StateParameters {
	newParams := params
	newParams.maxKeySizeAllowed = limit
	return newParams
}

// WithMaxValueSizeAllowed sets limit on max value size
func (params StateParameters) WithMaxValueSizeAllowed(limit uint64) StateParameters {
	newParams := params
	newParams.maxValueSizeAllowed = limit
	return newParams
}

// WithMaxInteractionSizeAllowed sets limit on total byte interaction with ledger
func (params StateParameters) WithMaxInteractionSizeAllowed(limit uint64) StateParameters {
	newParams := params
	newParams.maxInteractionAllowed = limit
	return newParams
}

func (s *State) View() View {
	return s.view
}

func (s *State) Meter() meter.Meter {
	return s.meter
}

type StateOption func(st *State) *State

// NewState constructs a new state
func NewState(view View, params StateParameters) *State {
	m := meter.NewMeter(params.MeterParameters)
	return &State{
		view:             view,
		meter:            m,
		updatedAddresses: make(map[flow.Address]struct{}),
		updateSize:       make(map[mapKey]uint64),
		stateLimits:      params.stateLimits,
	}
}

// NewChild generates a new child state
func (s *State) NewChild() *State {
	return &State{
		view:             s.view.NewChild(),
		meter:            s.meter.NewChild(),
		updatedAddresses: make(map[flow.Address]struct{}),
		updateSize:       make(map[mapKey]uint64),
		stateLimits:      s.stateLimits,
	}
}

// WithMeter sets the meter
func WithMeter(m meter.Meter) func(st *State) *State {
	return func(st *State) *State {
		st.meter = m
		return st
	}
}

// InteractionUsed returns the amount of ledger interaction (total ledger byte read + total ledger byte written)
func (s *State) InteractionUsed() uint64 {
	return s.TotalBytesRead + s.TotalBytesWritten
}

// Get returns a register value given owner and key
func (s *State) Get(owner, key string, enforceLimit bool) (flow.RegisterValue, error) {
	var value []byte
	var err error

	if enforceLimit {
		if err = s.checkSize(owner, key, []byte{}); err != nil {
			return nil, err
		}
	}

	if value, err = s.view.Get(owner, key); err != nil {
		// wrap error into a fatal error
		getError := errors.NewLedgerFailure(err)
		// wrap with more info
		return nil, fmt.Errorf("failed to read key %s on account %s: %w", PrintableKey(key), hex.EncodeToString([]byte(owner)), getError)
	}

	// if not part of recent updates count them as read
	if _, ok := s.updateSize[mapKey{owner, key}]; !ok {
		s.ReadCounter++
		s.TotalBytesRead += uint64(len(owner) + len(key) + len(value))
	}

	if enforceLimit {
		return value, s.checkMaxInteraction()
	}

	return value, nil
}

// Set updates state delta with a register update
func (s *State) Set(owner, key string, value flow.RegisterValue, enforceLimit bool) error {
	if enforceLimit {
		if err := s.checkSize(owner, key, value); err != nil {
			return err
		}
	}

	if err := s.view.Set(owner, key, value); err != nil {
		// wrap error into a fatal error
		setError := errors.NewLedgerFailure(err)
		// wrap with more info
		return fmt.Errorf("failed to update key %s on account %s: %w", PrintableKey(key), hex.EncodeToString([]byte(owner)), setError)
	}

	if enforceLimit {
		if err := s.checkMaxInteraction(); err != nil {
			return err
		}
	}

	if address, isAddress := addressFromOwner(owner); isAddress {
		s.updatedAddresses[address] = struct{}{}
	}

	mapKey := mapKey{owner, key}
	if old, ok := s.updateSize[mapKey]; ok {
		s.WriteCounter--
		s.TotalBytesWritten -= old
	}

	updateSize := uint64(len(owner) + len(key) + len(value))
	s.WriteCounter++
	s.TotalBytesWritten += updateSize
	s.updateSize[mapKey] = updateSize

	return nil
}

// Delete deletes a register
func (s *State) Delete(owner, key string, enforceLimit bool) error {
	return s.Set(owner, key, nil, enforceLimit)
<<<<<<< HEAD
}

// Touch touches a register
func (s *State) Touch(owner, key string) error {
	return s.view.Touch(owner, key)
}

// MeterComputation meters computation usage
func (s *State) MeterComputation(kind common.ComputationKind, intensity uint) error {
	return s.meter.MeterComputation(kind, intensity)
}

// TotalComputationUsed returns total computation used
func (s *State) TotalComputationUsed() uint {
	return s.meter.TotalComputationUsed()
}

// ComputationIntensities returns computation intensities
func (s *State) ComputationIntensities() meter.MeteredComputationIntensities {
	return s.meter.ComputationIntensities()
}

// TotalComputationLimit returns total computation limit
func (s *State) TotalComputationLimit() uint {
	return s.meter.TotalComputationLimit()
}

// MeterMemory meters memory usage
func (s *State) MeterMemory(kind common.MemoryKind, intensity uint) error {
	return s.meter.MeterMemory(kind, intensity)
}

// MemoryIntensities returns computation intensities
func (s *State) MemoryIntensities() meter.MeteredMemoryIntensities {
	return s.meter.MemoryIntensities()
}

// TotalMemoryEstimate returns total memory used
func (s *State) TotalMemoryEstimate() uint {
	return s.meter.TotalMemoryEstimate()
}

// TotalMemoryLimit returns total memory limit
func (s *State) TotalMemoryLimit() uint {
	return s.meter.TotalMemoryLimit()
}

// NewChild generates a new child state
func (s *State) NewChild() *State {
	return NewState(s.view.NewChild(),
		WithMeter(s.meter.NewChild()),
		WithMaxKeySizeAllowed(s.maxKeySizeAllowed),
		WithMaxValueSizeAllowed(s.maxValueSizeAllowed),
		WithMaxInteractionSizeAllowed(s.maxInteractionAllowed),
	)
=======
}

// Touch touches a register
func (s *State) Touch(owner, key string) error {
	return s.view.Touch(owner, key)
}

// MeterComputation meters computation usage
func (s *State) MeterComputation(kind common.ComputationKind, intensity uint) error {
	return s.meter.MeterComputation(kind, intensity)
}

// TotalComputationUsed returns total computation used
func (s *State) TotalComputationUsed() uint {
	return s.meter.TotalComputationUsed()
}

// ComputationIntensities returns computation intensities
func (s *State) ComputationIntensities() meter.MeteredComputationIntensities {
	return s.meter.ComputationIntensities()
}

// TotalComputationLimit returns total computation limit
func (s *State) TotalComputationLimit() uint {
	return s.meter.TotalComputationLimit()
}

// MeterMemory meters memory usage
func (s *State) MeterMemory(kind common.MemoryKind, intensity uint) error {
	return s.meter.MeterMemory(kind, intensity)
}

// MemoryIntensities returns computation intensities
func (s *State) MemoryIntensities() meter.MeteredMemoryIntensities {
	return s.meter.MemoryIntensities()
}

// TotalMemoryEstimate returns total memory used
func (s *State) TotalMemoryEstimate() uint64 {
	return s.meter.TotalMemoryEstimate()
}

// TotalMemoryLimit returns total memory limit
func (s *State) TotalMemoryLimit() uint {
	return uint(s.meter.TotalMemoryLimit())
>>>>>>> 138e1c32
}

// MergeState applies the changes from a the given view to this view.
func (s *State) MergeState(other *State, enforceLimit bool) error {
	err := s.view.MergeView(other.view)
	if err != nil {
		return errors.NewStateMergeFailure(err)
	}

	err = s.meter.MergeMeter(other.meter, enforceLimit)
	if err != nil {
		return err
	}

	// apply address updates
	for k, v := range other.updatedAddresses {
		s.updatedAddresses[k] = v
	}

	// apply update sizes
	for k, v := range other.updateSize {
		s.updateSize[k] = v
	}

	// update ledger interactions
	s.ReadCounter += other.ReadCounter
	s.WriteCounter += other.WriteCounter
	s.TotalBytesRead += other.TotalBytesRead
	s.TotalBytesWritten += other.TotalBytesWritten

	// check max interaction as last step
	if enforceLimit {
		return s.checkMaxInteraction()
	}
	return nil
}

type sortedAddresses []flow.Address

func (a sortedAddresses) Len() int           { return len(a) }
func (a sortedAddresses) Swap(i, j int)      { a[i], a[j] = a[j], a[i] }
func (a sortedAddresses) Less(i, j int) bool { return bytes.Compare(a[i][:], a[j][:]) >= 0 }

// UpdatedAddresses returns a sorted list of addresses that were updated (at least 1 register update)
func (s *State) UpdatedAddresses() []flow.Address {
	addresses := make(sortedAddresses, len(s.updatedAddresses))

	i := 0
	for k := range s.updatedAddresses {
		addresses[i] = k
		i++
	}

	sort.Sort(addresses)

	return addresses
}

func (s *State) checkMaxInteraction() error {
	if s.InteractionUsed() > s.maxInteractionAllowed {
		return errors.NewLedgerInteractionLimitExceededError(s.InteractionUsed(), s.maxInteractionAllowed)
	}
	return nil
}

func (s *State) checkSize(owner, key string, value flow.RegisterValue) error {
	keySize := uint64(len(owner) + len(key))
	valueSize := uint64(len(value))
	if keySize > s.maxKeySizeAllowed {
		return errors.NewStateKeySizeLimitError(owner, key, keySize, s.maxKeySizeAllowed)
	}
	if valueSize > s.maxValueSizeAllowed {
		return errors.NewStateValueSizeLimitError(value, valueSize, s.maxValueSizeAllowed)
	}
	return nil
}

func addressFromOwner(owner string) (flow.Address, bool) {
	ownerBytes := []byte(owner)
	if len(ownerBytes) != flow.AddressLength {
		// not an address
		return flow.EmptyAddress, false
	}
	address := flow.BytesToAddress(ownerBytes)
	return address, true
}

// IsFVMStateKey returns true if the
// key is controlled by the fvm env and
// return false otherwise (key controlled by the cadence env)
func IsFVMStateKey(owner, key string) bool {

	// check if is a service level key (owner is empty)
	// cases:
	// 		- "", "uuid"
	// 		- "", "account_address_state"
	if len(owner) == 0 {
		return true
	}
	// check account level keys
	// cases:
<<<<<<< HEAD
	// 		- address, "public_key_count"
	// 		- address, "public_key_%d" (index)
	// 		- address, "contract_names"
	// 		- address, "code.%s" (contract name)
	// 		- address, exists
	// 		- address, "storage_used"
	// 		- address, "frozen"

	if key == KeyPublicKeyCount {
		return true
	}
=======
	// 		- address, "contract_names"
	// 		- address, "code.%s" (contract name)
	// 		- address, "public_key_%d" (index)
	// 		- address, "a.s" (account status)

>>>>>>> 138e1c32
	if bytes.HasPrefix([]byte(key), []byte("public_key_")) {
		return true
	}
	if key == KeyContractNames {
		return true
	}
	if bytes.HasPrefix([]byte(key), []byte(KeyCode)) {
		return true
	}
	if key == KeyAccountStatus {
		return true
<<<<<<< HEAD
	}
	if key == KeyStorageUsed {
		return true
	}
	if key == KeyStorageIndex {
		return true
=======
>>>>>>> 138e1c32
	}

	return false
}

// PrintableKey formats slabs properly and avoids invalid utf8s
func PrintableKey(key string) string {
	// slab
	if key[0] == '$' && len(key) == 9 {
		i := uint64(binary.BigEndian.Uint64([]byte(key[1:])))
		return fmt.Sprintf("$%d", i)
	}
	return fmt.Sprintf("#%x", []byte(key))
}<|MERGE_RESOLUTION|>--- conflicted
+++ resolved
@@ -11,10 +11,6 @@
 
 	"github.com/onflow/flow-go/fvm/errors"
 	"github.com/onflow/flow-go/fvm/meter"
-<<<<<<< HEAD
-	"github.com/onflow/flow-go/fvm/meter/noop"
-=======
->>>>>>> 138e1c32
 	"github.com/onflow/flow-go/model/flow"
 )
 
@@ -37,12 +33,6 @@
 // it holds draft of updates and captures
 // all register touches
 type State struct {
-<<<<<<< HEAD
-	view                  View
-	meter                 meter.Meter
-	updatedAddresses      map[flow.Address]struct{}
-	updateSize            map[mapKey]uint64
-=======
 	view             View
 	meter            meter.Meter
 	updatedAddresses map[flow.Address]struct{}
@@ -55,45 +45,17 @@
 }
 
 type stateLimits struct {
->>>>>>> 138e1c32
 	maxKeySizeAllowed     uint64
 	maxValueSizeAllowed   uint64
 	maxInteractionAllowed uint64
 }
 
-<<<<<<< HEAD
-func defaultState(view View) *State {
-	return &State{
-		view:                  view,
-		meter:                 noop.NewMeter(),
-		updatedAddresses:      make(map[flow.Address]struct{}),
-		updateSize:            make(map[mapKey]uint64),
-		maxKeySizeAllowed:     DefaultMaxKeySize,
-		maxValueSizeAllowed:   DefaultMaxValueSize,
-		maxInteractionAllowed: DefaultMaxInteractionSize,
-	}
-}
-=======
 type StateParameters struct {
 	meter.MeterParameters
->>>>>>> 138e1c32
 
 	stateLimits
 }
 
-<<<<<<< HEAD
-func (s *State) Meter() meter.Meter {
-	return s.meter
-}
-
-type StateOption func(st *State) *State
-
-// NewState constructs a new state
-func NewState(view View, opts ...StateOption) *State {
-	ctx := defaultState(view)
-	for _, applyOption := range opts {
-		ctx = applyOption(ctx)
-=======
 func DefaultParameters() StateParameters {
 	return StateParameters{
 		MeterParameters: meter.DefaultParameters(),
@@ -102,7 +64,6 @@
 			maxValueSizeAllowed:   DefaultMaxValueSize,
 			maxInteractionAllowed: DefaultMaxInteractionSize,
 		},
->>>>>>> 138e1c32
 	}
 }
 
@@ -169,14 +130,6 @@
 	}
 }
 
-// WithMeter sets the meter
-func WithMeter(m meter.Meter) func(st *State) *State {
-	return func(st *State) *State {
-		st.meter = m
-		return st
-	}
-}
-
 // InteractionUsed returns the amount of ledger interaction (total ledger byte read + total ledger byte written)
 func (s *State) InteractionUsed() uint64 {
 	return s.TotalBytesRead + s.TotalBytesWritten
@@ -255,7 +208,6 @@
 // Delete deletes a register
 func (s *State) Delete(owner, key string, enforceLimit bool) error {
 	return s.Set(owner, key, nil, enforceLimit)
-<<<<<<< HEAD
 }
 
 // Touch touches a register
@@ -294,62 +246,6 @@
 }
 
 // TotalMemoryEstimate returns total memory used
-func (s *State) TotalMemoryEstimate() uint {
-	return s.meter.TotalMemoryEstimate()
-}
-
-// TotalMemoryLimit returns total memory limit
-func (s *State) TotalMemoryLimit() uint {
-	return s.meter.TotalMemoryLimit()
-}
-
-// NewChild generates a new child state
-func (s *State) NewChild() *State {
-	return NewState(s.view.NewChild(),
-		WithMeter(s.meter.NewChild()),
-		WithMaxKeySizeAllowed(s.maxKeySizeAllowed),
-		WithMaxValueSizeAllowed(s.maxValueSizeAllowed),
-		WithMaxInteractionSizeAllowed(s.maxInteractionAllowed),
-	)
-=======
-}
-
-// Touch touches a register
-func (s *State) Touch(owner, key string) error {
-	return s.view.Touch(owner, key)
-}
-
-// MeterComputation meters computation usage
-func (s *State) MeterComputation(kind common.ComputationKind, intensity uint) error {
-	return s.meter.MeterComputation(kind, intensity)
-}
-
-// TotalComputationUsed returns total computation used
-func (s *State) TotalComputationUsed() uint {
-	return s.meter.TotalComputationUsed()
-}
-
-// ComputationIntensities returns computation intensities
-func (s *State) ComputationIntensities() meter.MeteredComputationIntensities {
-	return s.meter.ComputationIntensities()
-}
-
-// TotalComputationLimit returns total computation limit
-func (s *State) TotalComputationLimit() uint {
-	return s.meter.TotalComputationLimit()
-}
-
-// MeterMemory meters memory usage
-func (s *State) MeterMemory(kind common.MemoryKind, intensity uint) error {
-	return s.meter.MeterMemory(kind, intensity)
-}
-
-// MemoryIntensities returns computation intensities
-func (s *State) MemoryIntensities() meter.MeteredMemoryIntensities {
-	return s.meter.MemoryIntensities()
-}
-
-// TotalMemoryEstimate returns total memory used
 func (s *State) TotalMemoryEstimate() uint64 {
 	return s.meter.TotalMemoryEstimate()
 }
@@ -357,7 +253,6 @@
 // TotalMemoryLimit returns total memory limit
 func (s *State) TotalMemoryLimit() uint {
 	return uint(s.meter.TotalMemoryLimit())
->>>>>>> 138e1c32
 }
 
 // MergeState applies the changes from a the given view to this view.
@@ -459,25 +354,11 @@
 	}
 	// check account level keys
 	// cases:
-<<<<<<< HEAD
-	// 		- address, "public_key_count"
-	// 		- address, "public_key_%d" (index)
-	// 		- address, "contract_names"
-	// 		- address, "code.%s" (contract name)
-	// 		- address, exists
-	// 		- address, "storage_used"
-	// 		- address, "frozen"
-
-	if key == KeyPublicKeyCount {
-		return true
-	}
-=======
 	// 		- address, "contract_names"
 	// 		- address, "code.%s" (contract name)
 	// 		- address, "public_key_%d" (index)
 	// 		- address, "a.s" (account status)
 
->>>>>>> 138e1c32
 	if bytes.HasPrefix([]byte(key), []byte("public_key_")) {
 		return true
 	}
@@ -489,15 +370,6 @@
 	}
 	if key == KeyAccountStatus {
 		return true
-<<<<<<< HEAD
-	}
-	if key == KeyStorageUsed {
-		return true
-	}
-	if key == KeyStorageIndex {
-		return true
-=======
->>>>>>> 138e1c32
 	}
 
 	return false
