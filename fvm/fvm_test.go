package fvm_test

import (
	"crypto/rand"
	"encoding/hex"
	"fmt"
	"math"
	"strings"
	"testing"

	"github.com/onflow/cadence"
	"github.com/onflow/cadence/encoding/ccf"
	jsoncdc "github.com/onflow/cadence/encoding/json"
	"github.com/onflow/cadence/runtime"
	"github.com/onflow/cadence/runtime/common"
	cadenceErrors "github.com/onflow/cadence/runtime/errors"
	"github.com/onflow/cadence/runtime/tests/utils"
	"github.com/onflow/crypto"
	"github.com/stretchr/testify/assert"
	mockery "github.com/stretchr/testify/mock"
	"github.com/stretchr/testify/require"

	"github.com/onflow/flow-go/engine/execution/testutil"
	exeUtils "github.com/onflow/flow-go/engine/execution/utils"
	"github.com/onflow/flow-go/fvm"
	fvmCrypto "github.com/onflow/flow-go/fvm/crypto"
	"github.com/onflow/flow-go/fvm/environment"
	"github.com/onflow/flow-go/fvm/errors"
	"github.com/onflow/flow-go/fvm/evm/stdlib"
	"github.com/onflow/flow-go/fvm/evm/types"
	"github.com/onflow/flow-go/fvm/meter"
	reusableRuntime "github.com/onflow/flow-go/fvm/runtime"
	"github.com/onflow/flow-go/fvm/storage/snapshot"
	"github.com/onflow/flow-go/fvm/storage/snapshot/mock"
	"github.com/onflow/flow-go/fvm/storage/testutils"
	"github.com/onflow/flow-go/fvm/systemcontracts"
	"github.com/onflow/flow-go/model/flow"
	"github.com/onflow/flow-go/utils/unittest"
)

type vmTest struct {
	bootstrapOptions []fvm.BootstrapProcedureOption
	contextOptions   []fvm.Option
}

func newVMTest() vmTest {
	return vmTest{}
}

func (vmt vmTest) withBootstrapProcedureOptions(opts ...fvm.BootstrapProcedureOption) vmTest {
	vmt.bootstrapOptions = append(vmt.bootstrapOptions, opts...)
	return vmt
}

func (vmt vmTest) withContextOptions(opts ...fvm.Option) vmTest {
	vmt.contextOptions = append(vmt.contextOptions, opts...)
	return vmt
}

func createChainAndVm(chainID flow.ChainID) (flow.Chain, fvm.VM) {
	return chainID.Chain(), fvm.NewVirtualMachine()
}

func (vmt vmTest) run(
	f func(t *testing.T, vm fvm.VM, chain flow.Chain, ctx fvm.Context, snapshotTree snapshot.SnapshotTree),
) func(t *testing.T) {
	return func(t *testing.T) {
		baseOpts := []fvm.Option{
			// default chain is Testnet
			fvm.WithChain(flow.Testnet.Chain()),
			fvm.WithEntropyProvider(testutil.EntropyProviderFixture(nil)),
		}

		opts := append(baseOpts, vmt.contextOptions...)
		ctx := fvm.NewContext(opts...)

		chain := ctx.Chain
		vm := fvm.NewVirtualMachine()

		snapshotTree := snapshot.NewSnapshotTree(nil)

		baseBootstrapOpts := []fvm.BootstrapProcedureOption{
			fvm.WithInitialTokenSupply(unittest.GenesisTokenSupply),
		}

		bootstrapOpts := append(baseBootstrapOpts, vmt.bootstrapOptions...)

		executionSnapshot, _, err := vm.Run(
			ctx,
			fvm.Bootstrap(unittest.ServiceAccountPublicKey, bootstrapOpts...),
			snapshotTree)
		require.NoError(t, err)

		snapshotTree = snapshotTree.Append(executionSnapshot)

		f(t, vm, chain, ctx, snapshotTree)
	}
}

// bootstrapWith executes the bootstrap procedure and the custom bootstrap function
// and returns a prepared bootstrappedVmTest with all the state needed
func (vmt vmTest) bootstrapWith(
	bootstrap func(vm fvm.VM, chain flow.Chain, ctx fvm.Context, snapshotTree snapshot.SnapshotTree) (snapshot.SnapshotTree, error),
) (bootstrappedVmTest, error) {

	baseOpts := []fvm.Option{
		// default chain is Testnet
		fvm.WithChain(flow.Testnet.Chain()),
	}

	opts := append(baseOpts, vmt.contextOptions...)
	ctx := fvm.NewContext(opts...)

	chain := ctx.Chain
	vm := fvm.NewVirtualMachine()

	snapshotTree := snapshot.NewSnapshotTree(nil)

	baseBootstrapOpts := []fvm.BootstrapProcedureOption{
		fvm.WithInitialTokenSupply(unittest.GenesisTokenSupply),
	}

	bootstrapOpts := append(baseBootstrapOpts, vmt.bootstrapOptions...)

	executionSnapshot, _, err := vm.Run(
		ctx,
		fvm.Bootstrap(unittest.ServiceAccountPublicKey, bootstrapOpts...),
		snapshotTree)
	if err != nil {
		return bootstrappedVmTest{}, err
	}

	snapshotTree = snapshotTree.Append(executionSnapshot)

	snapshotTree, err = bootstrap(vm, chain, ctx, snapshotTree)
	if err != nil {
		return bootstrappedVmTest{}, err
	}

	return bootstrappedVmTest{chain, ctx, snapshotTree}, nil
}

type bootstrappedVmTest struct {
	chain        flow.Chain
	ctx          fvm.Context
	snapshotTree snapshot.SnapshotTree
}

// run Runs a test from the bootstrapped state, without changing the bootstrapped state
func (vmt bootstrappedVmTest) run(
	f func(t *testing.T, vm fvm.VM, chain flow.Chain, ctx fvm.Context, snapshotTree snapshot.SnapshotTree),
) func(t *testing.T) {
	return func(t *testing.T) {
		f(t, fvm.NewVirtualMachine(), vmt.chain, vmt.ctx, vmt.snapshotTree)
	}
}

func TestHashing(t *testing.T) {

	t.Parallel()

	chain, vm := createChainAndVm(flow.Mainnet)

	ctx := fvm.NewContext(
		fvm.WithChain(chain),
		fvm.WithCadenceLogging(true),
	)

	snapshotTree := testutil.RootBootstrappedLedger(vm, ctx)

	hashScript := func(hashName string) []byte {
		return []byte(fmt.Sprintf(
			`
				import Crypto

				access(all)
				fun main(data: [UInt8]): [UInt8] {
					return Crypto.hash(data, algorithm: HashAlgorithm.%s)
				}
			`, hashName))
	}
	hashWithTagScript := func(hashName string) []byte {
		return []byte(fmt.Sprintf(
			`
				import Crypto

				access(all) fun main(data: [UInt8], tag: String): [UInt8] {
					return Crypto.hashWithTag(data, tag: tag, algorithm: HashAlgorithm.%s)
				}
			`, hashName))
	}

	data := []byte("some random message")
	encodedBytes := make([]cadence.Value, len(data))
	for i := range encodedBytes {
		encodedBytes[i] = cadence.NewUInt8(data[i])
	}
	cadenceData := jsoncdc.MustEncode(cadence.NewArray(encodedBytes))

	// ===== Test Cases =====
	cases := []struct {
		Algo    runtime.HashAlgorithm
		WithTag bool
		Tag     string
		Check   func(t *testing.T, result string, scriptErr errors.CodedError, executionErr error)
	}{
		{
			Algo:    runtime.HashAlgorithmSHA2_256,
			WithTag: false,
			Check: func(t *testing.T, result string, scriptErr errors.CodedError, executionErr error) {
				require.NoError(t, scriptErr)
				require.NoError(t, executionErr)
				require.Equal(t, "68fb87dfba69b956f4ba98b748a75a604f99b38a4f2740290037957f7e830da8", result)
			},
		},
		{
			Algo:    runtime.HashAlgorithmSHA2_384,
			WithTag: false,
			Check: func(t *testing.T, result string, scriptErr errors.CodedError, executionErr error) {
				require.NoError(t, scriptErr)
				require.NoError(t, executionErr)
				require.Equal(t, "a9b3e62ab9b2a33020e015f245b82e063afd1398211326408bc8fc31c2c15859594b0aee263fbb02f6d8b5065ad49df2", result)
			},
		},
		{
			Algo:    runtime.HashAlgorithmSHA3_256,
			WithTag: false,
			Check: func(t *testing.T, result string, scriptErr errors.CodedError, executionErr error) {
				require.NoError(t, scriptErr)
				require.NoError(t, executionErr)
				require.Equal(t, "38effea5ab9082a2cb0dc9adfafaf88523e8f3ce74bfbeac85ffc719cc2c4677", result)
			},
		},
		{
			Algo:    runtime.HashAlgorithmSHA3_384,
			WithTag: false,
			Check: func(t *testing.T, result string, scriptErr errors.CodedError, executionErr error) {
				require.NoError(t, scriptErr)
				require.NoError(t, executionErr)
				require.Equal(t, "f41e8de9af0c1f46fc56d5a776f1bd500530879a85f3b904821810295927e13a54f3e936dddb84669021052eb12966c3", result)
			},
		},
		{
			Algo:    runtime.HashAlgorithmKECCAK_256,
			WithTag: false,
			Check: func(t *testing.T, result string, scriptErr errors.CodedError, executionErr error) {
				require.NoError(t, scriptErr)
				require.NoError(t, executionErr)
				require.Equal(t, "1d5ced4738dd4e0bb4628dad7a7b59b8e339a75ece97a4ad004773a49ed7b5bc", result)
			},
		},
		{
			Algo:    runtime.HashAlgorithmKECCAK_256,
			WithTag: true,
			Tag:     "some_tag",
			Check: func(t *testing.T, result string, scriptErr errors.CodedError, executionErr error) {
				require.NoError(t, scriptErr)
				require.NoError(t, executionErr)
				require.Equal(t, "8454ec77f76b229a473770c91e3ea6e7e852416d747805215d15d53bdc56ce5f", result)
			},
		},
		{
			Algo:    runtime.HashAlgorithmSHA2_256,
			WithTag: true,
			Tag:     "some_tag",
			Check: func(t *testing.T, result string, scriptErr errors.CodedError, executionErr error) {
				require.NoError(t, scriptErr)
				require.NoError(t, executionErr)
				require.Equal(t, "4e07609b9a856a5e10703d1dba73be34d9ca0f4e780859d66983f41d746ec8b2", result)
			},
		},
		{
			Algo:    runtime.HashAlgorithmSHA2_384,
			WithTag: true,
			Tag:     "some_tag",
			Check: func(t *testing.T, result string, scriptErr errors.CodedError, executionErr error) {
				require.NoError(t, scriptErr)
				require.NoError(t, executionErr)
				require.Equal(t, "f9bd89e15f341a225656944dc8b3c405e66a0f97838ad44c9803164c911e677aea7ad4e24486fba3f803d83ed1ccfce5", result)
			},
		},
		{
			Algo:    runtime.HashAlgorithmSHA3_256,
			WithTag: true,
			Tag:     "some_tag",
			Check: func(t *testing.T, result string, scriptErr errors.CodedError, executionErr error) {
				require.NoError(t, scriptErr)
				require.NoError(t, executionErr)
				require.Equal(t, "f59e2ccc9d7f008a96948a31573670d9976a4a161601ab1cd1d2da019779a0f6", result)
			},
		},
		{
			Algo:    runtime.HashAlgorithmSHA3_384,
			WithTag: true,
			Tag:     "some_tag",
			Check: func(t *testing.T, result string, scriptErr errors.CodedError, executionErr error) {
				require.NoError(t, scriptErr)
				require.NoError(t, executionErr)
				require.Equal(t, "e7875eafdb53327faeace8478d1650c6547d04fb4fb42f34509ad64bde0267bea7e1b3af8fda3ef9d9c9327dd4e97a96", result)
			},
		},
		{
			Algo:    runtime.HashAlgorithmKMAC128_BLS_BLS12_381,
			WithTag: false,
			Check: func(t *testing.T, result string, scriptErr errors.CodedError, executionErr error) {
				require.NoError(t, scriptErr)
				require.NoError(t, executionErr)
				require.Equal(t, "44dc46111abacfe2bb4a04cea4805aad03f84e4849f138cc3ed431478472b185548628e96d0c963b21ebaf17132d73fc13031eb82d5f4cbe3b6047ff54d20e8d663904373d73348b97ce18305ebc56114cb7e7394e486684007f78aa59abc5d0a8f6bae6bd186db32528af80857cd12112ce6960be29c96074df9c4aaed5b0e6", result)
			},
		},
		{
			Algo:    runtime.HashAlgorithmKMAC128_BLS_BLS12_381,
			WithTag: true,
			Tag:     "some_tag",
			Check: func(t *testing.T, result string, scriptErr errors.CodedError, executionErr error) {
				require.NoError(t, scriptErr)
				require.NoError(t, executionErr)
				require.Equal(t, "de7d9aa24274fa12c98cce5c09eea0634108ead2e91828b9a9a450e878088393e3e63eb4b19834f579ce215b00a9915919b67a71dab1112560319e6e1e5e9ad0fb670e8a09d586508c84547cee7ddbe8c9362c996846154865eb271bdc4523dbcdbdae5a77391fb54374f37534c8bb2281589cb2e3d62742596cdad7e4f9f35c", result)
			},
		},
	}
	// ======================

	for i, c := range cases {
		t.Run(fmt.Sprintf("case %d: %s with tag: %v", i, c.Algo, c.WithTag), func(t *testing.T) {
			code := hashScript(c.Algo.Name())
			if c.WithTag {
				code = hashWithTagScript(c.Algo.Name())
			}

			script := fvm.Script(code)

			if c.WithTag {
				script = script.WithArguments(
					cadenceData,
					jsoncdc.MustEncode(cadence.String(c.Tag)),
				)
			} else {
				script = script.WithArguments(
					cadenceData,
				)
			}

			_, output, err := vm.Run(ctx, script, snapshotTree)
			require.NoError(t, err)

			byteResult := make([]byte, 0)
			if err == nil && output.Err == nil {
				cadenceArray := output.Value.(cadence.Array)
				for _, value := range cadenceArray.Values {
					byteResult = append(byteResult, value.(cadence.UInt8).ToGoValue().(uint8))
				}
			}

			c.Check(t, hex.EncodeToString(byteResult), output.Err, err)
		})
	}

	hashAlgos := []runtime.HashAlgorithm{
		runtime.HashAlgorithmSHA2_256,
		runtime.HashAlgorithmSHA3_256,
		runtime.HashAlgorithmSHA2_384,
		runtime.HashAlgorithmSHA3_384,
		runtime.HashAlgorithmKMAC128_BLS_BLS12_381,
		runtime.HashAlgorithmKECCAK_256,
	}

	for i, algo := range hashAlgos {
		t.Run(fmt.Sprintf("compare hash results without tag %v: %v", i, algo), func(t *testing.T) {
			code := hashWithTagScript(algo.Name())
			script := fvm.Script(code)
			script = script.WithArguments(
				cadenceData,
				jsoncdc.MustEncode(cadence.String("")),
			)
			_, output, err := vm.Run(ctx, script, snapshotTree)
			require.NoError(t, err)
			require.NoError(t, output.Err)

			result1 := make([]byte, 0)
			cadenceArray := output.Value.(cadence.Array)
			for _, value := range cadenceArray.Values {
				result1 = append(result1, value.(cadence.UInt8).ToGoValue().(uint8))
			}

			code = hashScript(algo.Name())
			script = fvm.Script(code)
			script = script.WithArguments(
				cadenceData,
			)
			_, output, err = vm.Run(ctx, script, snapshotTree)
			require.NoError(t, err)
			require.NoError(t, output.Err)

			result2 := make([]byte, 0)
			cadenceArray = output.Value.(cadence.Array)
			for _, value := range cadenceArray.Values {
				result2 = append(result2, value.(cadence.UInt8).ToGoValue().(uint8))
			}

			result3, err := fvmCrypto.HashWithTag(fvmCrypto.RuntimeToCryptoHashingAlgorithm(algo), "", data)
			require.NoError(t, err)

			require.Equal(t, result1, result2)
			require.Equal(t, result1, result3)
		})
	}
}

func TestWithServiceAccount(t *testing.T) {

	t.Parallel()

	chain, vm := createChainAndVm(flow.Mainnet)

	ctxA := fvm.NewContext(
		fvm.WithChain(chain),
		fvm.WithAuthorizationChecksEnabled(false),
		fvm.WithSequenceNumberCheckAndIncrementEnabled(false),
	)

	snapshotTree := snapshot.NewSnapshotTree(nil)

	txBody := flow.NewTransactionBody().
		SetScript([]byte(`transaction { prepare(signer: auth(BorrowValue) &Account) { Account(payer: signer) } }`)).
		AddAuthorizer(chain.ServiceAddress())

	t.Run("With service account enabled", func(t *testing.T) {
		executionSnapshot, output, err := vm.Run(
			ctxA,
			fvm.Transaction(txBody, 0),
			snapshotTree)
		require.NoError(t, err)

		// transaction should fail on non-bootstrapped ledger
		require.Error(t, output.Err)

		snapshotTree = snapshotTree.Append(executionSnapshot)
	})

	t.Run("With service account disabled", func(t *testing.T) {
		ctxB := fvm.NewContextFromParent(
			ctxA,
			fvm.WithServiceAccount(false))

		_, output, err := vm.Run(
			ctxB,
			fvm.Transaction(txBody, 0),
			snapshotTree)
		require.NoError(t, err)

		// transaction should succeed on non-bootstrapped ledger
		require.NoError(t, output.Err)
	})
}

func TestEventLimits(t *testing.T) {
	chain, vm := createChainAndVm(flow.Mainnet)

	ctx := fvm.NewContext(
		fvm.WithChain(chain),
		fvm.WithAuthorizationChecksEnabled(false),
		fvm.WithSequenceNumberCheckAndIncrementEnabled(false),
	)

	snapshotTree := testutil.RootBootstrappedLedger(vm, ctx)

	testContract := `
	access(all) contract TestContract {
		access(all) event LargeEvent(value: Int256, str: String, list: [UInt256], dic: {String: String})
		access(all) fun EmitEvent() {
			var s: Int256 = 1024102410241024
			var i = 0

			while i < 20 {
				emit LargeEvent(value: s, str: s.toString(), list:[], dic:{s.toString():s.toString()})
				i = i + 1
			}
		}
	}
	`

	deployingContractScriptTemplate := `
		transaction {
			prepare(signer: auth(AddContract) &Account) {
				let code = "%s".decodeHex()
				signer.contracts.add(
					name: "TestContract",
					code: code
				)
		}
	}
	`

	ctx = fvm.NewContextFromParent(
		ctx,
		fvm.WithEventCollectionSizeLimit(2))

	txBody := flow.NewTransactionBody().
		SetScript([]byte(fmt.Sprintf(deployingContractScriptTemplate, hex.EncodeToString([]byte(testContract))))).
		SetPayer(chain.ServiceAddress()).
		AddAuthorizer(chain.ServiceAddress())

	executionSnapshot, output, err := vm.Run(
		ctx,
		fvm.Transaction(txBody, 0),
		snapshotTree)
	require.NoError(t, err)
	require.NoError(t, output.Err)

	snapshotTree = snapshotTree.Append(executionSnapshot)

	txBody = flow.NewTransactionBody().
		SetScript([]byte(fmt.Sprintf(`
		import TestContract from 0x%s
			transaction {
			prepare(acct: &Account) {}
			execute {
				TestContract.EmitEvent()
			}
		}`, chain.ServiceAddress()))).
		AddAuthorizer(chain.ServiceAddress())

	t.Run("With limits", func(t *testing.T) {
		txBody.Payer = unittest.RandomAddressFixture()

		executionSnapshot, output, err := vm.Run(
			ctx,
			fvm.Transaction(txBody, 0),
			snapshotTree)
		require.NoError(t, err)

		// transaction should fail due to event size limit
		require.Error(t, output.Err)

		snapshotTree = snapshotTree.Append(executionSnapshot)
	})

	t.Run("With service account as payer", func(t *testing.T) {
		txBody.Payer = chain.ServiceAddress()

		_, output, err := vm.Run(
			ctx,
			fvm.Transaction(txBody, 0),
			snapshotTree)
		require.NoError(t, err)

		unittest.EnsureEventsIndexSeq(t, output.Events, chain.ChainID())

		// transaction should not fail due to event size limit
		require.NoError(t, output.Err)
	})
}

// TestHappyPathSigning checks that a signing a transaction with `Sign` doesn't produce an error.
// Transaction verification tests are in `TestVerifySignatureFromTransaction`.
func TestHappyPathTransactionSigning(t *testing.T) {

	newVMTest().run(
		func(t *testing.T, vm fvm.VM, chain flow.Chain, ctx fvm.Context, snapshotTree snapshot.SnapshotTree) {
			// Create an account private key.
			privateKey, err := testutil.GenerateAccountPrivateKey()
			require.NoError(t, err)

			// Bootstrap a ledger, creating accounts with the provided private
			// keys and the root account.
			snapshotTree, accounts, err := testutil.CreateAccounts(
				vm,
				snapshotTree,
				[]flow.AccountPrivateKey{privateKey},
				chain)
			require.NoError(t, err)

			txBody := flow.NewTransactionBody().
				SetScript([]byte(`transaction(){}`))

			txBody.SetProposalKey(accounts[0], 0, 0)
			txBody.SetPayer(accounts[0])

			hasher, err := exeUtils.NewHasher(privateKey.HashAlgo)
			require.NoError(t, err)

			sig, err := txBody.Sign(txBody.EnvelopeMessage(), privateKey.PrivateKey, hasher)
			require.NoError(t, err)
			txBody.AddEnvelopeSignature(accounts[0], 0, sig)

			_, output, err := vm.Run(
				ctx,
				fvm.Transaction(txBody, 0),
				snapshotTree)
			require.NoError(t, err)
			require.NoError(t, output.Err)
		},
	)
}

func TestTransactionFeeDeduction(t *testing.T) {
	getBalance := func(vm fvm.VM, chain flow.Chain, ctx fvm.Context, snapshotTree snapshot.SnapshotTree, address flow.Address) uint64 {
		sc := systemcontracts.SystemContractsForChain(chain.ChainID())
		code := []byte(fmt.Sprintf(
			`
					import FungibleToken from 0x%s
					import FlowToken from 0x%s

					access(all) fun main(account: Address): UFix64 {
						let acct = getAccount(account)
						let vaultRef = acct.capabilities.borrow<&FlowToken.Vault>(/public/flowTokenBalance)
							?? panic("Could not borrow Balance reference to the Vault")

						return vaultRef.balance
					}
				`,
			sc.FungibleToken.Address.Hex(),
			sc.FlowToken.Address.Hex(),
		))
		script := fvm.Script(code).WithArguments(
			jsoncdc.MustEncode(cadence.NewAddress(address)),
		)

		_, output, err := vm.Run(ctx, script, snapshotTree)
		require.NoError(t, err)
		require.NoError(t, output.Err)
		return output.Value.ToGoValue().(uint64)
	}

	type testCase struct {
		name          string
		fundWith      uint64
		tryToTransfer uint64
		gasLimit      uint64
		checkResult   func(t *testing.T, balanceBefore uint64, balanceAfter uint64, output fvm.ProcedureOutput)
	}

	txFees := uint64(1_000)              // 0.00001
	fundingAmount := uint64(100_000_000) // 1.0
	transferAmount := uint64(123_456)
	minimumStorageReservation := fvm.DefaultMinimumStorageReservation.ToGoValue().(uint64)

	chain := flow.Testnet.Chain()
	sc := systemcontracts.SystemContractsForChain(chain.ChainID())
	depositedEvent := fmt.Sprintf("A.%s.FlowToken.TokensDeposited", sc.FlowToken.Address)
	withdrawnEvent := fmt.Sprintf("A.%s.FlowToken.TokensWithdrawn", sc.FlowToken.Address)
	feesDeductedEvent := fmt.Sprintf("A.%s.FlowFees.FeesDeducted", sc.FlowFees.Address)

	testCases := []testCase{
		{
			name:          "Transaction fees are deducted",
			fundWith:      fundingAmount,
			tryToTransfer: 0,
			checkResult: func(t *testing.T, balanceBefore uint64, balanceAfter uint64, output fvm.ProcedureOutput) {
				require.NoError(t, output.Err)
				require.Equal(t, txFees, balanceBefore-balanceAfter)
			},
		},
		{
			name:          "Transaction fee deduction emits events",
			fundWith:      fundingAmount,
			tryToTransfer: 0,
			checkResult: func(t *testing.T, balanceBefore uint64, balanceAfter uint64, output fvm.ProcedureOutput) {
				require.NoError(t, output.Err)

				var deposits []flow.Event
				var withdraws []flow.Event

				chain := flow.Testnet.Chain()
				for _, e := range output.Events {
					if string(e.Type) == depositedEvent {
						deposits = append(deposits, e)
					}
					if string(e.Type) == withdrawnEvent {
						withdraws = append(withdraws, e)
					}
				}

				unittest.EnsureEventsIndexSeq(t, output.Events, chain.ChainID())
				require.Len(t, deposits, 2)
				require.Len(t, withdraws, 2)
			},
		},
		{
			name:          "Transaction fees are deducted and tx is applied",
			fundWith:      fundingAmount,
			tryToTransfer: transferAmount,
			checkResult: func(t *testing.T, balanceBefore uint64, balanceAfter uint64, output fvm.ProcedureOutput) {
				require.NoError(t, output.Err)
				require.Equal(t, txFees+transferAmount, balanceBefore-balanceAfter)
			},
		},
		{
			name:          "Transaction fees are deducted and fee deduction is emitted",
			fundWith:      fundingAmount,
			tryToTransfer: transferAmount,
			checkResult: func(t *testing.T, balanceBefore uint64, balanceAfter uint64, output fvm.ProcedureOutput) {
				require.NoError(t, output.Err)
				chain := flow.Testnet.Chain()

				var feeDeduction flow.Event // fee deduction event
				for _, e := range output.Events {
					if string(e.Type) == feesDeductedEvent {
						feeDeduction = e
						break
					}
				}
				unittest.EnsureEventsIndexSeq(t, output.Events, chain.ChainID())
				require.NotEmpty(t, feeDeduction.Payload)

				payload, err := ccf.Decode(nil, feeDeduction.Payload)
				require.NoError(t, err)

				event := payload.(cadence.Event)

				var actualTXFees any
				var actualInclusionEffort any
				var actualExecutionEffort any
				for i, f := range event.EventType.Fields {
					switch f.Identifier {
					case "amount":
						actualTXFees = event.Fields[i].ToGoValue()
					case "executionEffort":
						actualExecutionEffort = event.Fields[i].ToGoValue()
					case "inclusionEffort":
						actualInclusionEffort = event.Fields[i].ToGoValue()
					}
				}

				require.Equal(t, txFees, actualTXFees)
				// Inclusion effort should be equivalent to 1.0 UFix64
				require.Equal(t, uint64(100_000_000), actualInclusionEffort)
				// Execution effort should be non-0
				require.Greater(t, actualExecutionEffort, uint64(0))

			},
		},
		{
			name:          "If just enough balance, fees are deducted",
			fundWith:      txFees + transferAmount,
			tryToTransfer: transferAmount,
			checkResult: func(t *testing.T, balanceBefore uint64, balanceAfter uint64, output fvm.ProcedureOutput) {
				require.NoError(t, output.Err)
				require.Equal(t, uint64(0), balanceAfter)
			},
		},
		{
			// this is an edge case that is not applicable to any network.
			// If storage limits were on this would fail due to storage limits
			name:          "If not enough balance, transaction succeeds and fees are deducted to 0",
			fundWith:      txFees,
			tryToTransfer: 1,
			checkResult: func(t *testing.T, balanceBefore uint64, balanceAfter uint64, output fvm.ProcedureOutput) {
				require.NoError(t, output.Err)
				require.Equal(t, uint64(0), balanceAfter)
			},
		},
		{
			name:          "If tx fails, fees are deducted",
			fundWith:      fundingAmount,
			tryToTransfer: 2 * fundingAmount,
			checkResult: func(t *testing.T, balanceBefore uint64, balanceAfter uint64, output fvm.ProcedureOutput) {
				require.Error(t, output.Err)
				require.Equal(t, fundingAmount-txFees, balanceAfter)
			},
		},
		{
			name:          "If tx fails, fee deduction events are emitted",
			fundWith:      fundingAmount,
			tryToTransfer: 2 * fundingAmount,
			checkResult: func(t *testing.T, balanceBefore uint64, balanceAfter uint64, output fvm.ProcedureOutput) {
				require.Error(t, output.Err)

				var deposits []flow.Event
				var withdraws []flow.Event

				chain := flow.Testnet.Chain()

				for _, e := range output.Events {
					if string(e.Type) == depositedEvent {
						deposits = append(deposits, e)
					}
					if string(e.Type) == withdrawnEvent {
						withdraws = append(withdraws, e)
					}
				}

				unittest.EnsureEventsIndexSeq(t, output.Events, chain.ChainID())
				require.Len(t, deposits, 1)
				require.Len(t, withdraws, 1)
			},
		},
		{
			name:          "If tx fails because of gas limit reached, fee deduction events are emitted",
			fundWith:      txFees + transferAmount,
			tryToTransfer: transferAmount,
			gasLimit:      uint64(2),
			checkResult: func(t *testing.T, balanceBefore uint64, balanceAfter uint64, output fvm.ProcedureOutput) {
				require.ErrorContains(t, output.Err, "computation exceeds limit (2)")

				var deposits []flow.Event
				var withdraws []flow.Event

				chain := flow.Testnet.Chain()

				for _, e := range output.Events {
					if string(e.Type) == depositedEvent {
						deposits = append(deposits, e)
					}
					if string(e.Type) == withdrawnEvent {
						withdraws = append(withdraws, e)
					}
				}

				unittest.EnsureEventsIndexSeq(t, output.Events, chain.ChainID())
				require.Len(t, deposits, 1)
				require.Len(t, withdraws, 1)
			},
		},
	}

	testCasesWithStorageEnabled := []testCase{
		{
			name:          "Transaction fees are deducted",
			fundWith:      fundingAmount,
			tryToTransfer: 0,
			checkResult: func(t *testing.T, balanceBefore uint64, balanceAfter uint64, output fvm.ProcedureOutput) {
				require.NoError(t, output.Err)
				require.Equal(t, txFees, balanceBefore-balanceAfter)
			},
		},
		{
			name:          "Transaction fee deduction emits events",
			fundWith:      fundingAmount,
			tryToTransfer: 0,
			checkResult: func(t *testing.T, balanceBefore uint64, balanceAfter uint64, output fvm.ProcedureOutput) {
				require.NoError(t, output.Err)

				var deposits []flow.Event
				var withdraws []flow.Event

				chain := flow.Testnet.Chain()

				for _, e := range output.Events {
					if string(e.Type) == depositedEvent {
						deposits = append(deposits, e)
					}
					if string(e.Type) == withdrawnEvent {
						withdraws = append(withdraws, e)
					}
				}

				unittest.EnsureEventsIndexSeq(t, output.Events, chain.ChainID())
				require.Len(t, deposits, 2)
				require.Len(t, withdraws, 2)
			},
		},
		{
			name:          "Transaction fees are deducted and tx is applied",
			fundWith:      fundingAmount,
			tryToTransfer: transferAmount,
			checkResult: func(t *testing.T, balanceBefore uint64, balanceAfter uint64, output fvm.ProcedureOutput) {
				require.NoError(t, output.Err)
				require.Equal(t, txFees+transferAmount, balanceBefore-balanceAfter)
			},
		},
		{
			name:          "If just enough balance, fees are deducted",
			fundWith:      txFees + transferAmount,
			tryToTransfer: transferAmount,
			checkResult: func(t *testing.T, balanceBefore uint64, balanceAfter uint64, output fvm.ProcedureOutput) {
				require.NoError(t, output.Err)
				require.Equal(t, minimumStorageReservation, balanceAfter)
			},
		},
		{
			name:          "If tx fails, fees are deducted",
			fundWith:      fundingAmount,
			tryToTransfer: 2 * fundingAmount,
			checkResult: func(t *testing.T, balanceBefore uint64, balanceAfter uint64, output fvm.ProcedureOutput) {
				require.Error(t, output.Err)
				require.Equal(t, fundingAmount-txFees+minimumStorageReservation, balanceAfter)
			},
		},
		{
			name:          "If tx fails, fee deduction events are emitted",
			fundWith:      fundingAmount,
			tryToTransfer: 2 * fundingAmount,
			checkResult: func(t *testing.T, balanceBefore uint64, balanceAfter uint64, output fvm.ProcedureOutput) {
				require.Error(t, output.Err)

				var deposits []flow.Event
				var withdraws []flow.Event

				chain := flow.Testnet.Chain()

				for _, e := range output.Events {
					if string(e.Type) == depositedEvent {
						deposits = append(deposits, e)
					}
					if string(e.Type) == withdrawnEvent {
						withdraws = append(withdraws, e)
					}
				}

				unittest.EnsureEventsIndexSeq(t, output.Events, chain.ChainID())
				require.Len(t, deposits, 1)
				require.Len(t, withdraws, 1)
			},
		},
		{
			name:          "If balance at minimum, transaction fails, fees are deducted and fee deduction events are emitted",
			fundWith:      0,
			tryToTransfer: 0,
			checkResult: func(t *testing.T, balanceBefore uint64, balanceAfter uint64, output fvm.ProcedureOutput) {
				require.Error(t, output.Err)
				require.Equal(t, minimumStorageReservation-txFees, balanceAfter)

				var deposits []flow.Event
				var withdraws []flow.Event

				chain := flow.Testnet.Chain()

				for _, e := range output.Events {
					if string(e.Type) == depositedEvent {
						deposits = append(deposits, e)
					}
					if string(e.Type) == withdrawnEvent {
						withdraws = append(withdraws, e)
					}
				}

				unittest.EnsureEventsIndexSeq(t, output.Events, chain.ChainID())
				require.Len(t, deposits, 1)
				require.Len(t, withdraws, 1)
			},
		},
	}

	runTx := func(tc testCase) func(t *testing.T, vm fvm.VM, chain flow.Chain, ctx fvm.Context, snapshotTree snapshot.SnapshotTree) {
		return func(t *testing.T, vm fvm.VM, chain flow.Chain, ctx fvm.Context, snapshotTree snapshot.SnapshotTree) {
			// ==== Create an account ====
			privateKey, txBody := testutil.CreateAccountCreationTransaction(t, chain)

			err := testutil.SignTransactionAsServiceAccount(txBody, 0, chain)
			require.NoError(t, err)

			executionSnapshot, output, err := vm.Run(
				ctx,
				fvm.Transaction(txBody, 0),
				snapshotTree)
			require.NoError(t, err)
			require.NoError(t, output.Err)

			snapshotTree = snapshotTree.Append(executionSnapshot)

			require.Len(t, output.Events, 16)
			unittest.EnsureEventsIndexSeq(t, output.Events, chain.ChainID())

			accountCreatedEvents := filterAccountCreatedEvents(output.Events)

			require.Len(t, accountCreatedEvents, 1)

			// read the address of the account created (e.g. "0x01" and convert it to flow.address)
			data, err := ccf.Decode(nil, accountCreatedEvents[0].Payload)
			require.NoError(t, err)
			address := flow.ConvertAddress(
				data.(cadence.Event).Fields[0].(cadence.Address))

			// ==== Transfer tokens to new account ====
			txBody = transferTokensTx(chain).
				AddAuthorizer(chain.ServiceAddress()).
				AddArgument(jsoncdc.MustEncode(cadence.UFix64(tc.fundWith))).
				AddArgument(jsoncdc.MustEncode(cadence.NewAddress(address)))

			txBody.SetProposalKey(chain.ServiceAddress(), 0, 1)
			txBody.SetPayer(chain.ServiceAddress())

			err = testutil.SignEnvelope(
				txBody,
				chain.ServiceAddress(),
				unittest.ServiceAccountPrivateKey,
			)
			require.NoError(t, err)

			executionSnapshot, output, err = vm.Run(
				ctx,
				fvm.Transaction(txBody, 0),
				snapshotTree)
			require.NoError(t, err)
			require.NoError(t, output.Err)

			snapshotTree = snapshotTree.Append(executionSnapshot)

			balanceBefore := getBalance(vm, chain, ctx, snapshotTree, address)

			// ==== Transfer tokens from new account ====

			txBody = transferTokensTx(chain).
				AddAuthorizer(address).
				AddArgument(jsoncdc.MustEncode(cadence.UFix64(tc.tryToTransfer))).
				AddArgument(jsoncdc.MustEncode(cadence.NewAddress(chain.ServiceAddress())))

			txBody.SetProposalKey(address, 0, 0)
			txBody.SetPayer(address)

			if tc.gasLimit == 0 {
				txBody.SetComputeLimit(fvm.DefaultComputationLimit)
			} else {
				txBody.SetComputeLimit(tc.gasLimit)
			}

			err = testutil.SignEnvelope(
				txBody,
				address,
				privateKey,
			)
			require.NoError(t, err)

			executionSnapshot, output, err = vm.Run(
				ctx,
				fvm.Transaction(txBody, 0),
				snapshotTree)
			require.NoError(t, err)

			snapshotTree = snapshotTree.Append(executionSnapshot)

			balanceAfter := getBalance(vm, chain, ctx, snapshotTree, address)

			tc.checkResult(
				t,
				balanceBefore,
				balanceAfter,
				output,
			)
		}
	}

	for i, tc := range testCases {
		t.Run(fmt.Sprintf("Transaction Fees %d: %s", i, tc.name), newVMTest().withBootstrapProcedureOptions(
			fvm.WithTransactionFee(fvm.DefaultTransactionFees),
			fvm.WithExecutionMemoryLimit(math.MaxUint64),
			fvm.WithExecutionEffortWeights(environment.MainnetExecutionEffortWeights),
			fvm.WithExecutionMemoryWeights(meter.DefaultMemoryWeights),
		).withContextOptions(
			fvm.WithTransactionFeesEnabled(true),
			fvm.WithChain(chain),
		).run(
			runTx(tc)),
		)
	}

	for i, tc := range testCasesWithStorageEnabled {
		t.Run(fmt.Sprintf("Transaction Fees with storage %d: %s", i, tc.name), newVMTest().withBootstrapProcedureOptions(
			fvm.WithTransactionFee(fvm.DefaultTransactionFees),
			fvm.WithStorageMBPerFLOW(fvm.DefaultStorageMBPerFLOW),
			fvm.WithMinimumStorageReservation(fvm.DefaultMinimumStorageReservation),
			fvm.WithAccountCreationFee(fvm.DefaultAccountCreationFee),
			fvm.WithExecutionMemoryLimit(math.MaxUint64),
			fvm.WithExecutionEffortWeights(environment.MainnetExecutionEffortWeights),
			fvm.WithExecutionMemoryWeights(meter.DefaultMemoryWeights),
		).withContextOptions(
			fvm.WithTransactionFeesEnabled(true),
			fvm.WithAccountStorageLimit(true),
			fvm.WithChain(chain),
		).run(
			runTx(tc)),
		)
	}
}

func TestSettingExecutionWeights(t *testing.T) {

	t.Run("transaction should fail with high weights", newVMTest().withBootstrapProcedureOptions(
		fvm.WithMinimumStorageReservation(fvm.DefaultMinimumStorageReservation),
		fvm.WithAccountCreationFee(fvm.DefaultAccountCreationFee),
		fvm.WithStorageMBPerFLOW(fvm.DefaultStorageMBPerFLOW),
		fvm.WithExecutionEffortWeights(
			meter.ExecutionEffortWeights{
				common.ComputationKindLoop: 100_000 << meter.MeterExecutionInternalPrecisionBytes,
			},
		),
	).run(
		func(t *testing.T, vm fvm.VM, chain flow.Chain, ctx fvm.Context, snapshotTree snapshot.SnapshotTree) {

			txBody := flow.NewTransactionBody().
				SetScript([]byte(`
				transaction {
                  prepare(signer: &Account) {
					var a = 0
					while a < 100 {
						a = a + 1
					}
                  }
                }
			`)).
				SetProposalKey(chain.ServiceAddress(), 0, 0).
				AddAuthorizer(chain.ServiceAddress()).
				SetPayer(chain.ServiceAddress())

			err := testutil.SignTransactionAsServiceAccount(txBody, 0, chain)
			require.NoError(t, err)

			_, output, err := vm.Run(
				ctx,
				fvm.Transaction(txBody, 0),
				snapshotTree)
			require.NoError(t, err)

			require.True(t, errors.IsComputationLimitExceededError(output.Err))
		},
	))

	memoryWeights := make(map[common.MemoryKind]uint64)
	for k, v := range meter.DefaultMemoryWeights {
		memoryWeights[k] = v
	}

	const highWeight = 20_000_000_000
	memoryWeights[common.MemoryKindIntegerExpression] = highWeight

	t.Run("normal transactions should fail with high memory weights", newVMTest().withBootstrapProcedureOptions(
		fvm.WithMinimumStorageReservation(fvm.DefaultMinimumStorageReservation),
		fvm.WithAccountCreationFee(fvm.DefaultAccountCreationFee),
		fvm.WithStorageMBPerFLOW(fvm.DefaultStorageMBPerFLOW),
		fvm.WithExecutionMemoryWeights(
			memoryWeights,
		),
	).withContextOptions(
		fvm.WithMemoryLimit(10_000_000_000),
	).run(
		func(t *testing.T, vm fvm.VM, chain flow.Chain, ctx fvm.Context, snapshotTree snapshot.SnapshotTree) {
			// Create an account private key.
			privateKeys, err := testutil.GenerateAccountPrivateKeys(1)
			require.NoError(t, err)

			// Bootstrap a ledger, creating accounts with the provided private
			// keys and the root account.
			snapshotTree, accounts, err := testutil.CreateAccounts(
				vm,
				snapshotTree,
				privateKeys,
				chain)
			require.NoError(t, err)

			txBody := flow.NewTransactionBody().
				SetScript([]byte(`
				transaction {
                  prepare(signer: &Account) {
					var a = 1
                  }
                }
			`)).
				SetProposalKey(accounts[0], 0, 0).
				AddAuthorizer(accounts[0]).
				SetPayer(accounts[0])

			err = testutil.SignTransaction(txBody, accounts[0], privateKeys[0], 0)
			require.NoError(t, err)

			_, output, err := vm.Run(
				ctx,
				fvm.Transaction(txBody, 0),
				snapshotTree)
			require.NoError(t, err)
			require.Greater(t, output.MemoryEstimate, uint64(highWeight))

			require.True(t, errors.IsMemoryLimitExceededError(output.Err))
		},
	))

	t.Run("service account transactions should not fail with high memory weights", newVMTest().withBootstrapProcedureOptions(
		fvm.WithMinimumStorageReservation(fvm.DefaultMinimumStorageReservation),
		fvm.WithAccountCreationFee(fvm.DefaultAccountCreationFee),
		fvm.WithStorageMBPerFLOW(fvm.DefaultStorageMBPerFLOW),
		fvm.WithExecutionMemoryWeights(
			memoryWeights,
		),
	).withContextOptions(
		fvm.WithMemoryLimit(10_000_000_000),
	).run(
		func(t *testing.T, vm fvm.VM, chain flow.Chain, ctx fvm.Context, snapshotTree snapshot.SnapshotTree) {

			txBody := flow.NewTransactionBody().
				SetScript([]byte(`
				transaction {
                  prepare(signer: &Account) {
					var a = 1
                  }
                }
			`)).
				SetProposalKey(chain.ServiceAddress(), 0, 0).
				AddAuthorizer(chain.ServiceAddress()).
				SetPayer(chain.ServiceAddress())

			err := testutil.SignTransactionAsServiceAccount(txBody, 0, chain)
			require.NoError(t, err)

			_, output, err := vm.Run(
				ctx,
				fvm.Transaction(txBody, 0),
				snapshotTree)
			require.NoError(t, err)
			require.Greater(t, output.MemoryEstimate, uint64(highWeight))

			require.NoError(t, output.Err)
		},
	))

	memoryWeights = make(map[common.MemoryKind]uint64)
	for k, v := range meter.DefaultMemoryWeights {
		memoryWeights[k] = v
	}
	memoryWeights[common.MemoryKindBreakStatement] = 1_000_000
	t.Run("transaction should fail with low memory limit (set in the state)", newVMTest().withBootstrapProcedureOptions(
		fvm.WithMinimumStorageReservation(fvm.DefaultMinimumStorageReservation),
		fvm.WithAccountCreationFee(fvm.DefaultAccountCreationFee),
		fvm.WithStorageMBPerFLOW(fvm.DefaultStorageMBPerFLOW),
		fvm.WithExecutionMemoryLimit(
			100_000_000,
		),
		fvm.WithExecutionMemoryWeights(
			memoryWeights,
		),
	).run(
		func(t *testing.T, vm fvm.VM, chain flow.Chain, ctx fvm.Context, snapshotTree snapshot.SnapshotTree) {
			privateKeys, err := testutil.GenerateAccountPrivateKeys(1)
			require.NoError(t, err)

			snapshotTree, accounts, err := testutil.CreateAccounts(
				vm,
				snapshotTree,
				privateKeys,
				chain)
			require.NoError(t, err)

			// This transaction is specially designed to use a lot of breaks
			// as the weight for breaks is much higher than usual.
			// putting a `while true {break}` in a loop does not use the same amount of memory.
			txBody := flow.NewTransactionBody().
				SetScript([]byte(`
				transaction {
					prepare(signer: &Account) {
						while true {break};while true {break};while true {break};while true {break};while true {break};
						while true {break};while true {break};while true {break};while true {break};while true {break};
						while true {break};while true {break};while true {break};while true {break};while true {break};
						while true {break};while true {break};while true {break};while true {break};while true {break};
						while true {break};while true {break};while true {break};while true {break};while true {break};
						while true {break};while true {break};while true {break};while true {break};while true {break};
						while true {break};while true {break};while true {break};while true {break};while true {break};
						while true {break};while true {break};while true {break};while true {break};while true {break};
						while true {break};while true {break};while true {break};while true {break};while true {break};
						while true {break};while true {break};while true {break};while true {break};while true {break};
						while true {break};while true {break};while true {break};while true {break};while true {break};
						while true {break};while true {break};while true {break};while true {break};while true {break};
						while true {break};while true {break};while true {break};while true {break};while true {break};
						while true {break};while true {break};while true {break};while true {break};while true {break};
						while true {break};while true {break};while true {break};while true {break};while true {break};
						while true {break};while true {break};while true {break};while true {break};while true {break};
						while true {break};while true {break};while true {break};while true {break};while true {break};
						while true {break};while true {break};while true {break};while true {break};while true {break};
						while true {break};while true {break};while true {break};while true {break};while true {break};
						while true {break};while true {break};while true {break};while true {break};while true {break};
					}
				}
			`))

			err = testutil.SignTransaction(txBody, accounts[0], privateKeys[0], 0)
			require.NoError(t, err)

			_, output, err := vm.Run(
				ctx,
				fvm.Transaction(txBody, 0),
				snapshotTree)
			require.NoError(t, err)
			// There are 100 breaks and each break uses 1_000_000 memory
			require.Greater(t, output.MemoryEstimate, uint64(100_000_000))

			require.True(t, errors.IsMemoryLimitExceededError(output.Err))
		},
	))

	t.Run("transaction should fail if create account weight is high", newVMTest().withBootstrapProcedureOptions(
		fvm.WithMinimumStorageReservation(fvm.DefaultMinimumStorageReservation),
		fvm.WithAccountCreationFee(fvm.DefaultAccountCreationFee),
		fvm.WithStorageMBPerFLOW(fvm.DefaultStorageMBPerFLOW),
		fvm.WithExecutionEffortWeights(
			meter.ExecutionEffortWeights{
				environment.ComputationKindCreateAccount: (fvm.DefaultComputationLimit + 1) << meter.MeterExecutionInternalPrecisionBytes,
			},
		),
	).run(
		func(t *testing.T, vm fvm.VM, chain flow.Chain, ctx fvm.Context, snapshotTree snapshot.SnapshotTree) {
			txBody := flow.NewTransactionBody().
				SetScript([]byte(`
				transaction {
                  prepare(signer: auth(BorrowValue) &Account) {
					Account(payer: signer)
                  }
                }
			`)).
				SetProposalKey(chain.ServiceAddress(), 0, 0).
				AddAuthorizer(chain.ServiceAddress()).
				SetPayer(chain.ServiceAddress())

			err := testutil.SignTransactionAsServiceAccount(txBody, 0, chain)
			require.NoError(t, err)

			_, output, err := vm.Run(
				ctx,
				fvm.Transaction(txBody, 0),
				snapshotTree)
			require.NoError(t, err)

			require.True(t, errors.IsComputationLimitExceededError(output.Err))
		},
	))

	t.Run("transaction should fail if create account weight is high", newVMTest().withBootstrapProcedureOptions(
		fvm.WithMinimumStorageReservation(fvm.DefaultMinimumStorageReservation),
		fvm.WithAccountCreationFee(fvm.DefaultAccountCreationFee),
		fvm.WithStorageMBPerFLOW(fvm.DefaultStorageMBPerFLOW),
		fvm.WithExecutionEffortWeights(
			meter.ExecutionEffortWeights{
				environment.ComputationKindCreateAccount: 100_000_000 << meter.MeterExecutionInternalPrecisionBytes,
			},
		),
	).run(
		func(t *testing.T, vm fvm.VM, chain flow.Chain, ctx fvm.Context, snapshotTree snapshot.SnapshotTree) {

			txBody := flow.NewTransactionBody().
				SetScript([]byte(`
				transaction {
                  prepare(signer: auth(BorrowValue) &Account) {
					Account(payer: signer)
                  }
                }
			`)).
				SetProposalKey(chain.ServiceAddress(), 0, 0).
				AddAuthorizer(chain.ServiceAddress()).
				SetPayer(chain.ServiceAddress())

			err := testutil.SignTransactionAsServiceAccount(txBody, 0, chain)
			require.NoError(t, err)

			_, output, err := vm.Run(
				ctx,
				fvm.Transaction(txBody, 0),
				snapshotTree)
			require.NoError(t, err)

			require.True(t, errors.IsComputationLimitExceededError(output.Err))
		},
	))

	t.Run("transaction should fail if create account weight is high", newVMTest().withBootstrapProcedureOptions(
		fvm.WithMinimumStorageReservation(fvm.DefaultMinimumStorageReservation),
		fvm.WithAccountCreationFee(fvm.DefaultAccountCreationFee),
		fvm.WithStorageMBPerFLOW(fvm.DefaultStorageMBPerFLOW),
		fvm.WithExecutionEffortWeights(
			meter.ExecutionEffortWeights{
				environment.ComputationKindCreateAccount: 100_000_000 << meter.MeterExecutionInternalPrecisionBytes,
			},
		),
	).run(
		func(t *testing.T, vm fvm.VM, chain flow.Chain, ctx fvm.Context, snapshotTree snapshot.SnapshotTree) {
			txBody := flow.NewTransactionBody().
				SetScript([]byte(`
				transaction {
                  prepare(signer: auth(BorrowValue) &Account) {
					Account(payer: signer)
                  }
                }
			`)).
				SetProposalKey(chain.ServiceAddress(), 0, 0).
				AddAuthorizer(chain.ServiceAddress()).
				SetPayer(chain.ServiceAddress())

			err := testutil.SignTransactionAsServiceAccount(txBody, 0, chain)
			require.NoError(t, err)

			_, output, err := vm.Run(
				ctx,
				fvm.Transaction(txBody, 0),
				snapshotTree)
			require.NoError(t, err)

			require.True(t, errors.IsComputationLimitExceededError(output.Err))
		},
	))

	t.Run("transaction should not use up more computation that the transaction body itself", newVMTest().withBootstrapProcedureOptions(
		fvm.WithMinimumStorageReservation(fvm.DefaultMinimumStorageReservation),
		fvm.WithAccountCreationFee(fvm.DefaultAccountCreationFee),
		fvm.WithStorageMBPerFLOW(fvm.DefaultStorageMBPerFLOW),
		fvm.WithTransactionFee(fvm.DefaultTransactionFees),
		fvm.WithExecutionEffortWeights(
			meter.ExecutionEffortWeights{
				common.ComputationKindStatement:          0,
				common.ComputationKindLoop:               1 << meter.MeterExecutionInternalPrecisionBytes,
				common.ComputationKindFunctionInvocation: 0,
			},
		),
	).withContextOptions(
		fvm.WithAccountStorageLimit(true),
		fvm.WithTransactionFeesEnabled(true),
		fvm.WithMemoryLimit(math.MaxUint64),
	).run(
		func(t *testing.T, vm fvm.VM, chain flow.Chain, ctx fvm.Context, snapshotTree snapshot.SnapshotTree) {
			// Use the maximum amount of computation so that the transaction still passes.
			loops := uint64(997)
			maxExecutionEffort := uint64(997)
			txBody := flow.NewTransactionBody().
				SetScript([]byte(fmt.Sprintf(`
				transaction() {prepare(signer: &Account){var i=0;  while i < %d {i = i +1 } } execute{}}
			`, loops))).
				SetProposalKey(chain.ServiceAddress(), 0, 0).
				AddAuthorizer(chain.ServiceAddress()).
				SetPayer(chain.ServiceAddress()).
				SetComputeLimit(maxExecutionEffort)

			err := testutil.SignTransactionAsServiceAccount(txBody, 0, chain)
			require.NoError(t, err)

			executionSnapshot, output, err := vm.Run(
				ctx,
				fvm.Transaction(txBody, 0),
				snapshotTree)
			require.NoError(t, err)
			require.NoError(t, output.Err)

			snapshotTree = snapshotTree.Append(executionSnapshot)

			// expected used is number of loops.
			require.Equal(t, loops, output.ComputationUsed)

			// increasing the number of loops should fail the transaction.
			loops = loops + 1
			txBody = flow.NewTransactionBody().
				SetScript([]byte(fmt.Sprintf(`
				transaction() {prepare(signer: &Account){var i=0;  while i < %d {i = i +1 } } execute{}}
			`, loops))).
				SetProposalKey(chain.ServiceAddress(), 0, 1).
				AddAuthorizer(chain.ServiceAddress()).
				SetPayer(chain.ServiceAddress()).
				SetComputeLimit(maxExecutionEffort)

			err = testutil.SignTransactionAsServiceAccount(txBody, 1, chain)
			require.NoError(t, err)

			_, output, err = vm.Run(
				ctx,
				fvm.Transaction(txBody, 0),
				snapshotTree)
			require.NoError(t, err)

			require.ErrorContains(t, output.Err, "computation exceeds limit (997)")
			// computation used should the actual computation used.
			require.Equal(t, loops, output.ComputationUsed)

			for _, event := range output.Events {
				// the fee deduction event should only contain the max gas worth of execution effort.
				if strings.Contains(string(event.Type), "FlowFees.FeesDeducted") {
					v, err := ccf.Decode(nil, event.Payload)
					require.NoError(t, err)

					ev := v.(cadence.Event)
					var actualExecutionEffort any
					for i, f := range ev.Type().(*cadence.EventType).Fields {
						if f.Identifier == "executionEffort" {
							actualExecutionEffort = ev.Fields[i].ToGoValue()
						}
					}

					require.Equal(
						t,
						maxExecutionEffort,
						actualExecutionEffort)
				}
			}
			unittest.EnsureEventsIndexSeq(t, output.Events, chain.ChainID())
		},
	))
}

func TestStorageUsed(t *testing.T) {
	t.Parallel()

	chain, vm := createChainAndVm(flow.Testnet)

	ctx := fvm.NewContext(
		fvm.WithChain(chain),
		fvm.WithCadenceLogging(true),
	)

	code := []byte(`
        access(all) fun main(): UInt64 {

            var addresses: [Address]= [
                0x2a3c4c2581cef731, 0x2a3c4c2581cef731, 0x2a3c4c2581cef731, 0x2a3c4c2581cef731, 0x2a3c4c2581cef731, 0x2a3c4c2581cef731, 0x2a3c4c2581cef731, 0x2a3c4c2581cef731, 0x2a3c4c2581cef731,
                0x2a3c4c2581cef731, 0x2a3c4c2581cef731, 0x2a3c4c2581cef731, 0x2a3c4c2581cef731, 0x2a3c4c2581cef731, 0x2a3c4c2581cef731, 0x2a3c4c2581cef731, 0x2a3c4c2581cef731, 0x2a3c4c2581cef731,
                0x2a3c4c2581cef731, 0x2a3c4c2581cef731, 0x2a3c4c2581cef731, 0x2a3c4c2581cef731, 0x2a3c4c2581cef731, 0x2a3c4c2581cef731, 0x2a3c4c2581cef731, 0x2a3c4c2581cef731, 0x2a3c4c2581cef731,
                0x2a3c4c2581cef731, 0x2a3c4c2581cef731, 0x2a3c4c2581cef731, 0x2a3c4c2581cef731, 0x2a3c4c2581cef731, 0x2a3c4c2581cef731, 0x2a3c4c2581cef731, 0x2a3c4c2581cef731, 0x2a3c4c2581cef731,
                0x2a3c4c2581cef731, 0x2a3c4c2581cef731, 0x2a3c4c2581cef731, 0x2a3c4c2581cef731, 0x2a3c4c2581cef731, 0x2a3c4c2581cef731, 0x2a3c4c2581cef731, 0x2a3c4c2581cef731, 0x2a3c4c2581cef731,
                0x2a3c4c2581cef731, 0x2a3c4c2581cef731, 0x2a3c4c2581cef731, 0x2a3c4c2581cef731, 0x2a3c4c2581cef731, 0x2a3c4c2581cef731, 0x2a3c4c2581cef731, 0x2a3c4c2581cef731, 0x2a3c4c2581cef731,
                0x2a3c4c2581cef731, 0x2a3c4c2581cef731, 0x2a3c4c2581cef731, 0x2a3c4c2581cef731, 0x2a3c4c2581cef731, 0x2a3c4c2581cef731, 0x2a3c4c2581cef731, 0x2a3c4c2581cef731, 0x2a3c4c2581cef731,
                0x2a3c4c2581cef731, 0x2a3c4c2581cef731, 0x2a3c4c2581cef731, 0x2a3c4c2581cef731, 0x2a3c4c2581cef731, 0x2a3c4c2581cef731, 0x2a3c4c2581cef731, 0x2a3c4c2581cef731, 0x2a3c4c2581cef731,
                0x2a3c4c2581cef731, 0x2a3c4c2581cef731, 0x2a3c4c2581cef731, 0x2a3c4c2581cef731, 0x2a3c4c2581cef731, 0x2a3c4c2581cef731, 0x2a3c4c2581cef731, 0x2a3c4c2581cef731, 0x2a3c4c2581cef731,
                0x2a3c4c2581cef731, 0x2a3c4c2581cef731, 0x2a3c4c2581cef731, 0x2a3c4c2581cef731, 0x2a3c4c2581cef731, 0x2a3c4c2581cef731, 0x2a3c4c2581cef731, 0x2a3c4c2581cef731, 0x2a3c4c2581cef731,
                0x2a3c4c2581cef731, 0x2a3c4c2581cef731, 0x2a3c4c2581cef731, 0x2a3c4c2581cef731, 0x2a3c4c2581cef731, 0x2a3c4c2581cef731, 0x2a3c4c2581cef731, 0x2a3c4c2581cef731, 0x2a3c4c2581cef731
            ]

            var storageUsed: UInt64 = 0
            for address in addresses {
                let account = getAccount(address)
                storageUsed = account.storage.used
            }

            return storageUsed
        }
	`)

	address, err := hex.DecodeString("2a3c4c2581cef731")
	require.NoError(t, err)

	accountStatusId := flow.AccountStatusRegisterID(
		flow.BytesToAddress(address))

	status := environment.NewAccountStatus()
	status.SetStorageUsed(5)

	_, output, err := vm.Run(
		ctx,
		fvm.Script(code),
		snapshot.MapStorageSnapshot{
			accountStatusId: status.ToBytes(),
		})
	require.NoError(t, err)

	require.Equal(t, cadence.NewUInt64(5), output.Value)
}

func TestEnforcingComputationLimit(t *testing.T) {
	t.Parallel()

	chain, vm := createChainAndVm(flow.Testnet)

	const computationLimit = 5

	type test struct {
		name           string
		code           string
		payerIsServAcc bool
		ok             bool
		expCompUsed    uint64
	}

	tests := []test{
		{
			name: "infinite while loop",
			code: `
		      while true {}
		    `,
			payerIsServAcc: false,
			ok:             false,
			expCompUsed:    computationLimit + 1,
		},
		{
			name: "limited while loop",
			code: `
              var i = 0
              while i < 5 {
                  i = i + 1
              }
            `,
			payerIsServAcc: false,
			ok:             false,
			expCompUsed:    computationLimit + 1,
		},
		{
			name: "too many for-in loop iterations",
			code: `
              for i in [1, 2, 3, 4, 5, 6, 7, 8, 9, 10] {}
            `,
			payerIsServAcc: false,
			ok:             false,
			expCompUsed:    computationLimit + 1,
		},
		{
			name: "too many for-in loop iterations",
			code: `
              for i in [1, 2, 3, 4, 5, 6, 7, 8, 9, 10] {}
            `,
			payerIsServAcc: true,
			ok:             true,
			expCompUsed:    11,
		},
		{
			name: "some for-in loop iterations",
			code: `
              for i in [1, 2, 3, 4] {}
            `,
			payerIsServAcc: false,
			ok:             true,
			expCompUsed:    5,
		},
	}

	for _, test := range tests {

		t.Run(test.name, func(t *testing.T) {
			ctx := fvm.NewContext(
				fvm.WithChain(chain),
				fvm.WithAuthorizationChecksEnabled(false),
				fvm.WithSequenceNumberCheckAndIncrementEnabled(false),
			)

			script := []byte(
				fmt.Sprintf(
					`
                      transaction {
                          prepare() {
                              %s
                          }
                      }
                    `,
					test.code,
				),
			)

			txBody := flow.NewTransactionBody().
				SetScript(script).
				SetComputeLimit(computationLimit)

			if test.payerIsServAcc {
				txBody.SetPayer(chain.ServiceAddress()).
					SetComputeLimit(0)
			}
			tx := fvm.Transaction(txBody, 0)

			_, output, err := vm.Run(ctx, tx, nil)
			require.NoError(t, err)
			require.Equal(t, test.expCompUsed, output.ComputationUsed)
			if test.ok {
				require.NoError(t, output.Err)
			} else {
				require.Error(t, output.Err)
			}

		})
	}
}

func TestStorageCapacity(t *testing.T) {
	t.Run("Storage capacity updates on FLOW transfer", newVMTest().
		withContextOptions(
			fvm.WithAuthorizationChecksEnabled(false),
			fvm.WithSequenceNumberCheckAndIncrementEnabled(false),
			fvm.WithCadenceLogging(true),
		).
		withBootstrapProcedureOptions(
			fvm.WithStorageMBPerFLOW(10_0000_0000),
			fvm.WithAccountCreationFee(fvm.DefaultAccountCreationFee),
		).
		run(func(
			t *testing.T,
			vm fvm.VM,
			chain flow.Chain,
			ctx fvm.Context,
			snapshotTree snapshot.SnapshotTree,
		) {
			service := chain.ServiceAddress()
			snapshotTree, signer := createAccount(
				t,
				vm,
				chain,
				ctx,
				snapshotTree)
			snapshotTree, target := createAccount(
				t,
				vm,
				chain,
				ctx,
				snapshotTree)

			// Transfer FLOW from service account to test accounts

			transferTxBody := transferTokensTx(chain).
				AddAuthorizer(service).
				AddArgument(jsoncdc.MustEncode(cadence.UFix64(1_000_000))).
				AddArgument(jsoncdc.MustEncode(cadence.NewAddress(signer))).
				SetProposalKey(service, 0, 0).
				SetPayer(service)

			executionSnapshot, output, err := vm.Run(
				ctx,
				fvm.Transaction(transferTxBody, 0),
				snapshotTree)
			require.NoError(t, err)
			require.NoError(t, output.Err)

			snapshotTree = snapshotTree.Append(executionSnapshot)

			transferTxBody = transferTokensTx(chain).
				AddAuthorizer(service).
				AddArgument(jsoncdc.MustEncode(cadence.UFix64(1_000_000))).
				AddArgument(jsoncdc.MustEncode(cadence.NewAddress(target))).
				SetProposalKey(service, 0, 0).
				SetPayer(service)

			executionSnapshot, output, err = vm.Run(
				ctx,
				fvm.Transaction(transferTxBody, 0),
				snapshotTree)
			require.NoError(t, err)
			require.NoError(t, output.Err)

			snapshotTree = snapshotTree.Append(executionSnapshot)

			// Perform test
			sc := systemcontracts.SystemContractsForChain(chain.ChainID())

			txBody := flow.NewTransactionBody().
				SetScript([]byte(fmt.Sprintf(
					`
					import FungibleToken from 0x%s
					import FlowToken from 0x%s

					transaction(target: Address) {
						prepare(signer: auth(BorrowValue) &Account) {
							let receiverRef = getAccount(target)
								.capabilities.borrow<&{FungibleToken.Receiver}>(/public/flowTokenReceiver)
								?? panic("Could not borrow receiver reference to the recipient''s Vault")

							let vaultRef = signer.storage
								.borrow<auth(FungibleToken.Withdraw) &FlowToken.Vault>(from: /storage/flowTokenVault)
								?? panic("Could not borrow reference to the owner''s Vault!")

							var cap0: UInt64 = signer.storage.capacity

							receiverRef.deposit(from: <- vaultRef.withdraw(amount: 0.0000001))

							var cap1: UInt64 = signer.storage.capacity

							log(cap0 - cap1)
						}
					}`,
					sc.FungibleToken.Address.Hex(),
					sc.FlowToken.Address.Hex(),
				))).
				AddArgument(jsoncdc.MustEncode(cadence.NewAddress(target))).
				AddAuthorizer(signer)

			_, output, err = vm.Run(
				ctx,
				fvm.Transaction(txBody, 0),
				snapshotTree)
			require.NoError(t, err)
			require.NoError(t, output.Err)

			require.Len(t, output.Logs, 1)
			require.Equal(t, output.Logs[0], "1")
		}),
	)
}

func TestScriptContractMutationsFailure(t *testing.T) {
	t.Parallel()

	t.Run("contract additions are not committed",
		newVMTest().run(
			func(t *testing.T, vm fvm.VM, chain flow.Chain, ctx fvm.Context, snapshotTree snapshot.SnapshotTree) {
				// Create an account private key.
				privateKeys, err := testutil.GenerateAccountPrivateKeys(1)
				require.NoError(t, err)

				// Bootstrap a ledger, creating accounts with the provided
				// private keys and the root account.
				snapshotTree, accounts, err := testutil.CreateAccounts(
					vm,
					snapshotTree,
					privateKeys,
					chain)
				require.NoError(t, err)
				account := accounts[0]
				address := cadence.NewAddress(account)

				scriptCtx := fvm.NewContextFromParent(ctx)

				contract := "access(all) contract Foo {}"

				script := fvm.Script([]byte(fmt.Sprintf(`
				access(all) fun main(account: Address) {
					let acc = getAuthAccount<auth(AddContract) &Account>(account)
					acc.contracts.add(name: "Foo", code: "%s".decodeHex())
				}`, hex.EncodeToString([]byte(contract))),
				)).WithArguments(
					jsoncdc.MustEncode(address),
				)

				_, output, err := vm.Run(scriptCtx, script, snapshotTree)
				require.NoError(t, err)
				require.Error(t, output.Err)
				require.True(t, errors.IsCadenceRuntimeError(output.Err))
				// modifications to contracts are not supported in scripts
				require.True(t, errors.IsOperationNotSupportedError(output.Err))
			},
		),
	)

	t.Run("contract removals are not committed",
		newVMTest().run(
			func(t *testing.T, vm fvm.VM, chain flow.Chain, ctx fvm.Context, snapshotTree snapshot.SnapshotTree) {
				// Create an account private key.
				privateKeys, err := testutil.GenerateAccountPrivateKeys(1)
				privateKey := privateKeys[0]
				require.NoError(t, err)

				// Bootstrap a ledger, creating accounts with the provided
				// private keys and the root account.
				snapshotTree, accounts, err := testutil.CreateAccounts(
					vm,
					snapshotTree,
					privateKeys,
					chain)
				require.NoError(t, err)
				account := accounts[0]
				address := cadence.NewAddress(account)

				subCtx := fvm.NewContextFromParent(ctx)

				contract := "access(all) contract Foo {}"

				txBody := flow.NewTransactionBody().SetScript([]byte(fmt.Sprintf(`
					transaction {
						prepare(signer: auth(AddContract) &Account, service: &Account) {
							signer.contracts.add(name: "Foo", code: "%s".decodeHex())
						}
					}
				`, hex.EncodeToString([]byte(contract))))).
					AddAuthorizer(account).
					AddAuthorizer(chain.ServiceAddress()).
					SetPayer(chain.ServiceAddress()).
					SetProposalKey(chain.ServiceAddress(), 0, 0)

				_ = testutil.SignPayload(txBody, account, privateKey)
				_ = testutil.SignEnvelope(
					txBody,
					chain.ServiceAddress(),
					unittest.ServiceAccountPrivateKey)

				executionSnapshot, output, err := vm.Run(
					subCtx,
					fvm.Transaction(txBody, 0),
					snapshotTree)
				require.NoError(t, err)
				require.NoError(t, output.Err)

				snapshotTree = snapshotTree.Append(executionSnapshot)

				script := fvm.Script([]byte(`
				access(all) fun main(account: Address) {
					let acc = getAuthAccount<auth(RemoveContract) &Account>(account)
					let n = acc.contracts.names[0]
					acc.contracts.remove(name: n)
				}`,
				)).WithArguments(
					jsoncdc.MustEncode(address),
				)

				_, output, err = vm.Run(subCtx, script, snapshotTree)
				require.NoError(t, err)
				require.Error(t, output.Err)
				require.True(t, errors.IsCadenceRuntimeError(output.Err))
				// modifications to contracts are not supported in scripts
				require.True(t, errors.IsOperationNotSupportedError(output.Err))
			},
		),
	)

	t.Run("contract updates are not committed",
		newVMTest().run(
			func(t *testing.T, vm fvm.VM, chain flow.Chain, ctx fvm.Context, snapshotTree snapshot.SnapshotTree) {
				// Create an account private key.
				privateKeys, err := testutil.GenerateAccountPrivateKeys(1)
				privateKey := privateKeys[0]
				require.NoError(t, err)

				// Bootstrap a ledger, creating accounts with the provided
				// private keys and the root account.
				snapshotTree, accounts, err := testutil.CreateAccounts(
					vm,
					snapshotTree,
					privateKeys,
					chain)
				require.NoError(t, err)
				account := accounts[0]
				address := cadence.NewAddress(account)

				subCtx := fvm.NewContextFromParent(ctx)

				contract := "access(all) contract Foo {}"

				txBody := flow.NewTransactionBody().SetScript([]byte(fmt.Sprintf(`
					transaction {
						prepare(signer: auth(AddContract) &Account, service: &Account) {
							signer.contracts.add(name: "Foo", code: "%s".decodeHex())
						}
					}
				`, hex.EncodeToString([]byte(contract))))).
					AddAuthorizer(account).
					AddAuthorizer(chain.ServiceAddress()).
					SetPayer(chain.ServiceAddress()).
					SetProposalKey(chain.ServiceAddress(), 0, 0)

				_ = testutil.SignPayload(txBody, account, privateKey)
				_ = testutil.SignEnvelope(
					txBody,
					chain.ServiceAddress(),
					unittest.ServiceAccountPrivateKey)

				executionSnapshot, output, err := vm.Run(
					subCtx,
					fvm.Transaction(txBody, 0),
					snapshotTree)
				require.NoError(t, err)
				require.NoError(t, output.Err)

				snapshotTree = snapshotTree.Append(executionSnapshot)

				script := fvm.Script([]byte(fmt.Sprintf(`
				access(all) fun main(account: Address) {
					let acc = getAuthAccount<auth(UpdateContract) &Account>(account)
					let n = acc.contracts.names[0]
					acc.contracts.update(name: n, code: "%s".decodeHex())
				}`, hex.EncodeToString([]byte(contract))))).WithArguments(
					jsoncdc.MustEncode(address),
				)

				_, output, err = vm.Run(subCtx, script, snapshotTree)
				require.NoError(t, err)
				require.Error(t, output.Err)
				require.True(t, errors.IsCadenceRuntimeError(output.Err))
				// modifications to contracts are not supported in scripts
				require.True(t, errors.IsOperationNotSupportedError(output.Err))
			},
		),
	)
}

func TestScriptAccountKeyMutationsFailure(t *testing.T) {
	t.Parallel()

	t.Run("Account key additions are not committed",
		newVMTest().run(
			func(t *testing.T, vm fvm.VM, chain flow.Chain, ctx fvm.Context, snapshotTree snapshot.SnapshotTree) {
				// Create an account private key.
				privateKeys, err := testutil.GenerateAccountPrivateKeys(1)
				require.NoError(t, err)

				// Bootstrap a ledger, creating accounts with the provided
				// private keys and the root account.
				snapshotTree, accounts, err := testutil.CreateAccounts(
					vm,
					snapshotTree,
					privateKeys,
					chain)
				require.NoError(t, err)
				account := accounts[0]
				address := cadence.NewAddress(account)

				scriptCtx := fvm.NewContextFromParent(ctx)

				seed := make([]byte, crypto.KeyGenSeedMinLen)
				_, _ = rand.Read(seed)

				privateKey, _ := crypto.GeneratePrivateKey(crypto.ECDSAP256, seed)

				script := fvm.Script([]byte(`
					access(all) fun main(account: Address, k: [UInt8]) {
						let acc = getAuthAccount<auth(AddKey) &Account>(account)
						acc.keys.add(
							publicKey: PublicKey(
                                publicKey: k,
                                signatureAlgorithm: SignatureAlgorithm.ECDSA_P256
                            ),
                            hashAlgorithm: HashAlgorithm.SHA3_256,
                            weight: 100.0
						)
					}`,
				)).WithArguments(
					jsoncdc.MustEncode(address),
					jsoncdc.MustEncode(testutil.BytesToCadenceArray(
						privateKey.PublicKey().Encode(),
					)),
				)

				_, output, err := vm.Run(scriptCtx, script, snapshotTree)
				require.NoError(t, err)
				require.Error(t, output.Err)
				require.True(t, errors.IsCadenceRuntimeError(output.Err))
				// modifications to public keys are not supported in scripts
				require.True(t, errors.IsOperationNotSupportedError(output.Err))
			},
		),
	)

	t.Run("Account key removals are not committed",
		newVMTest().run(
			func(t *testing.T, vm fvm.VM, chain flow.Chain, ctx fvm.Context, snapshotTree snapshot.SnapshotTree) {
				// Create an account private key.
				privateKeys, err := testutil.GenerateAccountPrivateKeys(1)
				require.NoError(t, err)

				// Bootstrap a ledger, creating accounts with the provided
				// private keys and the root account.
				snapshotTree, accounts, err := testutil.CreateAccounts(
					vm,
					snapshotTree,
					privateKeys,
					chain)
				require.NoError(t, err)
				account := accounts[0]
				address := cadence.NewAddress(account)

				scriptCtx := fvm.NewContextFromParent(ctx)

				script := fvm.Script([]byte(`
				access(all) fun main(account: Address) {
					let acc = getAuthAccount<auth(RevokeKey) &Account>(account)
					acc.keys.revoke(keyIndex: 0)
				}`,
				)).WithArguments(
					jsoncdc.MustEncode(address),
				)

				_, output, err := vm.Run(scriptCtx, script, snapshotTree)
				require.NoError(t, err)
				require.Error(t, output.Err)
				require.True(t, errors.IsCadenceRuntimeError(output.Err))
				// modifications to public keys are not supported in scripts
				require.True(t, errors.IsOperationNotSupportedError(output.Err))
			},
		),
	)
}

func TestScriptExecutionLimit(t *testing.T) {

	t.Parallel()

	script := fvm.Script([]byte(`
		access(all) fun main() {
			var s: Int256 = 1024102410241024
			var i: Int256 = 0
			var a: Int256 = 7
			var b: Int256 = 5
			var c: Int256 = 2

			while i < 150000 {
				s = s * a
				s = s / b
				s = s / c
				i = i + 1
			}
		}
	`))

	bootstrapProcedureOptions := []fvm.BootstrapProcedureOption{
		fvm.WithTransactionFee(fvm.DefaultTransactionFees),
		fvm.WithExecutionMemoryLimit(math.MaxUint32),
		fvm.WithExecutionEffortWeights(map[common.ComputationKind]uint64{
			common.ComputationKindStatement:          1569,
			common.ComputationKindLoop:               1569,
			common.ComputationKindFunctionInvocation: 1569,
			environment.ComputationKindGetValue:      808,
			environment.ComputationKindCreateAccount: 2837670,
			environment.ComputationKindSetValue:      765,
		}),
		fvm.WithExecutionMemoryWeights(meter.DefaultMemoryWeights),
		fvm.WithMinimumStorageReservation(fvm.DefaultMinimumStorageReservation),
		fvm.WithAccountCreationFee(fvm.DefaultAccountCreationFee),
		fvm.WithStorageMBPerFLOW(fvm.DefaultStorageMBPerFLOW),
	}

	t.Run("Exceeding computation limit",
		newVMTest().withBootstrapProcedureOptions(
			bootstrapProcedureOptions...,
		).withContextOptions(
			fvm.WithTransactionFeesEnabled(true),
			fvm.WithAccountStorageLimit(true),
			fvm.WithComputationLimit(10000),
		).run(
			func(t *testing.T, vm fvm.VM, chain flow.Chain, ctx fvm.Context, snapshotTree snapshot.SnapshotTree) {
				scriptCtx := fvm.NewContextFromParent(ctx)

				_, output, err := vm.Run(scriptCtx, script, snapshotTree)
				require.NoError(t, err)
				require.Error(t, output.Err)
				require.True(t, errors.IsComputationLimitExceededError(output.Err))
				require.ErrorContains(t, output.Err, "computation exceeds limit (10000)")
				require.GreaterOrEqual(t, output.ComputationUsed, uint64(10000))
				require.GreaterOrEqual(t, output.MemoryEstimate, uint64(548020260))
			},
		),
	)

	t.Run("Sufficient computation limit",
		newVMTest().withBootstrapProcedureOptions(
			bootstrapProcedureOptions...,
		).withContextOptions(
			fvm.WithTransactionFeesEnabled(true),
			fvm.WithAccountStorageLimit(true),
			fvm.WithComputationLimit(20000),
		).run(
			func(t *testing.T, vm fvm.VM, chain flow.Chain, ctx fvm.Context, snapshotTree snapshot.SnapshotTree) {
				scriptCtx := fvm.NewContextFromParent(ctx)

				_, output, err := vm.Run(scriptCtx, script, snapshotTree)
				require.NoError(t, err)
				require.NoError(t, output.Err)
				require.GreaterOrEqual(t, output.ComputationUsed, uint64(17955))
				require.GreaterOrEqual(t, output.MemoryEstimate, uint64(984017413))
			},
		),
	)
}

func TestInteractionLimit(t *testing.T) {
	type testCase struct {
		name             string
		interactionLimit uint64
		require          func(t *testing.T, output fvm.ProcedureOutput)
	}

	testCases := []testCase{
		{
			name:             "high limit succeeds",
			interactionLimit: math.MaxUint64,
			require: func(t *testing.T, output fvm.ProcedureOutput) {
				require.NoError(t, output.Err)
				require.Len(t, output.Events, 9)
			},
		},
		{
			name:             "default limit succeeds",
			interactionLimit: fvm.DefaultMaxInteractionSize,
			require: func(t *testing.T, output fvm.ProcedureOutput) {
				require.NoError(t, output.Err)
				require.Len(t, output.Events, 9)
				unittest.EnsureEventsIndexSeq(t, output.Events, flow.Testnet.Chain().ChainID())
			},
		},
		{
			name:             "low limit succeeds",
			interactionLimit: 170000,
			require: func(t *testing.T, output fvm.ProcedureOutput) {
				require.NoError(t, output.Err)
				require.Len(t, output.Events, 9)
				unittest.EnsureEventsIndexSeq(t, output.Events, flow.Testnet.Chain().ChainID())
			},
		},
		{
			name:             "even lower low limit fails, and has only 5 events",
			interactionLimit: 5000,
			require: func(t *testing.T, output fvm.ProcedureOutput) {
				require.Error(t, output.Err)
				require.Len(t, output.Events, 5)
				unittest.EnsureEventsIndexSeq(t, output.Events, flow.Testnet.Chain().ChainID())
			},
		},
	}

	// === setup ===
	// setup an address with some funds
	var privateKey flow.AccountPrivateKey
	var address flow.Address
	vmt, err := newVMTest().withBootstrapProcedureOptions(
		fvm.WithTransactionFee(fvm.DefaultTransactionFees),
		fvm.WithStorageMBPerFLOW(fvm.DefaultStorageMBPerFLOW),
		fvm.WithMinimumStorageReservation(fvm.DefaultMinimumStorageReservation),
		fvm.WithAccountCreationFee(fvm.DefaultAccountCreationFee),
		fvm.WithExecutionMemoryLimit(math.MaxUint64),
	).withContextOptions(
		fvm.WithTransactionFeesEnabled(true),
		fvm.WithAccountStorageLimit(true),
	).bootstrapWith(
		func(vm fvm.VM, chain flow.Chain, ctx fvm.Context, snapshotTree snapshot.SnapshotTree) (snapshot.SnapshotTree, error) {
			// ==== Create an account ====
			var txBody *flow.TransactionBody
			privateKey, txBody = testutil.CreateAccountCreationTransaction(t, chain)

			err := testutil.SignTransactionAsServiceAccount(txBody, 0, chain)
			if err != nil {
				return snapshotTree, err
			}

			executionSnapshot, output, err := vm.Run(
				ctx,
				fvm.Transaction(txBody, 0),
				snapshotTree)
			if err != nil {
				return snapshotTree, err
			}

			snapshotTree = snapshotTree.Append(executionSnapshot)

			if output.Err != nil {
				return snapshotTree, output.Err
			}

			accountCreatedEvents := filterAccountCreatedEvents(output.Events)

			// read the address of the account created (e.g. "0x01" and convert it to flow.address)
			data, err := ccf.Decode(nil, accountCreatedEvents[0].Payload)
			if err != nil {
				return snapshotTree, err
			}
			address = flow.ConvertAddress(
				data.(cadence.Event).Fields[0].(cadence.Address))

			// ==== Transfer tokens to new account ====
			txBody = transferTokensTx(chain).
				AddAuthorizer(chain.ServiceAddress()).
				AddArgument(jsoncdc.MustEncode(cadence.UFix64(1_000_000))).
				AddArgument(jsoncdc.MustEncode(cadence.NewAddress(address)))

			txBody.SetProposalKey(chain.ServiceAddress(), 0, 1)
			txBody.SetPayer(chain.ServiceAddress())

			err = testutil.SignEnvelope(
				txBody,
				chain.ServiceAddress(),
				unittest.ServiceAccountPrivateKey,
			)
			if err != nil {
				return snapshotTree, err
			}

			executionSnapshot, output, err = vm.Run(
				ctx,
				fvm.Transaction(txBody, 0),
				snapshotTree)
			if err != nil {
				return snapshotTree, err
			}

			return snapshotTree.Append(executionSnapshot), output.Err
		},
	)
	require.NoError(t, err)

	for _, tc := range testCases {
		t.Run(tc.name, vmt.run(
			func(t *testing.T, vm fvm.VM, chain flow.Chain, ctx fvm.Context, snapshotTree snapshot.SnapshotTree) {
				// ==== Transfer funds with lowe interaction limit ====
				txBody := transferTokensTx(chain).
					AddAuthorizer(address).
					AddArgument(jsoncdc.MustEncode(cadence.UFix64(1))).
					AddArgument(jsoncdc.MustEncode(cadence.NewAddress(chain.ServiceAddress())))

				txBody.SetProposalKey(address, 0, 0)
				txBody.SetPayer(address)

				hasher, err := exeUtils.NewHasher(privateKey.HashAlgo)
				require.NoError(t, err)

				sig, err := txBody.Sign(txBody.EnvelopeMessage(), privateKey.PrivateKey, hasher)
				require.NoError(t, err)
				txBody.AddEnvelopeSignature(address, 0, sig)

				// ==== IMPORTANT LINE ====
				ctx.MaxStateInteractionSize = tc.interactionLimit

				_, output, err := vm.Run(
					ctx,
					fvm.Transaction(txBody, 0),
					snapshotTree)
				require.NoError(t, err)
				tc.require(t, output)
			}),
		)
	}
}

func TestAttachments(t *testing.T) {
	test := func(t *testing.T, attachmentsEnabled bool) {
		newVMTest().
			withBootstrapProcedureOptions().
			withContextOptions(
				fvm.WithReusableCadenceRuntimePool(
					reusableRuntime.NewReusableCadenceRuntimePool(
						1,
						runtime.Config{
							AttachmentsEnabled: attachmentsEnabled,
						},
					),
				),
			).
			run(
				func(
					t *testing.T,
					vm fvm.VM,
					chain flow.Chain,
					ctx fvm.Context,
					snapshotTree snapshot.SnapshotTree,
				) {
					script := fvm.Script([]byte(`

						access(all) resource R {}

						access(all) attachment A for R {}

						access(all) fun main() {
							let r <- create R()
							r[A]
							destroy r
						}
					`))

					_, output, err := vm.Run(ctx, script, snapshotTree)
					require.NoError(t, err)

					if attachmentsEnabled {
						require.NoError(t, output.Err)
					} else {
						require.Error(t, output.Err)
						require.ErrorContains(
							t,
							output.Err,
							"attachments are not enabled")
					}
				},
			)(t)
	}

	t.Run("attachments enabled", func(t *testing.T) {
		test(t, true)
	})

	t.Run("attachments disabled", func(t *testing.T) {
		test(t, false)
	})
}

func TestCapabilityControllers(t *testing.T) {
	test := func(t *testing.T) {
		newVMTest().
			withBootstrapProcedureOptions().
			withContextOptions(
				fvm.WithReusableCadenceRuntimePool(
					reusableRuntime.NewReusableCadenceRuntimePool(
						1,
						runtime.Config{},
					),
				),
			).
			run(func(
				t *testing.T,
				vm fvm.VM,
				chain flow.Chain,
				ctx fvm.Context,
				snapshotTree snapshot.SnapshotTree,
			) {
				txBody := flow.NewTransactionBody().
					SetScript([]byte(`
						transaction {
						  prepare(signer: auth(Capabilities) &Account) {
							let cap = signer.capabilities.storage.issue<&Int>(/storage/foo)
							assert(cap.id == 6)

							let cap2 = signer.capabilities.storage.issue<&String>(/storage/bar)
							assert(cap2.id == 7)
						  }
						}
					`)).
					SetProposalKey(chain.ServiceAddress(), 0, 0).
					AddAuthorizer(chain.ServiceAddress()).
					SetPayer(chain.ServiceAddress())

				err := testutil.SignTransactionAsServiceAccount(txBody, 0, chain)
				require.NoError(t, err)

				_, output, err := vm.Run(
					ctx,
					fvm.Transaction(txBody, 0),
					snapshotTree)
				require.NoError(t, err)
				require.NoError(t, output.Err)
			},
			)(t)
	}

	test(t)

}

func TestStorageIterationWithBrokenValues(t *testing.T) {

	t.Parallel()

	newVMTest().
		withBootstrapProcedureOptions().
		withContextOptions(
			fvm.WithReusableCadenceRuntimePool(
				reusableRuntime.NewReusableCadenceRuntimePool(
					1,
					runtime.Config{},
				),
			),
			fvm.WithContractDeploymentRestricted(false),
		).
		run(
			func(
				t *testing.T,
				vm fvm.VM,
				chain flow.Chain,
				ctx fvm.Context,
				snapshotTree snapshot.SnapshotTree,
			) {
				// Create a private key
				privateKeys, err := testutil.GenerateAccountPrivateKeys(1)
				require.NoError(t, err)

				// Bootstrap a ledger, creating an account with the provided private key and the root account.
				snapshotTree, accounts, err := testutil.CreateAccounts(
					vm,
					snapshotTree,
					privateKeys,
					chain,
				)
				require.NoError(t, err)

				contractA := `
				    access(all) contract A {
						access(all) struct interface Foo{}
					}
				`

				updatedContractA := `
				    access(all) contract A {
						access(all) struct interface Foo{
							access(all) fun hello()
						}
					}
				`

				contractB := fmt.Sprintf(`
				    import A from %s

				    access(all) contract B {
						access(all) struct Bar : A.Foo {}

						access(all) struct interface Foo2{}
					}`,
					accounts[0].HexWithPrefix(),
				)

				contractC := fmt.Sprintf(`
				    import B from %s
				    import A from %s

				    access(all) contract C {
						access(all) struct Bar : A.Foo, B.Foo2 {}

						access(all) struct interface Foo3{}
					}`,
					accounts[0].HexWithPrefix(),
					accounts[0].HexWithPrefix(),
				)

				contractD := fmt.Sprintf(`
				    import C from %s
				    import B from %s
				    import A from %s

				    access(all) contract D {
						access(all) struct Bar : A.Foo, B.Foo2, C.Foo3 {}
					}`,
					accounts[0].HexWithPrefix(),
					accounts[0].HexWithPrefix(),
					accounts[0].HexWithPrefix(),
				)

				var sequenceNumber uint64 = 0

				runTransaction := func(code []byte) {
					txBody := flow.NewTransactionBody().
						SetScript(code).
						SetPayer(chain.ServiceAddress()).
						SetProposalKey(chain.ServiceAddress(), 0, sequenceNumber).
						AddAuthorizer(accounts[0])

					_ = testutil.SignPayload(txBody, accounts[0], privateKeys[0])
					_ = testutil.SignEnvelope(txBody, chain.ServiceAddress(), unittest.ServiceAccountPrivateKey)

					executionSnapshot, output, err := vm.Run(
						ctx,
						fvm.Transaction(txBody, 0),
						snapshotTree,
					)
					require.NoError(t, err)
					require.NoError(t, output.Err)

					snapshotTree = snapshotTree.Append(executionSnapshot)

					// increment sequence number
					sequenceNumber++
				}

				// Deploy `A`
				runTransaction(utils.DeploymentTransaction(
					"A",
					[]byte(contractA),
				))

				// Deploy `B`
				runTransaction(utils.DeploymentTransaction(
					"B",
					[]byte(contractB),
				))

				// Deploy `C`
				runTransaction(utils.DeploymentTransaction(
					"C",
					[]byte(contractC),
				))

				// Deploy `D`
				runTransaction(utils.DeploymentTransaction(
					"D",
					[]byte(contractD),
				))

				// Store values
				runTransaction([]byte(fmt.Sprintf(
					`
					import D from %s
					import C from %s
					import B from %s

					transaction {
						prepare(signer: auth(Capabilities, Storage) &Account) {
							signer.storage.save("Hello, World!", to: /storage/a)
							signer.storage.save(["one", "two", "three"], to: /storage/b)
							signer.storage.save(D.Bar(), to: /storage/c)
							signer.storage.save(C.Bar(), to: /storage/d)
							signer.storage.save(B.Bar(), to: /storage/e)

							let aCap = signer.capabilities.storage.issue<&String>(/storage/a)
							signer.capabilities.publish(aCap, at: /public/a)

							let bCap = signer.capabilities.storage.issue<&[String]>(/storage/b)
							signer.capabilities.publish(bCap, at: /public/b)

							let cCap = signer.capabilities.storage.issue<&D.Bar>(/storage/c)
							signer.capabilities.publish(cCap, at: /public/c)

							let dCap = signer.capabilities.storage.issue<&C.Bar>(/storage/d)
							signer.capabilities.publish(dCap, at: /public/d)

							let eCap = signer.capabilities.storage.issue<&B.Bar>(/storage/e)
							signer.capabilities.publish(eCap, at: /public/e)
						}
					}`,
					accounts[0].HexWithPrefix(),
					accounts[0].HexWithPrefix(),
					accounts[0].HexWithPrefix(),
				)))

				// Update `A`, such that `B`, `C` and `D` are now broken.
				runTransaction(utils.UpdateTransaction(
					"A",
					[]byte(updatedContractA),
				))

				// Iterate stored values
				runTransaction([]byte(
					`
					transaction {
						prepare(account: auth(Storage) &Account) {
							var total = 0
							account.storage.forEachPublic(fun (path: PublicPath, type: Type): Bool {
								if let cap = account.capabilities.get<&AnyStruct>(path) {
								    cap.borrow()
								    total = total + 1
								}
                                return true
							})
							assert(total == 2, message:"found ".concat(total.toString()))

							total = 0
							account.storage.forEachStored(fun (path: StoragePath, type: Type): Bool {
								if account.storage.check<AnyStruct>(from: path) {
								    account.storage.copy<AnyStruct>(from: path)
								    total = total + 1
								}
                                return true
							})

							assert(total == 2, message:"found ".concat(total.toString()))
						}
					}`,
				))
			},
		)(t)
}

func TestEntropyCallOnlyOkIfAllowed(t *testing.T) {
	source := testutil.EntropyProviderFixture(nil)

	test := func(t *testing.T, allowed bool) {
		newVMTest().
			withBootstrapProcedureOptions().
			withContextOptions(
				fvm.WithRandomSourceHistoryCallAllowed(allowed),
				fvm.WithEntropyProvider(source),
			).
			run(func(
				t *testing.T,
				vm fvm.VM,
				chain flow.Chain,
				ctx fvm.Context,
				snapshotTree snapshot.SnapshotTree,
			) {
				txBody := flow.NewTransactionBody().
					SetScript([]byte(`
						transaction {
						  prepare() {
							randomSourceHistory()
						  }
						}
					`)).
					SetProposalKey(chain.ServiceAddress(), 0, 0).
					SetPayer(chain.ServiceAddress())

				err := testutil.SignTransactionAsServiceAccount(txBody, 0, chain)
				require.NoError(t, err)

				_, output, err := vm.Run(
					ctx,
					fvm.Transaction(txBody, 0),
					snapshotTree)
				require.NoError(t, err)

				if allowed {
					require.NoError(t, output.Err)
				} else {
					require.Error(t, output.Err)
					require.True(t, errors.HasErrorCode(output.Err, errors.ErrCodeOperationNotSupportedError))
				}
			},
			)(t)
	}

	t.Run("enabled", func(t *testing.T) {
		test(t, true)
	})

	t.Run("disabled", func(t *testing.T) {
		test(t, false)
	})
}

func TestEntropyCallExpectsNoParameters(t *testing.T) {
	source := testutil.EntropyProviderFixture(nil)
	newVMTest().
		withBootstrapProcedureOptions().
		withContextOptions(
			fvm.WithRandomSourceHistoryCallAllowed(true),
			fvm.WithEntropyProvider(source),
		).
		run(func(
			t *testing.T,
			vm fvm.VM,
			chain flow.Chain,
			ctx fvm.Context,
			snapshotTree snapshot.SnapshotTree,
		) {
			txBody := flow.NewTransactionBody().
				SetScript([]byte(`
						transaction {
						  prepare() {
							randomSourceHistory("foo")
						  }
						}
					`)).
				SetProposalKey(chain.ServiceAddress(), 0, 0).
				SetPayer(chain.ServiceAddress())

			err := testutil.SignTransactionAsServiceAccount(txBody, 0, chain)
			require.NoError(t, err)

			_, output, err := vm.Run(
				ctx,
				fvm.Transaction(txBody, 0),
				snapshotTree)
			require.NoError(t, err)

			require.ErrorContains(t, output.Err, "too many arguments")
		},
		)(t)
}

func TestTransientNetworkCoreContractAddresses(t *testing.T) {

	// This test ensures that the transient networks have the correct core contract addresses.
	newVMTest().
		run(
			func(
				t *testing.T,
				vm fvm.VM,
				chain flow.Chain,
				ctx fvm.Context,
				snapshotTree snapshot.SnapshotTree,
			) {
				sc := systemcontracts.SystemContractsForChain(chain.ChainID())

				for _, contract := range sc.All() {
					txnState := testutils.NewSimpleTransaction(snapshotTree)
					accounts := environment.NewAccounts(txnState)

					yes, err := accounts.ContractExists(contract.Name, contract.Address)
					require.NoError(t, err)
					require.True(t, yes, "contract %s does not exist", contract.Name)
				}
			})
}

func TestEVM(t *testing.T) {
	t.Run("successful transaction", newVMTest().
		withBootstrapProcedureOptions(fvm.WithSetupEVMEnabled(true)).
		withContextOptions(
			fvm.WithEVMEnabled(true),
			fvm.WithCadenceLogging(true),
		).
		run(func(
			t *testing.T,
			vm fvm.VM,
			chain flow.Chain,
			ctx fvm.Context,
			snapshotTree snapshot.SnapshotTree,
		) {
			// generate test address
			genArr := make([]cadence.Value, 20)
			for i := range genArr {
				genArr[i] = cadence.UInt8(i)
			}
			addrBytes := cadence.NewArray(genArr).WithType(stdlib.EVMAddressBytesCadenceType)
			encodedArg, err := jsoncdc.Encode(addrBytes)
			require.NoError(t, err)

			sc := systemcontracts.SystemContractsForChain(chain.ChainID())

			txBody := flow.NewTransactionBody().
				SetScript([]byte(fmt.Sprintf(`
						import EVM from %s

						transaction(bytes: [UInt8; 20]) {
							execute {
								let addr = EVM.EVMAddress(bytes: bytes)
								log(addr)
							}
						}
					`, sc.EVMContract.Address.HexWithPrefix()))).
				SetProposalKey(chain.ServiceAddress(), 0, 0).
				SetPayer(chain.ServiceAddress()).
				AddArgument(encodedArg)

			err = testutil.SignTransactionAsServiceAccount(txBody, 0, chain)
			require.NoError(t, err)

			_, output, err := vm.Run(
				ctx,
				fvm.Transaction(txBody, 0),
				snapshotTree)

			require.NoError(t, err)
			require.NoError(t, output.Err)
			require.Len(t, output.Logs, 1)
			require.Equal(t, output.Logs[0], fmt.Sprintf(
				"A.%s.EVM.EVMAddress(bytes: %s)",
				sc.EVMContract.Address,
				addrBytes.String(),
			))
		}),
	)

	// this test makes sure that only ABI encoding/decoding functionality is
	// available through the EVM contract, when bootstraped with `WithEVMABIOnly`
	t.Run("with ABI only EVM", newVMTest().
		withBootstrapProcedureOptions(
			fvm.WithSetupEVMEnabled(true),
			fvm.WithEVMABIOnly(true),
		).
		withContextOptions(
			fvm.WithEVMEnabled(true),
		).
		run(func(
			t *testing.T,
			vm fvm.VM,
			chain flow.Chain,
			ctx fvm.Context,
			snapshotTree snapshot.SnapshotTree,
		) {
			txBody := flow.NewTransactionBody().
				SetScript([]byte(fmt.Sprintf(`
						import EVM from %s

						transaction {
							execute {
								let data = EVM.encodeABI(["John Doe", UInt64(33), false])
								log(data.length)
								assert(data.length == 160)

								let acc <- EVM.createCadenceOwnedAccount()
								destroy acc
							}
						}
					`, chain.ServiceAddress().HexWithPrefix()))).
				SetProposalKey(chain.ServiceAddress(), 0, 0).
				SetPayer(chain.ServiceAddress())

			err := testutil.SignTransactionAsServiceAccount(txBody, 0, chain)
			require.NoError(t, err)

			_, output, err := vm.Run(
				ctx,
				fvm.Transaction(txBody, 0),
				snapshotTree)

			require.NoError(t, err)
			require.Error(t, output.Err)
			assert.ErrorContains(
				t,
				output.Err,
				"value of type `EVM` has no member `createCadenceOwnedAccount`",
			)
		}),
	)

	// this test makes sure the execution error is correctly handled and returned as a correct type
	t.Run("execution reverted", newVMTest().
		withBootstrapProcedureOptions(fvm.WithSetupEVMEnabled(true)).
		withContextOptions(
			fvm.WithChain(flow.Emulator.Chain()),
			fvm.WithEVMEnabled(true),
		).
		run(func(
			t *testing.T,
			vm fvm.VM,
			chain flow.Chain,
			ctx fvm.Context,
			snapshotTree snapshot.SnapshotTree,
		) {
			sc := systemcontracts.SystemContractsForChain(chain.ChainID())
			script := fvm.Script([]byte(fmt.Sprintf(`
				import EVM from %s
				
				access(all) fun main() {
					let bal = EVM.Balance(attoflow: 1000000000000000000);
					let acc <- EVM.createCadenceOwnedAccount();
					// withdraw insufficient balance
					destroy acc.withdraw(balance: bal);
					destroy acc;
				}
			`, sc.EVMContract.Address.HexWithPrefix())))

			_, output, err := vm.Run(ctx, script, snapshotTree)

			require.NoError(t, err)
			require.Error(t, output.Err)
			require.True(t, errors.IsEVMError(output.Err))

			// make sure error is not treated as internal error by Cadence
			var internal cadenceErrors.InternalError
			require.False(t, errors.As(output.Err, &internal))
		}),
	)

	// this test makes sure the EVM error is correctly returned as an error and has a correct type
	// we have implemented a snapshot wrapper to return an error from the EVM
	t.Run("internal evm error handling", newVMTest().
		withBootstrapProcedureOptions(fvm.WithSetupEVMEnabled(true)).
		withContextOptions(
			fvm.WithChain(flow.Emulator.Chain()),
			fvm.WithEVMEnabled(true),
		).
		run(func(
			t *testing.T,
			vm fvm.VM,
			chain flow.Chain,
			ctx fvm.Context,
			snapshotTree snapshot.SnapshotTree,
		) {
			sc := systemcontracts.SystemContractsForChain(chain.ChainID())

			tests := []struct {
				err        error
				errChecker func(error) bool
			}{{
				types.ErrNotImplemented,
				types.IsAFatalError,
			}, {
				types.NewStateError(fmt.Errorf("test state error")),
				types.IsAStateError,
			}}

			for _, e := range tests {
				// this mock will return an error we provide with the test once it starts to access address allocator registers
				// that is done to make sure the error is coming out of EVM execution
				errStorage := &mock.StorageSnapshot{}
				errStorage.
					On("Get", mockery.AnythingOfType("flow.RegisterID")).
					Return(func(id flow.RegisterID) (flow.RegisterValue, error) {
						if id.Key == "LatestBlock" {
							return nil, e.err
						}
						return snapshotTree.Get(id)
					})

				script := fvm.Script([]byte(fmt.Sprintf(`
					import EVM from %s
					
<<<<<<< HEAD
					access(all) fun main() {
						destroy <- EVM.createBridgedAccount();
=======
					pub fun main() {
						destroy <- EVM.createCadenceOwnedAccount();
>>>>>>> 6976a4d5
					}
				`, sc.EVMContract.Address.HexWithPrefix())))

				_, output, err := vm.Run(ctx, script, errStorage)

				require.NoError(t, output.Err)
				require.Error(t, err)
				// make sure error it's the right type of error
				require.True(t, e.errChecker(err), "error is not of the right type")
			}
		}),
	)

	t.Run("deploy contract code", newVMTest().
		withBootstrapProcedureOptions(
			fvm.WithSetupEVMEnabled(true),
		).
		withContextOptions(
			// default is testnet, but testnet has a special EVM storage contract location
			// so we have to use emulator here so that the EVM storage contract is deployed
			// to the 5th address
			fvm.WithChain(flow.Emulator.Chain()),
		).
		run(func(
			t *testing.T,
			vm fvm.VM,
			chain flow.Chain,
			ctx fvm.Context,
			snapshotTree snapshot.SnapshotTree,
		) {
			sc := systemcontracts.SystemContractsForChain(chain.ChainID())

			txBody := flow.NewTransactionBody().
				SetScript([]byte(fmt.Sprintf(`
					import FungibleToken from %s
					import FlowToken from %s						
					import EVM from %s

					transaction() {
						prepare(acc: auth(Storage) &Account) {
							let vaultRef = acc.storage
                                .borrow<auth(FungibleToken.Withdraw) &FlowToken.Vault>(from: /storage/flowTokenVault)
							    ?? panic("Could not borrow reference to the owner's Vault!")

							let acc <- EVM.createCadenceOwnedAccount()
							let amount <- vaultRef.withdraw(amount: 0.0000001) as! @FlowToken.Vault
							acc.deposit(from: <- amount)
							destroy acc
						}
					}`,
					sc.FungibleToken.Address.HexWithPrefix(),
					sc.FlowToken.Address.HexWithPrefix(),
					sc.FlowServiceAccount.Address.HexWithPrefix(), // TODO this should be sc.EVM.Address not found there???
				))).
				SetProposalKey(chain.ServiceAddress(), 0, 0).
				AddAuthorizer(chain.ServiceAddress()).
				SetPayer(chain.ServiceAddress())

			err := testutil.SignTransactionAsServiceAccount(txBody, 0, chain)
			require.NoError(t, err)

			ctx = fvm.NewContextFromParent(ctx, fvm.WithEVMEnabled(true))
			_, output, err := vm.Run(
				ctx,
				fvm.Transaction(txBody, 0),
				snapshotTree)

			require.NoError(t, err)
			require.NoError(t, output.Err)
			require.Len(t, output.Events, 7)

			evmLocation := types.EVMLocation{}

			// convert events to type ids
			eventTypeIDs := make([]common.TypeID, 0, len(output.Events))

			for _, event := range output.Events {
				eventTypeIDs = append(eventTypeIDs, common.TypeID(event.Type))
			}

			assert.ElementsMatch(
				t,
				[]common.TypeID{
					evmLocation.TypeID(nil, string(types.EventTypeTransactionExecuted)),
					evmLocation.TypeID(nil, string(types.EventTypeBlockExecuted)),
					"A.f8d6e0586b0a20c7.EVM.BridgedAccountCreated",
					"A.0ae53cb6e3f42a79.FlowToken.TokensWithdrawn",
					"A.ee82856bf20e2aa6.FungibleToken.Withdrawn",
					evmLocation.TypeID(nil, string(types.EventTypeTransactionExecuted)),
					evmLocation.TypeID(nil, string(types.EventTypeBlockExecuted)),
				},
				eventTypeIDs,
			)
		}),
	)
}<|MERGE_RESOLUTION|>--- conflicted
+++ resolved
@@ -2854,11 +2854,12 @@
 				import EVM from %s
 				
 				access(all) fun main() {
-					let bal = EVM.Balance(attoflow: 1000000000000000000);
-					let acc <- EVM.createCadenceOwnedAccount();
+					let bal = EVM.Balance(attoflow: 1000000000000000000)
+					let acc <- EVM.createCadenceOwnedAccount()
+
 					// withdraw insufficient balance
-					destroy acc.withdraw(balance: bal);
-					destroy acc;
+					destroy acc.withdraw(balance: bal)
+					destroy acc
 				}
 			`, sc.EVMContract.Address.HexWithPrefix())))
 
@@ -2918,13 +2919,9 @@
 				script := fvm.Script([]byte(fmt.Sprintf(`
 					import EVM from %s
 					
-<<<<<<< HEAD
-					access(all) fun main() {
-						destroy <- EVM.createBridgedAccount();
-=======
-					pub fun main() {
-						destroy <- EVM.createCadenceOwnedAccount();
->>>>>>> 6976a4d5
+					access(all)
+                    fun main() {
+						destroy <- EVM.createCadenceOwnedAccount()
 					}
 				`, sc.EVMContract.Address.HexWithPrefix())))
 
@@ -3010,7 +3007,7 @@
 				[]common.TypeID{
 					evmLocation.TypeID(nil, string(types.EventTypeTransactionExecuted)),
 					evmLocation.TypeID(nil, string(types.EventTypeBlockExecuted)),
-					"A.f8d6e0586b0a20c7.EVM.BridgedAccountCreated",
+					"A.f8d6e0586b0a20c7.EVM.CadenceOwnedAccountCreated",
 					"A.0ae53cb6e3f42a79.FlowToken.TokensWithdrawn",
 					"A.ee82856bf20e2aa6.FungibleToken.Withdrawn",
 					evmLocation.TypeID(nil, string(types.EventTypeTransactionExecuted)),
