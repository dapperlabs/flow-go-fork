--- conflicted
+++ resolved
@@ -2929,7 +2929,6 @@
 		)(t)
 }
 
-<<<<<<< HEAD
 func TestTransientNetworkCoreContractAddresses(t *testing.T) {
 
 	// This test ensures that the transient networks have the correct core contract addresses.
@@ -2953,7 +2952,8 @@
 					require.True(t, yes, "contract %s does not exist", contract.Name)
 				}
 			})
-=======
+}
+
 func TestEVM(t *testing.T) {
 
 	t.Run("successful transaction", newVMTest().
@@ -3013,5 +3013,4 @@
 			))
 		}),
 	)
->>>>>>> 9577079f
 }