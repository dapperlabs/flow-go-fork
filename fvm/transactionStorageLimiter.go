package fvm

import (
	"github.com/onflow/cadence/runtime/common"

	"github.com/onflow/flow-go/fvm/state"
)

type TransactionStorageLimiter struct {
	// A function to create a function to get storage capacity from an address. This is to make this easily testable.
	GetStorageCapacityFuncFactory func(
		vm *VirtualMachine,
		ctx Context,
		tp *TransactionProcedure,
		st *state.State,
		programs *Programs,
	) (func(address common.Address) (value uint64, err error), error)
}

func getStorageCapacityFuncFactory(
	vm *VirtualMachine,
	ctx Context,
	_ *TransactionProcedure,
	st *state.State,
	programs *Programs,
) (func(address common.Address) (value uint64, err error), error) {
	env, err := newEnvironment(ctx, vm, st, programs)
	if err != nil {
		return nil, err
	}
	return func(address common.Address) (value uint64, err error) {
		return env.GetStorageCapacity(common.BytesToAddress(address.Bytes()))
	}, nil
}

func NewTransactionStorageLimiter() *TransactionStorageLimiter {
	return &TransactionStorageLimiter{
		GetStorageCapacityFuncFactory: getStorageCapacityFuncFactory,
	}
}

func (d *TransactionStorageLimiter) Process(
	vm *VirtualMachine,
	ctx *Context,
	tp *TransactionProcedure,
	st *state.State,
	programs *Programs,
) error {
	if !ctx.LimitAccountStorage {
		return nil
	}

<<<<<<< HEAD
	getCapacity, err := d.GetStorageCapacityFuncFactory(vm, *ctx, tp, st)
=======
	getCapacity, err := d.GetStorageCapacityFuncFactory(vm, ctx, tp, st, programs)
>>>>>>> 99457884
	if err != nil {
		return err
	}
	accounts := state.NewAccounts(st)

	addresses := st.UpdatedAddresses()

	for _, address := range addresses {

		// does it exist?
		exists, err := accounts.Exists(address)
		if err != nil {
			return err
		}
		if !exists {
			continue
		}

		capacity, err := getCapacity(common.BytesToAddress(address.Bytes()))
		if err != nil {
			return err
		}

		usage, err := accounts.GetStorageUsed(address)
		if err != nil {
			return err
		}

		if usage > capacity {
			return &StorageCapacityExceededError{
				Address:         address,
				StorageUsed:     usage,
				StorageCapacity: capacity,
			}
		}
	}
	return nil
}<|MERGE_RESOLUTION|>--- conflicted
+++ resolved
@@ -50,11 +50,7 @@
 		return nil
 	}
 
-<<<<<<< HEAD
-	getCapacity, err := d.GetStorageCapacityFuncFactory(vm, *ctx, tp, st)
-=======
-	getCapacity, err := d.GetStorageCapacityFuncFactory(vm, ctx, tp, st, programs)
->>>>>>> 99457884
+	getCapacity, err := d.GetStorageCapacityFuncFactory(vm, *ctx, tp, st, programs)
 	if err != nil {
 		return err
 	}
