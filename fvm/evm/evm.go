--- conflicted
+++ resolved
@@ -42,16 +42,12 @@
 		return err
 	}
 
-<<<<<<< HEAD
-	contractHandler := handler.NewContractHandler(common.Address(flowToken), bs, backend, em)
-=======
 	aa, err := handler.NewAddressAllocator(backend, evmRootAddress)
 	if err != nil {
 		return err
 	}
 
-	contractHandler := handler.NewContractHandler(bs, aa, backend, em)
->>>>>>> beec7924
+	contractHandler := handler.NewContractHandler(common.Address(flowToken), bs, aa, backend, em)
 
 	stdlib.SetupEnvironment(env, contractHandler, service)
 
