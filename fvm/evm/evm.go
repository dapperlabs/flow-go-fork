--- conflicted
+++ resolved
@@ -41,13 +41,6 @@
 	if err != nil {
 		return err
 	}
-<<<<<<< HEAD
-	handler := handler.NewContractHandler(bs, backend, em)
-	// TODO: pass proper Flex type definition based on environment
-	flexTypeDefinition := emulator.FlexTypeDefinition
-	env.DeclareValue(stdlib.NewFlexStandardLibraryValue(nil, flexTypeDefinition, handler))
-	env.DeclareType(stdlib.NewFlexStandardLibraryType(flexTypeDefinition))
-=======
 
 	aa, err := handler.NewAddressAllocator(backend, evmRootAddress)
 	if err != nil {
@@ -57,7 +50,6 @@
 	contractHandler := handler.NewContractHandler(common.Address(flowToken), bs, aa, backend, em)
 
 	stdlib.SetupEnvironment(env, contractHandler, service)
->>>>>>> c1ec969f
 
 	return nil
 }