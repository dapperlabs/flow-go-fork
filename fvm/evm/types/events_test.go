package types_test

import (
	"encoding/hex"
	"fmt"
	"math/big"
	"testing"

	"github.com/onflow/flow-go/fvm/systemcontracts"
	"github.com/onflow/flow-go/model/flow"

	"github.com/onflow/go-ethereum/core/vm"

	"github.com/onflow/cadence/encoding/ccf"
	cdcCommon "github.com/onflow/cadence/runtime/common"
	gethCommon "github.com/onflow/go-ethereum/common"
	gethTypes "github.com/onflow/go-ethereum/core/types"
	"github.com/onflow/go-ethereum/rlp"
	"github.com/stretchr/testify/assert"
	"github.com/stretchr/testify/require"

	flowSdk "github.com/onflow/flow-go-sdk"
	"github.com/onflow/flow-go/fvm/evm/testutils"
	"github.com/onflow/flow-go/fvm/evm/types"
)

var evmLocation = cdcCommon.NewAddressLocation(
	nil,
	cdcCommon.Address(systemcontracts.SystemContractsForChain(flow.Emulator).EVMContract.Address),
	"EVM",
)

func TestEVMBlockExecutedEventCCFEncodingDecoding(t *testing.T) {
	t.Parallel()

	block := &types.Block{
		Height:          2,
		Timestamp:       100,
		TotalSupply:     big.NewInt(1500),
		ParentBlockHash: gethCommon.HexToHash("0x2813452cff514c3054ac9f40cd7ce1b016cc78ab7f99f1c6d49708837f6e06d1"),
		ReceiptRoot:     gethCommon.Hash{},
		TotalGasUsed:    15,
		TransactionHashes: []gethCommon.Hash{
			gethCommon.HexToHash("0x70b67ce6710355acf8d69b2ea013d34e212bc4824926c5d26f189c1ca9667246"),
		},
	}

	event := types.NewBlockEvent(block)
	ev, err := event.Payload.ToCadence(evmLocation)
	require.NoError(t, err)

	bep, err := types.DecodeBlockEventPayload(ev)
	require.NoError(t, err)

	assert.Equal(t, bep.Height, block.Height)

	blockHash, err := block.Hash()
	require.NoError(t, err)
	assert.Equal(t, bep.Hash, blockHash.Hex())

	assert.Equal(t, bep.TotalSupply.Value, block.TotalSupply)
	assert.Equal(t, bep.Timestamp, block.Timestamp)
	assert.Equal(t, bep.TotalGasUsed, block.TotalGasUsed)
	assert.Equal(t, bep.ParentBlockHash, block.ParentBlockHash.Hex())
	assert.Equal(t, bep.ReceiptRoot, block.ReceiptRoot.Hex())

	hashes := make([]gethCommon.Hash, len(bep.TransactionHashes))
	for i, h := range bep.TransactionHashes {
		hashes[i] = gethCommon.HexToHash(h.ToGoValue().(string))
	}
	assert.Equal(t, hashes, block.TransactionHashes)

	v, err := ccf.Encode(ev)
	require.NoError(t, err)
	assert.Equal(t, ccf.HasMsgPrefix(v), true)

	evt, err := ccf.Decode(nil, v)
	require.NoError(t, err)

<<<<<<< HEAD
	assert.Equal(t, evt.Type().ID(), "evm.BlockExecuted")

	location, qualifiedIdentifier, err := cdcCommon.DecodeTypeID(nil, "evm.BlockExecuted")
	require.NoError(t, err)

	assert.Equal(t, flowSdk.EVMLocation{}, location)
	assert.Equal(t, "BlockExecuted", qualifiedIdentifier)
=======
	assert.Equal(t, evt.Type().ID(), fmt.Sprintf(
		"A.%s.EVM.BlockExecuted",
		systemcontracts.SystemContractsForChain(flow.Emulator).EVMContract.Address,
	))
>>>>>>> 28cd4848
}

func TestEVMTransactionExecutedEventCCFEncodingDecoding(t *testing.T) {
	t.Parallel()

	txEncoded := "fff83b81ff0194000000000000000000000000000000000000000094000000000000000000000000000000000000000180895150ae84a8cdf00000825208"
	txBytes, err := hex.DecodeString(txEncoded)
	require.NoError(t, err)
	txHash := testutils.RandomCommonHash(t)
	blockHash := testutils.RandomCommonHash(t)
	data := "000000000000000000000000000000000000000000000000000000000000002a"
	dataBytes, err := hex.DecodeString(data)
	require.NoError(t, err)
	blockHeight := uint64(2)
	deployedAddress := types.NewAddress(gethCommon.HexToAddress("0x99466ed2e37b892a2ee3e9cd55a98b68f5735db2"))
	log := &gethTypes.Log{
		Index:       1,
		BlockNumber: blockHeight,
		BlockHash:   blockHash,
		TxHash:      txHash,
		TxIndex:     3,
		Address:     gethCommon.HexToAddress("0x99466ed2e37b892a2ee3e9cd55a98b68f5735db2"),
		Data:        dataBytes,
		Topics: []gethCommon.Hash{
			gethCommon.HexToHash("0x24abdb5865df5079dcc5ac590ff6f01d5c16edbc5fab4e195d9febd1114503da"),
		},
	}
	vmError := vm.ErrOutOfGas
	txResult := &types.Result{
		VMError:                 vmError,
		TxType:                  255,
		GasConsumed:             23200,
		DeployedContractAddress: &deployedAddress,
		ReturnedValue:           dataBytes,
		Logs:                    []*gethTypes.Log{log},
		TxHash:                  txHash,
	}

	t.Run("evm.TransactionExecuted with failed status", func(t *testing.T) {
		event := types.NewTransactionEvent(txResult, txBytes, blockHeight, blockHash)
		ev, err := event.Payload.ToCadence(evmLocation)
		require.NoError(t, err)

		tep, err := types.DecodeTransactionEventPayload(ev)
		require.NoError(t, err)

		assert.Equal(t, tep.BlockHeight, blockHeight)
		assert.Equal(t, tep.BlockHash, blockHash.Hex())
		assert.Equal(t, tep.Hash, txHash.Hex())
		assert.Equal(t, tep.Payload, txEncoded)
		assert.Equal(t, types.ErrorCode(tep.ErrorCode), types.ExecutionErrCodeOutOfGas)
		assert.Equal(t, tep.TransactionType, txResult.TxType)
		assert.Equal(t, tep.GasConsumed, txResult.GasConsumed)
		assert.Equal(
			t,
			tep.ContractAddress,
			txResult.DeployedContractAddress.ToCommon().Hex(),
		)

		encodedLogs, err := rlp.EncodeToBytes(txResult.Logs)
		require.NoError(t, err)
		assert.Equal(t, tep.Logs, hex.EncodeToString(encodedLogs))

		v, err := ccf.Encode(ev)
		require.NoError(t, err)
		assert.Equal(t, ccf.HasMsgPrefix(v), true)

		evt, err := ccf.Decode(nil, v)
		require.NoError(t, err)

<<<<<<< HEAD
		assert.Equal(t, evt.Type().ID(), "evm.TransactionExecuted")

		location, qualifiedIdentifier, err := cdcCommon.DecodeTypeID(nil, "evm.TransactionExecuted")
		require.NoError(t, err)

		assert.Equal(t, flowSdk.EVMLocation{}, location)
		assert.Equal(t, "TransactionExecuted", qualifiedIdentifier)
=======
		assert.Equal(t, evt.Type().ID(), fmt.Sprintf(
			"A.%s.EVM.TransactionExecuted",
			systemcontracts.SystemContractsForChain(flow.Emulator).EVMContract.Address,
		))
>>>>>>> 28cd4848
	})

	t.Run("evm.TransactionExecuted with non-failed status", func(t *testing.T) {
		txResult.VMError = nil

		event := types.NewTransactionEvent(txResult, txBytes, blockHeight, blockHash)
		ev, err := event.Payload.ToCadence(evmLocation)
		require.NoError(t, err)

		tep, err := types.DecodeTransactionEventPayload(ev)
		require.NoError(t, err)

		assert.Equal(t, tep.BlockHeight, blockHeight)
		assert.Equal(t, tep.BlockHash, blockHash.Hex())
		assert.Equal(t, tep.Hash, txHash.Hex())
		assert.Equal(t, tep.Payload, txEncoded)
		assert.Equal(t, types.ErrCodeNoError, types.ErrorCode(tep.ErrorCode))
		assert.Equal(t, tep.TransactionType, txResult.TxType)
		assert.Equal(t, tep.GasConsumed, txResult.GasConsumed)
		assert.NotNil(t, txResult.DeployedContractAddress)
		assert.Equal(
			t,
			tep.ContractAddress,
			txResult.DeployedContractAddress.ToCommon().Hex(),
		)

		encodedLogs, err := rlp.EncodeToBytes(txResult.Logs)
		require.NoError(t, err)
		assert.Equal(t, tep.Logs, hex.EncodeToString(encodedLogs))

		v, err := ccf.Encode(ev)
		require.NoError(t, err)
		assert.Equal(t, ccf.HasMsgPrefix(v), true)

		evt, err := ccf.Decode(nil, v)
		require.NoError(t, err)

<<<<<<< HEAD
		assert.Equal(t, evt.Type().ID(), "evm.TransactionExecuted")

		location, qualifiedIdentifier, err := cdcCommon.DecodeTypeID(nil, "evm.TransactionExecuted")
		require.NoError(t, err)

		assert.Equal(t, flowSdk.EVMLocation{}, location)
		assert.Equal(t, "TransactionExecuted", qualifiedIdentifier)
=======
		assert.Equal(t, evt.Type().ID(), fmt.Sprintf(
			"A.%s.EVM.TransactionExecuted",
			systemcontracts.SystemContractsForChain(flow.Emulator).EVMContract.Address,
		))
>>>>>>> 28cd4848
	})
}<|MERGE_RESOLUTION|>--- conflicted
+++ resolved
@@ -77,20 +77,10 @@
 	evt, err := ccf.Decode(nil, v)
 	require.NoError(t, err)
 
-<<<<<<< HEAD
-	assert.Equal(t, evt.Type().ID(), "evm.BlockExecuted")
-
-	location, qualifiedIdentifier, err := cdcCommon.DecodeTypeID(nil, "evm.BlockExecuted")
-	require.NoError(t, err)
-
-	assert.Equal(t, flowSdk.EVMLocation{}, location)
-	assert.Equal(t, "BlockExecuted", qualifiedIdentifier)
-=======
 	assert.Equal(t, evt.Type().ID(), fmt.Sprintf(
 		"A.%s.EVM.BlockExecuted",
 		systemcontracts.SystemContractsForChain(flow.Emulator).EVMContract.Address,
 	))
->>>>>>> 28cd4848
 }
 
 func TestEVMTransactionExecutedEventCCFEncodingDecoding(t *testing.T) {
@@ -161,20 +151,10 @@
 		evt, err := ccf.Decode(nil, v)
 		require.NoError(t, err)
 
-<<<<<<< HEAD
-		assert.Equal(t, evt.Type().ID(), "evm.TransactionExecuted")
-
-		location, qualifiedIdentifier, err := cdcCommon.DecodeTypeID(nil, "evm.TransactionExecuted")
-		require.NoError(t, err)
-
-		assert.Equal(t, flowSdk.EVMLocation{}, location)
-		assert.Equal(t, "TransactionExecuted", qualifiedIdentifier)
-=======
 		assert.Equal(t, evt.Type().ID(), fmt.Sprintf(
 			"A.%s.EVM.TransactionExecuted",
 			systemcontracts.SystemContractsForChain(flow.Emulator).EVMContract.Address,
 		))
->>>>>>> 28cd4848
 	})
 
 	t.Run("evm.TransactionExecuted with non-failed status", func(t *testing.T) {
@@ -212,19 +192,9 @@
 		evt, err := ccf.Decode(nil, v)
 		require.NoError(t, err)
 
-<<<<<<< HEAD
-		assert.Equal(t, evt.Type().ID(), "evm.TransactionExecuted")
-
-		location, qualifiedIdentifier, err := cdcCommon.DecodeTypeID(nil, "evm.TransactionExecuted")
-		require.NoError(t, err)
-
-		assert.Equal(t, flowSdk.EVMLocation{}, location)
-		assert.Equal(t, "TransactionExecuted", qualifiedIdentifier)
-=======
 		assert.Equal(t, evt.Type().ID(), fmt.Sprintf(
 			"A.%s.EVM.TransactionExecuted",
 			systemcontracts.SystemContractsForChain(flow.Emulator).EVMContract.Address,
 		))
->>>>>>> 28cd4848
 	})
 }