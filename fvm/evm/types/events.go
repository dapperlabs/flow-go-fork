--- conflicted
+++ resolved
@@ -179,7 +179,6 @@
 }
 
 type BlockEventPayload struct {
-<<<<<<< HEAD
 	Height            uint64      `cadence:"height"`
 	Hash              []byte      `cadence:"hash"`
 	Timestamp         uint64      `cadence:"timestamp"`
@@ -188,16 +187,6 @@
 	ParentBlockHash   []byte      `cadence:"parentHash"`
 	ReceiptRoot       []byte      `cadence:"receiptRoot"`
 	TransactionHashes [][]byte    `cadence:"transactionHashes"`
-=======
-	Height            uint64          `cadence:"height"`
-	Hash              cadence.Array   `cadence:"hash"`
-	Timestamp         uint64          `cadence:"timestamp"`
-	TotalSupply       cadence.Int     `cadence:"totalSupply"`
-	TotalGasUsed      uint64          `cadence:"totalGasUsed"`
-	ParentBlockHash   cadence.Array   `cadence:"parentHash"`
-	ReceiptRoot       cadence.Array   `cadence:"receiptRoot"`
-	TransactionHashes []cadence.Array `cadence:"transactionHashes"`
->>>>>>> f1d90e5b
 }
 
 // DecodeBlockEventPayload decodes Cadence event into block event payload.
