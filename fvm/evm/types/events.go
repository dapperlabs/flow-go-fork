--- conflicted
+++ resolved
@@ -171,25 +171,14 @@
 }
 
 type BlockEventPayload struct {
-<<<<<<< HEAD
-	Height              uint64        `cadence:"height"`
-	Hash                cadence.Array `cadence:"hash"`
-	Timestamp           uint64        `cadence:"timestamp"`
-	TotalSupply         cadence.Int   `cadence:"totalSupply"`
-	TotalGasUsed        uint64        `cadence:"totalGasUsed"`
-	ParentBlockHash     cadence.Array `cadence:"parentHash"`
-	ReceiptRoot         cadence.Array `cadence:"receiptRoot"`
-	TransactionHashRoot cadence.Array `cadence:"transactionHashRoot"`
-=======
-	Height            uint64            `cadence:"height"`
-	Hash              gethCommon.Hash   `cadence:"hash"`
-	Timestamp         uint64            `cadence:"timestamp"`
-	TotalSupply       cadence.Int       `cadence:"totalSupply"`
-	TotalGasUsed      uint64            `cadence:"totalGasUsed"`
-	ParentBlockHash   gethCommon.Hash   `cadence:"parentHash"`
-	ReceiptRoot       gethCommon.Hash   `cadence:"receiptRoot"`
-	TransactionHashes []gethCommon.Hash `cadence:"transactionHashes"`
->>>>>>> 9ea6faee
+	Height              uint64          `cadence:"height"`
+	Hash                gethCommon.Hash `cadence:"hash"`
+	Timestamp           uint64          `cadence:"timestamp"`
+	TotalSupply         cadence.Int     `cadence:"totalSupply"`
+	TotalGasUsed        uint64          `cadence:"totalGasUsed"`
+	ParentBlockHash     gethCommon.Hash `cadence:"parentHash"`
+	ReceiptRoot         gethCommon.Hash `cadence:"receiptRoot"`
+	TransactionHashRoot gethCommon.Hash `cadence:"transactionHashRoot"`
 }
 
 // DecodeBlockEventPayload decodes Cadence event into block event payload.
