--- conflicted
+++ resolved
@@ -36,8 +36,6 @@
 	// Run runs a transaction in the evm environment,
 	// collects the gas fees, and transfers the gas fees to the given coinbase account.
 	Run(tx []byte, coinbase Address) *ResultSummary
-<<<<<<< HEAD
-=======
 
 	// DryRun simulates execution of the provided RLP-encoded and unsigned transaction.
 	// Because the transaction is unsigned the from address is required, since
@@ -48,7 +46,6 @@
 	// BatchRun runs transaction batch in the evm environment,
 	// collect all the gas fees and transfers the gas fees to the given coinbase account.
 	BatchRun(txs [][]byte, coinbase Address) []*ResultSummary
->>>>>>> 84a39b0c
 
 	// FlowTokenAddress returns the address where FLOW token is deployed
 	FlowTokenAddress() common.Address
