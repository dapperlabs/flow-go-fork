package stdlib

import (
	_ "embed"
	"fmt"
	"math"
	"math/big"
	"reflect"
	"regexp"
	"strings"

	"github.com/onflow/cadence"
	"github.com/onflow/cadence/runtime"
	"github.com/onflow/cadence/runtime/common"
	"github.com/onflow/cadence/runtime/errors"
	"github.com/onflow/cadence/runtime/interpreter"
	"github.com/onflow/cadence/runtime/sema"
	"github.com/onflow/cadence/runtime/stdlib"
	gethABI "github.com/onflow/go-ethereum/accounts/abi"
	gethCommon "github.com/onflow/go-ethereum/common"

	"github.com/onflow/flow-go/fvm/environment"
	"github.com/onflow/flow-go/fvm/evm/types"
	"github.com/onflow/flow-go/model/flow"
)

//go:embed contract.cdc
var contractCode string

var flowTokenImportPattern = regexp.MustCompile(`(?m)^import "FlowToken"\n`)

func ContractCode(flowTokenAddress flow.Address) []byte {
	return []byte(flowTokenImportPattern.ReplaceAllString(
		contractCode,
		fmt.Sprintf("import FlowToken from %s", flowTokenAddress.HexWithPrefix()),
	))
}

const ContractName = "EVM"
const evmAddressTypeBytesFieldName = "bytes"
const evmAddressTypeQualifiedIdentifier = "EVM.EVMAddress"
const evmBalanceTypeQualifiedIdentifier = "EVM.Balance"
const evmResultTypeQualifiedIdentifier = "EVM.Result"
const evmStatusTypeQualifiedIdentifier = "EVM.Status"
const evmBlockTypeQualifiedIdentifier = "EVM.EVMBlock"

const abiEncodingByteSize = 32

var EVMTransactionBytesCadenceType = cadence.NewVariableSizedArrayType(cadence.UInt8Type)
var evmTransactionBytesType = sema.NewVariableSizedType(nil, sema.UInt8Type)

var evmAddressBytesType = sema.NewConstantSizedType(nil, sema.UInt8Type, types.AddressLength)
var evmAddressBytesStaticType = interpreter.ConvertSemaArrayTypeToStaticArrayType(nil, evmAddressBytesType)
var EVMAddressBytesCadenceType = cadence.NewConstantSizedArrayType(types.AddressLength, cadence.UInt8Type)

// abiEncodingError
type abiEncodingError struct {
	Type interpreter.StaticType
}

var _ errors.UserError = abiEncodingError{}

func (abiEncodingError) IsUserError() {}

func (e abiEncodingError) Error() string {
	var b strings.Builder
	b.WriteString("failed to ABI encode value")

	ty := e.Type
	if ty != nil {
		b.WriteString(" of type ")
		b.WriteString(ty.String())
	}

	return b.String()
}

// abiDecodingError
type abiDecodingError struct {
	Type    interpreter.StaticType
	Message string
}

var _ errors.UserError = abiDecodingError{}

func (abiDecodingError) IsUserError() {}

func (e abiDecodingError) Error() string {
	var b strings.Builder
	b.WriteString("failed to ABI decode data")

	ty := e.Type
	if ty != nil {
		b.WriteString(" with type ")
		b.WriteString(ty.String())
	}

	message := e.Message
	if message != "" {
		b.WriteString(": ")
		b.WriteString(message)
	}

	return b.String()
}

func reportABIEncodingComputation(
	inter *interpreter.Interpreter,
	locationRange interpreter.LocationRange,
	values *interpreter.ArrayValue,
	evmAddressTypeID common.TypeID,
	reportComputation func(intensity uint),
) {
	values.Iterate(
		inter,
		func(element interpreter.Value) (resume bool) {
			switch value := element.(type) {
			case *interpreter.StringValue:
				// Dynamic variables, such as strings, are encoded
				// in 2+ chunks of 32 bytes. The first chunk contains
				// the index where information for the string begin,
				// the second chunk contains the number of bytes the
				// string occupies, and the third chunk contains the
				// value of the string itself.
				computation := uint(2 * abiEncodingByteSize)
				stringLength := len(value.Str)
				chunks := math.Ceil(float64(stringLength) / float64(abiEncodingByteSize))
				computation += uint(chunks * abiEncodingByteSize)
				reportComputation(computation)

			case interpreter.BoolValue,
				interpreter.UInt8Value,
				interpreter.UInt16Value,
				interpreter.UInt32Value,
				interpreter.UInt64Value,
				interpreter.UInt128Value,
				interpreter.UInt256Value,
				interpreter.Int8Value,
				interpreter.Int16Value,
				interpreter.Int32Value,
				interpreter.Int64Value,
				interpreter.Int128Value,
				interpreter.Int256Value:

				// Numeric and bool variables are also static variables
				// with a fixed size of 32 bytes.
				reportComputation(abiEncodingByteSize)

			case *interpreter.CompositeValue:
				if value.TypeID() == evmAddressTypeID {
					// EVM addresses are static variables with a fixed
					// size of 32 bytes.
					reportComputation(abiEncodingByteSize)
				} else {
					panic(abiEncodingError{
						Type: value.StaticType(inter),
					})
				}
			case *interpreter.ArrayValue:
				// Dynamic variables, such as arrays & slices, are encoded
				// in 2+ chunks of 32 bytes. The first chunk contains
				// the index where information for the array begin,
				// the second chunk contains the number of bytes the
				// array occupies, and the third chunk contains the
				// values of the array itself.
				computation := uint(2 * abiEncodingByteSize)
				reportComputation(computation)
				reportABIEncodingComputation(
					inter,
					locationRange,
					value,
					evmAddressTypeID,
					reportComputation,
				)

			default:
				panic(abiEncodingError{
					Type: element.StaticType(inter),
				})
			}

			// continue iteration
			return true
		},
		false,
		locationRange,
	)
}

// EVM.encodeABI

const internalEVMTypeEncodeABIFunctionName = "encodeABI"

var internalEVMTypeEncodeABIFunctionType = &sema.FunctionType{
	Parameters: []sema.Parameter{
		{
			Label:      sema.ArgumentLabelNotRequired,
			Identifier: "values",
			TypeAnnotation: sema.NewTypeAnnotation(
				sema.NewVariableSizedType(nil, sema.AnyStructType),
			),
		},
	},
	ReturnTypeAnnotation: sema.NewTypeAnnotation(sema.ByteArrayType),
}

func newInternalEVMTypeEncodeABIFunction(
	gauge common.MemoryGauge,
	location common.AddressLocation,
) *interpreter.HostFunctionValue {

	evmAddressTypeID := location.TypeID(gauge, evmAddressTypeQualifiedIdentifier)

	return interpreter.NewHostFunctionValue(
		gauge,
		internalEVMTypeEncodeABIFunctionType,
		func(invocation interpreter.Invocation) interpreter.Value {
			inter := invocation.Interpreter
			locationRange := invocation.LocationRange

			// Get `values` argument

			valuesArray, ok := invocation.Arguments[0].(*interpreter.ArrayValue)
			if !ok {
				panic(errors.NewUnreachableError())
			}

			reportABIEncodingComputation(
				inter,
				locationRange,
				valuesArray,
				evmAddressTypeID,
				func(intensity uint) {
					inter.ReportComputation(environment.ComputationKindEVMEncodeABI, intensity)
				},
			)

			size := valuesArray.Count()

			values := make([]any, 0, size)
			arguments := make(gethABI.Arguments, 0, size)

			valuesArray.Iterate(
				inter,
				func(element interpreter.Value) (resume bool) {
					value, ty, err := encodeABI(
						inter,
						locationRange,
						element,
						element.StaticType(inter),
						evmAddressTypeID,
					)
					if err != nil {
						panic(err)
					}

					values = append(values, value)
					arguments = append(arguments, gethABI.Argument{Type: ty})

					// continue iteration
					return true
				},
				false,
				locationRange,
			)

			encodedValues, err := arguments.Pack(values...)
			if err != nil {
				panic(abiEncodingError{})
			}

			return interpreter.ByteSliceToByteArrayValue(inter, encodedValues)
		},
	)
}

var gethTypeString = gethABI.Type{T: gethABI.StringTy}
var gethTypeBool = gethABI.Type{T: gethABI.BoolTy}
var gethTypeUint8 = gethABI.Type{T: gethABI.UintTy, Size: 8}
var gethTypeUint16 = gethABI.Type{T: gethABI.UintTy, Size: 16}
var gethTypeUint32 = gethABI.Type{T: gethABI.UintTy, Size: 32}
var gethTypeUint64 = gethABI.Type{T: gethABI.UintTy, Size: 64}
var gethTypeUint128 = gethABI.Type{T: gethABI.UintTy, Size: 128}
var gethTypeUint256 = gethABI.Type{T: gethABI.UintTy, Size: 256}
var gethTypeInt8 = gethABI.Type{T: gethABI.IntTy, Size: 8}
var gethTypeInt16 = gethABI.Type{T: gethABI.IntTy, Size: 16}
var gethTypeInt32 = gethABI.Type{T: gethABI.IntTy, Size: 32}
var gethTypeInt64 = gethABI.Type{T: gethABI.IntTy, Size: 64}
var gethTypeInt128 = gethABI.Type{T: gethABI.IntTy, Size: 128}
var gethTypeInt256 = gethABI.Type{T: gethABI.IntTy, Size: 256}
var gethTypeAddress = gethABI.Type{Size: 20, T: gethABI.AddressTy}

func gethABIType(staticType interpreter.StaticType, evmAddressTypeID common.TypeID) (gethABI.Type, bool) {
	switch staticType {
	case interpreter.PrimitiveStaticTypeString:
		return gethTypeString, true
	case interpreter.PrimitiveStaticTypeBool:
		return gethTypeBool, true
	case interpreter.PrimitiveStaticTypeUInt8:
		return gethTypeUint8, true
	case interpreter.PrimitiveStaticTypeUInt16:
		return gethTypeUint16, true
	case interpreter.PrimitiveStaticTypeUInt32:
		return gethTypeUint32, true
	case interpreter.PrimitiveStaticTypeUInt64:
		return gethTypeUint64, true
	case interpreter.PrimitiveStaticTypeUInt128:
		return gethTypeUint128, true
	case interpreter.PrimitiveStaticTypeUInt256:
		return gethTypeUint256, true
	case interpreter.PrimitiveStaticTypeInt8:
		return gethTypeInt8, true
	case interpreter.PrimitiveStaticTypeInt16:
		return gethTypeInt16, true
	case interpreter.PrimitiveStaticTypeInt32:
		return gethTypeInt32, true
	case interpreter.PrimitiveStaticTypeInt64:
		return gethTypeInt64, true
	case interpreter.PrimitiveStaticTypeInt128:
		return gethTypeInt128, true
	case interpreter.PrimitiveStaticTypeInt256:
		return gethTypeInt256, true
	case interpreter.PrimitiveStaticTypeAddress:
		return gethTypeAddress, true
	}

	switch staticType := staticType.(type) {
	case *interpreter.CompositeStaticType:
		if staticType.TypeID != evmAddressTypeID {
			break
		}

		return gethTypeAddress, true

	case *interpreter.ConstantSizedStaticType:
		elementGethABIType, ok := gethABIType(
			staticType.ElementType(),
			evmAddressTypeID,
		)
		if !ok {
			break
		}

		return gethABI.Type{
			T:    gethABI.ArrayTy,
			Elem: &elementGethABIType,
			Size: int(staticType.Size),
		}, true

	case *interpreter.VariableSizedStaticType:
		elementGethABIType, ok := gethABIType(
			staticType.ElementType(),
			evmAddressTypeID,
		)
		if !ok {
			break
		}

		return gethABI.Type{
			T:    gethABI.SliceTy,
			Elem: &elementGethABIType,
		}, true

	}

	return gethABI.Type{}, false
}

func goType(
	staticType interpreter.StaticType,
	evmAddressTypeID common.TypeID,
) (reflect.Type, bool) {
	switch staticType {
	case interpreter.PrimitiveStaticTypeString:
		return reflect.TypeOf(""), true
	case interpreter.PrimitiveStaticTypeBool:
		return reflect.TypeOf(true), true
	case interpreter.PrimitiveStaticTypeUInt8:
		return reflect.TypeOf(uint8(0)), true
	case interpreter.PrimitiveStaticTypeUInt16:
		return reflect.TypeOf(uint16(0)), true
	case interpreter.PrimitiveStaticTypeUInt32:
		return reflect.TypeOf(uint32(0)), true
	case interpreter.PrimitiveStaticTypeUInt64:
		return reflect.TypeOf(uint64(0)), true
	case interpreter.PrimitiveStaticTypeUInt128:
		return reflect.TypeOf((*big.Int)(nil)), true
	case interpreter.PrimitiveStaticTypeUInt256:
		return reflect.TypeOf((*big.Int)(nil)), true
	case interpreter.PrimitiveStaticTypeInt8:
		return reflect.TypeOf(int8(0)), true
	case interpreter.PrimitiveStaticTypeInt16:
		return reflect.TypeOf(int16(0)), true
	case interpreter.PrimitiveStaticTypeInt32:
		return reflect.TypeOf(int32(0)), true
	case interpreter.PrimitiveStaticTypeInt64:
		return reflect.TypeOf(int64(0)), true
	case interpreter.PrimitiveStaticTypeInt128:
		return reflect.TypeOf((*big.Int)(nil)), true
	case interpreter.PrimitiveStaticTypeInt256:
		return reflect.TypeOf((*big.Int)(nil)), true
	case interpreter.PrimitiveStaticTypeAddress:
		return reflect.TypeOf((*big.Int)(nil)), true
	}

	switch staticType := staticType.(type) {
	case *interpreter.ConstantSizedStaticType:
		elementType, ok := goType(staticType.ElementType(), evmAddressTypeID)
		if !ok {
			break
		}

		return reflect.ArrayOf(int(staticType.Size), elementType), true

	case *interpreter.VariableSizedStaticType:
		elementType, ok := goType(staticType.ElementType(), evmAddressTypeID)
		if !ok {
			break
		}

		return reflect.SliceOf(elementType), true
	}

	if staticType.ID() == evmAddressTypeID {
		return reflect.TypeOf(gethCommon.Address{}), true
	}

	return nil, false
}

func encodeABI(
	inter *interpreter.Interpreter,
	locationRange interpreter.LocationRange,
	value interpreter.Value,
	staticType interpreter.StaticType,
	evmAddressTypeID common.TypeID,
) (
	any,
	gethABI.Type,
	error,
) {

	switch value := value.(type) {
	case *interpreter.StringValue:
		if staticType == interpreter.PrimitiveStaticTypeString {
			return value.Str, gethTypeString, nil
		}

	case interpreter.BoolValue:
		if staticType == interpreter.PrimitiveStaticTypeBool {
			return bool(value), gethTypeBool, nil
		}

	case interpreter.UInt8Value:
		if staticType == interpreter.PrimitiveStaticTypeUInt8 {
			return uint8(value), gethTypeUint8, nil
		}

	case interpreter.UInt16Value:
		if staticType == interpreter.PrimitiveStaticTypeUInt16 {
			return uint16(value), gethTypeUint16, nil
		}

	case interpreter.UInt32Value:
		if staticType == interpreter.PrimitiveStaticTypeUInt32 {
			return uint32(value), gethTypeUint32, nil
		}

	case interpreter.UInt64Value:
		if staticType == interpreter.PrimitiveStaticTypeUInt64 {
			return uint64(value), gethTypeUint64, nil
		}

	case interpreter.UInt128Value:
		if staticType == interpreter.PrimitiveStaticTypeUInt128 {
			return value.BigInt, gethTypeUint128, nil
		}

	case interpreter.UInt256Value:
		if staticType == interpreter.PrimitiveStaticTypeUInt256 {
			return value.BigInt, gethTypeUint256, nil
		}

	case interpreter.Int8Value:
		if staticType == interpreter.PrimitiveStaticTypeInt8 {
			return int8(value), gethTypeInt8, nil
		}

	case interpreter.Int16Value:
		if staticType == interpreter.PrimitiveStaticTypeInt16 {
			return int16(value), gethTypeInt16, nil
		}

	case interpreter.Int32Value:
		if staticType == interpreter.PrimitiveStaticTypeInt32 {
			return int32(value), gethTypeInt32, nil
		}

	case interpreter.Int64Value:
		if staticType == interpreter.PrimitiveStaticTypeInt64 {
			return int64(value), gethTypeInt64, nil
		}

	case interpreter.Int128Value:
		if staticType == interpreter.PrimitiveStaticTypeInt128 {
			return value.BigInt, gethTypeInt128, nil
		}

	case interpreter.Int256Value:
		if staticType == interpreter.PrimitiveStaticTypeInt256 {
			return value.BigInt, gethTypeInt256, nil
		}

	case *interpreter.CompositeValue:
		if value.TypeID() == evmAddressTypeID {
			addressBytesArrayValue := value.GetMember(inter, locationRange, evmAddressTypeBytesFieldName)
			bytes, err := interpreter.ByteArrayValueToByteSlice(
				inter,
				addressBytesArrayValue,
				locationRange,
			)
			if err != nil {
				panic(err)
			}

			return gethCommon.Address(bytes), gethTypeAddress, nil
		}

	case *interpreter.ArrayValue:
		arrayStaticType := value.Type

		arrayGethABIType, ok := gethABIType(arrayStaticType, evmAddressTypeID)
		if !ok {
			break
		}

		elementStaticType := arrayStaticType.ElementType()

		elementGoType, ok := goType(elementStaticType, evmAddressTypeID)
		if !ok {
			break
		}

		var result reflect.Value

		switch arrayStaticType := arrayStaticType.(type) {
		case *interpreter.ConstantSizedStaticType:
			size := int(arrayStaticType.Size)
			result = reflect.Indirect(reflect.New(reflect.ArrayOf(size, elementGoType)))

		case *interpreter.VariableSizedStaticType:
			size := value.Count()
			result = reflect.MakeSlice(reflect.SliceOf(elementGoType), size, size)
		}

		var index int
		value.Iterate(
			inter,
			func(element interpreter.Value) (resume bool) {

				arrayElement, _, err := encodeABI(
					inter,
					locationRange,
					element,
					element.StaticType(inter),
					evmAddressTypeID,
				)
				if err != nil {
					panic(err)
				}

				result.Index(index).Set(reflect.ValueOf(arrayElement))

				index++

				// continue iteration
				return true
			},
			false,
			locationRange,
		)

		return result.Interface(), arrayGethABIType, nil
	}

	return nil, gethABI.Type{}, abiEncodingError{
		Type: value.StaticType(inter),
	}
}

// EVM.decodeABI

const internalEVMTypeDecodeABIFunctionName = "decodeABI"

var internalEVMTypeDecodeABIFunctionType = &sema.FunctionType{
	Parameters: []sema.Parameter{
		{
			Identifier: "types",
			TypeAnnotation: sema.NewTypeAnnotation(
				sema.NewVariableSizedType(nil, sema.MetaType),
			),
		},
		{
			Label:          "data",
			TypeAnnotation: sema.NewTypeAnnotation(sema.ByteArrayType),
		},
	},
	ReturnTypeAnnotation: sema.NewTypeAnnotation(
		sema.NewVariableSizedType(nil, sema.AnyStructType),
	),
}

func newInternalEVMTypeDecodeABIFunction(
	gauge common.MemoryGauge,
	location common.AddressLocation,
) *interpreter.HostFunctionValue {
	evmAddressTypeID := location.TypeID(gauge, evmAddressTypeQualifiedIdentifier)

	return interpreter.NewHostFunctionValue(
		gauge,
		internalEVMTypeDecodeABIFunctionType,
		func(invocation interpreter.Invocation) interpreter.Value {
			inter := invocation.Interpreter
			locationRange := invocation.LocationRange

			// Get `types` argument

			typesArray, ok := invocation.Arguments[0].(*interpreter.ArrayValue)
			if !ok {
				panic(errors.NewUnreachableError())
			}

			// Get `data` argument

			dataValue, ok := invocation.Arguments[1].(*interpreter.ArrayValue)
			if !ok {
				panic(errors.NewUnreachableError())
			}

			invocation.Interpreter.ReportComputation(
				environment.ComputationKindEVMDecodeABI,
				uint(dataValue.Count()),
			)

			data, err := interpreter.ByteArrayValueToByteSlice(inter, dataValue, locationRange)
			if err != nil {
				panic(err)
			}

			var arguments gethABI.Arguments
			typesArray.Iterate(
				inter,
				func(element interpreter.Value) (resume bool) {
					typeValue, ok := element.(interpreter.TypeValue)
					if !ok {
						panic(errors.NewUnreachableError())
					}

					staticType := typeValue.Type

					gethABITy, ok := gethABIType(staticType, evmAddressTypeID)
					if !ok {
						panic(abiDecodingError{
							Type: staticType,
						})
					}

					arguments = append(
						arguments,
						gethABI.Argument{
							Type: gethABITy,
						},
					)

					// continue iteration
					return true
				},
				false,
				locationRange,
			)

			decodedValues, err := arguments.Unpack(data)
			if err != nil {
				panic(abiDecodingError{})
			}

			var index int
			values := make([]interpreter.Value, 0, len(decodedValues))

			typesArray.Iterate(
				inter,
				func(element interpreter.Value) (resume bool) {
					typeValue, ok := element.(interpreter.TypeValue)
					if !ok {
						panic(errors.NewUnreachableError())
					}

					staticType := typeValue.Type

					value, err := decodeABI(
						inter,
						locationRange,
						decodedValues[index],
						staticType,
						location,
						evmAddressTypeID,
					)
					if err != nil {
						panic(err)
					}

					index++

					values = append(values, value)

					// continue iteration
					return true
				},
				false,
				locationRange,
			)

			arrayType := interpreter.NewVariableSizedStaticType(
				inter,
				interpreter.NewPrimitiveStaticType(
					inter,
					interpreter.PrimitiveStaticTypeAnyStruct,
				),
			)

			return interpreter.NewArrayValue(
				inter,
				locationRange,
				arrayType,
				common.ZeroAddress,
				values...,
			)
		},
	)
}

func decodeABI(
	inter *interpreter.Interpreter,
	locationRange interpreter.LocationRange,
	value any,
	staticType interpreter.StaticType,
	location common.AddressLocation,
	evmAddressTypeID common.TypeID,
) (
	interpreter.Value,
	error,
) {

	switch staticType {
	case interpreter.PrimitiveStaticTypeString:
		value, ok := value.(string)
		if !ok {
			break
		}
		return interpreter.NewStringValue(
			inter,
			common.NewStringMemoryUsage(len(value)),
			func() string {
				return value
			},
		), nil

	case interpreter.PrimitiveStaticTypeBool:
		value, ok := value.(bool)
		if !ok {
			break
		}
		return interpreter.BoolValue(value), nil

	case interpreter.PrimitiveStaticTypeUInt8:
		value, ok := value.(uint8)
		if !ok {
			break
		}
		return interpreter.NewUInt8Value(inter, func() uint8 { return value }), nil

	case interpreter.PrimitiveStaticTypeUInt16:
		value, ok := value.(uint16)
		if !ok {
			break
		}
		return interpreter.NewUInt16Value(inter, func() uint16 { return value }), nil

	case interpreter.PrimitiveStaticTypeUInt32:
		value, ok := value.(uint32)
		if !ok {
			break
		}
		return interpreter.NewUInt32Value(inter, func() uint32 { return value }), nil

	case interpreter.PrimitiveStaticTypeUInt64:
		value, ok := value.(uint64)
		if !ok {
			break
		}
		return interpreter.NewUInt64Value(inter, func() uint64 { return value }), nil

	case interpreter.PrimitiveStaticTypeUInt128:
		value, ok := value.(*big.Int)
		if !ok {
			break
		}
		return interpreter.NewUInt128ValueFromBigInt(inter, func() *big.Int { return value }), nil

	case interpreter.PrimitiveStaticTypeUInt256:
		value, ok := value.(*big.Int)
		if !ok {
			break
		}
		return interpreter.NewUInt256ValueFromBigInt(inter, func() *big.Int { return value }), nil

	case interpreter.PrimitiveStaticTypeInt8:
		value, ok := value.(int8)
		if !ok {
			break
		}
		return interpreter.NewInt8Value(inter, func() int8 { return value }), nil

	case interpreter.PrimitiveStaticTypeInt16:
		value, ok := value.(int16)
		if !ok {
			break
		}
		return interpreter.NewInt16Value(inter, func() int16 { return value }), nil

	case interpreter.PrimitiveStaticTypeInt32:
		value, ok := value.(int32)
		if !ok {
			break
		}
		return interpreter.NewInt32Value(inter, func() int32 { return value }), nil

	case interpreter.PrimitiveStaticTypeInt64:
		value, ok := value.(int64)
		if !ok {
			break
		}
		return interpreter.NewInt64Value(inter, func() int64 { return value }), nil

	case interpreter.PrimitiveStaticTypeInt128:
		value, ok := value.(*big.Int)
		if !ok {
			break
		}
		return interpreter.NewInt128ValueFromBigInt(inter, func() *big.Int { return value }), nil

	case interpreter.PrimitiveStaticTypeInt256:
		value, ok := value.(*big.Int)
		if !ok {
			break
		}
		return interpreter.NewInt256ValueFromBigInt(inter, func() *big.Int { return value }), nil
	}

	switch staticType := staticType.(type) {
	case interpreter.ArrayStaticType:
		array := reflect.ValueOf(value)

		elementStaticType := staticType.ElementType()

		size := array.Len()

		var index int
		return interpreter.NewArrayValueWithIterator(
			inter,
			staticType,
			common.ZeroAddress,
			uint64(size),
			func() interpreter.Value {
				if index >= size {
					return nil
				}

				element := array.Index(index).Interface()

				result, err := decodeABI(
					inter,
					locationRange,
					element,
					elementStaticType,
					location,
					evmAddressTypeID,
				)
				if err != nil {
					panic(err)
				}

				index++

				return result
			},
		), nil

	case *interpreter.CompositeStaticType:
		if staticType.TypeID != evmAddressTypeID {
			break
		}

		addr, ok := value.(gethCommon.Address)
		if !ok {
			break
		}

		var address types.Address
		copy(address[:], addr.Bytes())
		return NewEVMAddress(
			inter,
			locationRange,
			location,
			address,
		), nil
	}

	return nil, abiDecodingError{
		Type: staticType,
	}
}

func NewEVMAddress(
	inter *interpreter.Interpreter,
	locationRange interpreter.LocationRange,
	location common.AddressLocation,
	address types.Address,
) *interpreter.CompositeValue {
	return interpreter.NewCompositeValue(
		inter,
		locationRange,
		location,
		evmAddressTypeQualifiedIdentifier,
		common.CompositeKindStructure,
		[]interpreter.CompositeField{
			{
				Name:  evmAddressTypeBytesFieldName,
				Value: EVMAddressToAddressBytesArrayValue(inter, address),
			},
		},
		common.ZeroAddress,
	)
}

const internalEVMTypeRunFunctionName = "run"

var internalEVMTypeRunFunctionType = &sema.FunctionType{
	Parameters: []sema.Parameter{
		{
			Label:          "tx",
			TypeAnnotation: sema.NewTypeAnnotation(evmTransactionBytesType),
		},
		{
			Label:          "coinbase",
			TypeAnnotation: sema.NewTypeAnnotation(evmAddressBytesType),
		},
	},
	// Actually EVM.Result, but cannot refer to it here
	ReturnTypeAnnotation: sema.NewTypeAnnotation(sema.AnyStructType),
}

func newInternalEVMTypeRunFunction(
	gauge common.MemoryGauge,
	handler types.ContractHandler,
) *interpreter.HostFunctionValue {
	return interpreter.NewHostFunctionValue(
		gauge,
		internalEVMTypeRunFunctionType,
		func(invocation interpreter.Invocation) interpreter.Value {
			inter := invocation.Interpreter
			locationRange := invocation.LocationRange

			// Get transaction argument

			transactionValue, ok := invocation.Arguments[0].(*interpreter.ArrayValue)
			if !ok {
				panic(errors.NewUnreachableError())
			}

			transaction, err := interpreter.ByteArrayValueToByteSlice(inter, transactionValue, locationRange)
			if err != nil {
				panic(err)
			}

			// Get coinbase argument

			coinbaseValue, ok := invocation.Arguments[1].(*interpreter.ArrayValue)
			if !ok {
				panic(errors.NewUnreachableError())
			}

			coinbase, err := interpreter.ByteArrayValueToByteSlice(inter, coinbaseValue, locationRange)
			if err != nil {
				panic(err)
			}

			// Run

			cb := types.NewAddressFromBytes(coinbase)
			result := handler.Run(transaction, cb)

			return NewResultValue(handler, gauge, inter, locationRange, result)
		},
	)
}

func NewResultValue(
	handler types.ContractHandler,
	gauge common.MemoryGauge,
	inter *interpreter.Interpreter,
	locationRange interpreter.LocationRange,
	result *types.ResultSummary,
) *interpreter.CompositeValue {
	loc := common.NewAddressLocation(gauge, handler.EVMContractAddress(), ContractName)
	return interpreter.NewCompositeValue(
		inter,
		locationRange,
		loc,
		evmResultTypeQualifiedIdentifier,
		common.CompositeKindStructure,
		[]interpreter.CompositeField{
			{
				Name: "status",
				Value: interpreter.NewEnumCaseValue(
					inter,
					locationRange,
					&sema.CompositeType{
						Location:   loc,
						Identifier: evmStatusTypeQualifiedIdentifier,
						Kind:       common.CompositeKindEnum,
					},
					interpreter.NewUInt8Value(gauge, func() uint8 {
						return uint8(result.Status)
					}),
					nil,
				),
			},
			{
				Name: "errorCode",
				Value: interpreter.NewUInt64Value(gauge, func() uint64 {
					return uint64(result.ErrorCode)
				}),
			},
			{
				Name: "gasUsed",
				Value: interpreter.NewUInt64Value(gauge, func() uint64 {
					return result.GasConsumed
				}),
			},
			{
				Name:  "data",
				Value: interpreter.ByteSliceToByteArrayValue(inter, result.ReturnedValue),
			},
		},
		common.ZeroAddress,
	)
}

func EVMAddressToAddressBytesArrayValue(
	inter *interpreter.Interpreter,
	address types.Address,
) *interpreter.ArrayValue {
	var index int
	return interpreter.NewArrayValueWithIterator(
		inter,
		evmAddressBytesStaticType,
		common.ZeroAddress,
		types.AddressLength,
		func() interpreter.Value {
			if index >= types.AddressLength {
				return nil
			}
			result := interpreter.NewUInt8Value(inter, func() uint8 {
				return address[index]
			})
			index++
			return result
		},
	)
}

const internalEVMTypeCallFunctionName = "call"

var internalEVMTypeCallFunctionType = &sema.FunctionType{
	Parameters: []sema.Parameter{
		{
			Label:          "from",
			TypeAnnotation: sema.NewTypeAnnotation(evmAddressBytesType),
		},
		{
			Label:          "to",
			TypeAnnotation: sema.NewTypeAnnotation(evmAddressBytesType),
		},
		{
			Label:          "data",
			TypeAnnotation: sema.NewTypeAnnotation(sema.ByteArrayType),
		},
		{
			Label:          "gasLimit",
			TypeAnnotation: sema.NewTypeAnnotation(sema.UInt64Type),
		},
		{
			Label:          "value",
			TypeAnnotation: sema.NewTypeAnnotation(sema.UIntType),
		},
	},
	// Actually EVM.Result, but cannot refer to it here
	ReturnTypeAnnotation: sema.NewTypeAnnotation(sema.AnyStructType),
}

func AddressBytesArrayValueToEVMAddress(
	inter *interpreter.Interpreter,
	locationRange interpreter.LocationRange,
	addressBytesValue *interpreter.ArrayValue,
) (
	result types.Address,
	err error,
) {
	// Convert

	var bytes []byte
	bytes, err = interpreter.ByteArrayValueToByteSlice(
		inter,
		addressBytesValue,
		locationRange,
	)
	if err != nil {
		return result, err
	}

	// Check length

	length := len(bytes)
	const expectedLength = types.AddressLength
	if length != expectedLength {
		return result, errors.NewDefaultUserError(
			"invalid address length: got %d, expected %d",
			length,
			expectedLength,
		)
	}

	copy(result[:], bytes)

	return result, nil
}

func newInternalEVMTypeCallFunction(
	gauge common.MemoryGauge,
	handler types.ContractHandler,
) *interpreter.HostFunctionValue {
	return interpreter.NewHostFunctionValue(
		gauge,
		internalEVMTypeCallFunctionType,
		func(invocation interpreter.Invocation) interpreter.Value {
			inter := invocation.Interpreter
			locationRange := invocation.LocationRange

			// Get from address

			fromAddressValue, ok := invocation.Arguments[0].(*interpreter.ArrayValue)
			if !ok {
				panic(errors.NewUnreachableError())
			}

			fromAddress, err := AddressBytesArrayValueToEVMAddress(inter, locationRange, fromAddressValue)
			if err != nil {
				panic(err)
			}

			// Get to address

			toAddressValue, ok := invocation.Arguments[1].(*interpreter.ArrayValue)
			if !ok {
				panic(errors.NewUnreachableError())
			}

			toAddress, err := AddressBytesArrayValueToEVMAddress(inter, locationRange, toAddressValue)
			if err != nil {
				panic(err)
			}

			// Get data

			dataValue, ok := invocation.Arguments[2].(*interpreter.ArrayValue)
			if !ok {
				panic(errors.NewUnreachableError())
			}

			data, err := interpreter.ByteArrayValueToByteSlice(inter, dataValue, locationRange)
			if err != nil {
				panic(err)
			}

			// Get gas limit

			gasLimitValue, ok := invocation.Arguments[3].(interpreter.UInt64Value)
			if !ok {
				panic(errors.NewUnreachableError())
			}

			gasLimit := types.GasLimit(gasLimitValue)

			// Get balance

			balanceValue, ok := invocation.Arguments[4].(interpreter.UIntValue)
			if !ok {
				panic(errors.NewUnreachableError())
			}

			balance := types.NewBalance(balanceValue.BigInt)
			// Call

			const isAuthorized = true
			account := handler.AccountByAddress(fromAddress, isAuthorized)
			result := account.Call(toAddress, data, gasLimit, balance)

			return NewResultValue(handler, gauge, inter, locationRange, result)
		},
	)
}

const internalEVMTypeCreateCadenceOwnedAccountFunctionName = "createCadenceOwnedAccount"

var internalEVMTypeCreateCadenceOwnedAccountFunctionType = &sema.FunctionType{
	Parameters: []sema.Parameter{
		{
			Label:          "uuid",
			TypeAnnotation: sema.NewTypeAnnotation(sema.UInt64Type),
		},
	},
	ReturnTypeAnnotation: sema.NewTypeAnnotation(evmAddressBytesType),
}

func newInternalEVMTypeCreateCadenceOwnedAccountFunction(
	gauge common.MemoryGauge,
	handler types.ContractHandler,
) *interpreter.HostFunctionValue {
	return interpreter.NewHostFunctionValue(
		gauge,
		internalEVMTypeCreateCadenceOwnedAccountFunctionType,
		func(invocation interpreter.Invocation) interpreter.Value {
			inter := invocation.Interpreter
			uuid, ok := invocation.Arguments[0].(interpreter.UInt64Value)
			if !ok {
				panic(errors.NewUnreachableError())
			}
			address := handler.DeployCOA(uint64(uuid))
			return EVMAddressToAddressBytesArrayValue(inter, address)
		},
	)
}

const internalEVMTypeDepositFunctionName = "deposit"

var internalEVMTypeDepositFunctionType = &sema.FunctionType{
	Parameters: []sema.Parameter{
		{
			Label:          "from",
			TypeAnnotation: sema.NewTypeAnnotation(sema.AnyResourceType),
		},
		{
			Label:          "to",
			TypeAnnotation: sema.NewTypeAnnotation(evmAddressBytesType),
		},
	},
	ReturnTypeAnnotation: sema.NewTypeAnnotation(sema.VoidType),
}

const fungibleTokenVaultTypeBalanceFieldName = "balance"

func newInternalEVMTypeDepositFunction(
	gauge common.MemoryGauge,
	handler types.ContractHandler,
) *interpreter.HostFunctionValue {
	return interpreter.NewHostFunctionValue(
		gauge,
		internalEVMTypeCallFunctionType,
		func(invocation interpreter.Invocation) interpreter.Value {
			inter := invocation.Interpreter
			locationRange := invocation.LocationRange

			// Get from vault

			fromValue, ok := invocation.Arguments[0].(*interpreter.CompositeValue)
			if !ok {
				panic(errors.NewUnreachableError())
			}

			amountValue, ok := fromValue.GetField(
				inter,
				locationRange,
				fungibleTokenVaultTypeBalanceFieldName,
			).(interpreter.UFix64Value)
			if !ok {
				panic(errors.NewUnreachableError())
			}

			amount := types.NewBalanceFromUFix64(cadence.UFix64(amountValue))

			// Get to address

			toAddressValue, ok := invocation.Arguments[1].(*interpreter.ArrayValue)
			if !ok {
				panic(errors.NewUnreachableError())
			}

			toAddress, err := AddressBytesArrayValueToEVMAddress(inter, locationRange, toAddressValue)
			if err != nil {
				panic(err)
			}

			// NOTE: We're intentionally not destroying the vault here,
			// because the value of it is supposed to be "kept alive".
			// Destroying would incorrectly be equivalent to a burn and decrease the total supply,
			// and a withdrawal would then have to perform an actual mint of new tokens.

			// Deposit

			const isAuthorized = false
			account := handler.AccountByAddress(toAddress, isAuthorized)
			account.Deposit(types.NewFlowTokenVault(amount))

			return interpreter.Void
		},
	)
}

const internalEVMTypeBalanceFunctionName = "balance"

var internalEVMTypeBalanceFunctionType = &sema.FunctionType{
	Purity: sema.FunctionPurityView,
	Parameters: []sema.Parameter{
		{
			Label:          "address",
			TypeAnnotation: sema.NewTypeAnnotation(evmAddressBytesType),
		},
	},
	ReturnTypeAnnotation: sema.NewTypeAnnotation(sema.UIntType),
}

// newInternalEVMTypeBalanceFunction returns the Flow balance of the account
func newInternalEVMTypeBalanceFunction(
	gauge common.MemoryGauge,
	handler types.ContractHandler,
) *interpreter.HostFunctionValue {
	return interpreter.NewHostFunctionValue(
		gauge,
		internalEVMTypeCallFunctionType,
		func(invocation interpreter.Invocation) interpreter.Value {
			inter := invocation.Interpreter
			locationRange := invocation.LocationRange

			addressValue, ok := invocation.Arguments[0].(*interpreter.ArrayValue)
			if !ok {
				panic(errors.NewUnreachableError())
			}

			address, err := AddressBytesArrayValueToEVMAddress(inter, locationRange, addressValue)
			if err != nil {
				panic(err)
			}

			const isAuthorized = false
			account := handler.AccountByAddress(address, isAuthorized)

			return interpreter.UIntValue{BigInt: account.Balance()}
		},
	)
}

const internalEVMTypeNonceFunctionName = "nonce"

var internalEVMTypeNonceFunctionType = &sema.FunctionType{
	Parameters: []sema.Parameter{
		{
			Label:          "address",
			TypeAnnotation: sema.NewTypeAnnotation(evmAddressBytesType),
		},
	},
	ReturnTypeAnnotation: sema.NewTypeAnnotation(sema.UInt64Type),
}

// newInternalEVMTypeNonceFunction returns the nonce of the account
func newInternalEVMTypeNonceFunction(
	gauge common.MemoryGauge,
	handler types.ContractHandler,
) *interpreter.HostFunctionValue {
	return interpreter.NewHostFunctionValue(
		gauge,
		internalEVMTypeCallFunctionType,
		func(invocation interpreter.Invocation) interpreter.Value {
			inter := invocation.Interpreter
			locationRange := invocation.LocationRange

			addressValue, ok := invocation.Arguments[0].(*interpreter.ArrayValue)
			if !ok {
				panic(errors.NewUnreachableError())
			}

			address, err := AddressBytesArrayValueToEVMAddress(inter, locationRange, addressValue)
			if err != nil {
				panic(err)
			}

			const isAuthorized = false
			account := handler.AccountByAddress(address, isAuthorized)

			return interpreter.UInt64Value(account.Nonce())
		},
	)
}

const internalEVMTypeCodeFunctionName = "code"

var internalEVMTypeCodeFunctionType = &sema.FunctionType{
	Parameters: []sema.Parameter{
		{
			Label:          "address",
			TypeAnnotation: sema.NewTypeAnnotation(evmAddressBytesType),
		},
	},
	ReturnTypeAnnotation: sema.NewTypeAnnotation(sema.ByteArrayType),
}

// newInternalEVMTypeCodeFunction returns the code of the account
func newInternalEVMTypeCodeFunction(
	gauge common.MemoryGauge,
	handler types.ContractHandler,
) *interpreter.HostFunctionValue {
	return interpreter.NewHostFunctionValue(
		gauge,
		internalEVMTypeCallFunctionType,
		func(invocation interpreter.Invocation) interpreter.Value {
			inter := invocation.Interpreter
			locationRange := invocation.LocationRange

			addressValue, ok := invocation.Arguments[0].(*interpreter.ArrayValue)
			if !ok {
				panic(errors.NewUnreachableError())
			}

			address, err := AddressBytesArrayValueToEVMAddress(inter, locationRange, addressValue)
			if err != nil {
				panic(err)
			}

			const isAuthorized = false
			account := handler.AccountByAddress(address, isAuthorized)

			return interpreter.ByteSliceToByteArrayValue(inter, account.Code())
		},
	)
}

const internalEVMTypeCodeHashFunctionName = "codeHash"

var internalEVMTypeCodeHashFunctionType = &sema.FunctionType{
	Parameters: []sema.Parameter{
		{
			Label:          "address",
			TypeAnnotation: sema.NewTypeAnnotation(evmAddressBytesType),
		},
	},
	ReturnTypeAnnotation: sema.NewTypeAnnotation(sema.ByteArrayType),
}

// newInternalEVMTypeCodeHashFunction returns the code hash of the account
func newInternalEVMTypeCodeHashFunction(
	gauge common.MemoryGauge,
	handler types.ContractHandler,
) *interpreter.HostFunctionValue {
	return interpreter.NewHostFunctionValue(
		gauge,
		internalEVMTypeCallFunctionType,
		func(invocation interpreter.Invocation) interpreter.Value {
			inter := invocation.Interpreter
			locationRange := invocation.LocationRange

			addressValue, ok := invocation.Arguments[0].(*interpreter.ArrayValue)
			if !ok {
				panic(errors.NewUnreachableError())
			}

			address, err := AddressBytesArrayValueToEVMAddress(inter, locationRange, addressValue)
			if err != nil {
				panic(err)
			}

			const isAuthorized = false
			account := handler.AccountByAddress(address, isAuthorized)

			return interpreter.ByteSliceToByteArrayValue(inter, account.CodeHash())
		},
	)
}

const internalEVMTypeWithdrawFunctionName = "withdraw"

var internalEVMTypeWithdrawFunctionType = &sema.FunctionType{
	Parameters: []sema.Parameter{
		{
			Label:          "from",
			TypeAnnotation: sema.NewTypeAnnotation(evmAddressBytesType),
		},
		{
			Label:          "amount",
			TypeAnnotation: sema.NewTypeAnnotation(sema.UIntType),
		},
	},
	ReturnTypeAnnotation: sema.NewTypeAnnotation(sema.AnyResourceType),
}

func newInternalEVMTypeWithdrawFunction(
	gauge common.MemoryGauge,
	handler types.ContractHandler,
) *interpreter.HostFunctionValue {
	return interpreter.NewHostFunctionValue(
		gauge,
		internalEVMTypeCallFunctionType,
		func(invocation interpreter.Invocation) interpreter.Value {
			inter := invocation.Interpreter
			locationRange := invocation.LocationRange

			// Get from address

			fromAddressValue, ok := invocation.Arguments[0].(*interpreter.ArrayValue)
			if !ok {
				panic(errors.NewUnreachableError())
			}

			fromAddress, err := AddressBytesArrayValueToEVMAddress(inter, locationRange, fromAddressValue)
			if err != nil {
				panic(err)
			}

			// Get amount

			amountValue, ok := invocation.Arguments[1].(interpreter.UIntValue)
			if !ok {
				panic(errors.NewUnreachableError())
			}

			amount := types.NewBalance(amountValue.BigInt)

			// Withdraw

			const isAuthorized = true
			account := handler.AccountByAddress(fromAddress, isAuthorized)
			vault := account.Withdraw(amount)

			ufix, roundedOff, err := types.ConvertBalanceToUFix64(vault.Balance())
			if err != nil {
				panic(err)
			}
			if roundedOff {
				panic(types.ErrWithdrawBalanceRounding)
			}

			// TODO: improve: maybe call actual constructor
			return interpreter.NewCompositeValue(
				inter,
				locationRange,
				common.NewAddressLocation(gauge, handler.FlowTokenAddress(), "FlowToken"),
				"FlowToken.Vault",
				common.CompositeKindResource,
				[]interpreter.CompositeField{
					{
						Name: "balance",
						Value: interpreter.NewUFix64Value(gauge, func() uint64 {
							return uint64(ufix)
						}),
					},
					{
						Name: sema.ResourceUUIDFieldName,
						Value: interpreter.NewUInt64Value(gauge, func() uint64 {
							return handler.GenerateResourceUUID()
						}),
					},
				},
				common.ZeroAddress,
			)
		},
	)
}

const internalEVMTypeDeployFunctionName = "deploy"

var internalEVMTypeDeployFunctionType = &sema.FunctionType{
	Parameters: []sema.Parameter{
		{
			Label:          "from",
			TypeAnnotation: sema.NewTypeAnnotation(evmAddressBytesType),
		},
		{
			Label:          "code",
			TypeAnnotation: sema.NewTypeAnnotation(sema.ByteArrayType),
		},
		{
			Label:          "gasLimit",
			TypeAnnotation: sema.NewTypeAnnotation(sema.UInt64Type),
		},
		{
			Label:          "value",
			TypeAnnotation: sema.NewTypeAnnotation(sema.UIntType),
		},
	},
	ReturnTypeAnnotation: sema.NewTypeAnnotation(evmAddressBytesType),
}

func newInternalEVMTypeDeployFunction(
	gauge common.MemoryGauge,
	handler types.ContractHandler,
) *interpreter.HostFunctionValue {
	return interpreter.NewHostFunctionValue(
		gauge,
		internalEVMTypeCallFunctionType,
		func(invocation interpreter.Invocation) interpreter.Value {
			inter := invocation.Interpreter
			locationRange := invocation.LocationRange

			// Get from address

			fromAddressValue, ok := invocation.Arguments[0].(*interpreter.ArrayValue)
			if !ok {
				panic(errors.NewUnreachableError())
			}

			fromAddress, err := AddressBytesArrayValueToEVMAddress(inter, locationRange, fromAddressValue)
			if err != nil {
				panic(err)
			}

			// Get code

			codeValue, ok := invocation.Arguments[1].(*interpreter.ArrayValue)
			if !ok {
				panic(errors.NewUnreachableError())
			}

			code, err := interpreter.ByteArrayValueToByteSlice(inter, codeValue, locationRange)
			if err != nil {
				panic(err)
			}

			// Get gas limit

			gasLimitValue, ok := invocation.Arguments[2].(interpreter.UInt64Value)
			if !ok {
				panic(errors.NewUnreachableError())
			}

			gasLimit := types.GasLimit(gasLimitValue)

			// Get value

			amountValue, ok := invocation.Arguments[3].(interpreter.UIntValue)
			if !ok {
				panic(errors.NewUnreachableError())
			}

			amount := types.NewBalance(amountValue.BigInt)

			// Deploy

			const isAuthorized = true
			account := handler.AccountByAddress(fromAddress, isAuthorized)
			address := account.Deploy(code, gasLimit, amount)

			return EVMAddressToAddressBytesArrayValue(inter, address)
		},
	)
}

const internalEVMTypeCastToAttoFLOWFunctionName = "castToAttoFLOW"

var internalEVMTypeCastToAttoFLOWFunctionType = &sema.FunctionType{
	Purity: sema.FunctionPurityView,
	Parameters: []sema.Parameter{
		{
			Label:          "balance",
			TypeAnnotation: sema.NewTypeAnnotation(sema.UFix64Type),
		},
	},
	ReturnTypeAnnotation: sema.NewTypeAnnotation(sema.UIntType),
}

func newInternalEVMTypeCastToAttoFLOWFunction(
	gauge common.MemoryGauge,
) *interpreter.HostFunctionValue {
	return interpreter.NewHostFunctionValue(
		gauge,
		internalEVMTypeCallFunctionType,
		func(invocation interpreter.Invocation) interpreter.Value {
			balanceValue, ok := invocation.Arguments[0].(interpreter.UFix64Value)
			if !ok {
				panic(errors.NewUnreachableError())
			}
			balance := types.NewBalanceFromUFix64(cadence.UFix64(balanceValue))
			return interpreter.UIntValue{BigInt: balance}
		},
	)
}

const internalEVMTypeCastToFLOWFunctionName = "castToFLOW"

var internalEVMTypeCastToFLOWFunctionType = &sema.FunctionType{
	Purity: sema.FunctionPurityView,
	Parameters: []sema.Parameter{
		{
			Label:          "balance",
			TypeAnnotation: sema.NewTypeAnnotation(sema.UIntType),
		},
	},
	ReturnTypeAnnotation: sema.NewTypeAnnotation(sema.UFix64Type),
}

func newInternalEVMTypeCastToFLOWFunction(
	gauge common.MemoryGauge,
) *interpreter.HostFunctionValue {
	return interpreter.NewHostFunctionValue(
		gauge,
		internalEVMTypeCallFunctionType,
		func(invocation interpreter.Invocation) interpreter.Value {
			balanceValue, ok := invocation.Arguments[0].(interpreter.UIntValue)
			if !ok {
				panic(errors.NewUnreachableError())
			}
			balance := types.NewBalance(balanceValue.BigInt)
			// ignoring the rounding error and let user handle it
			v, _, err := types.ConvertBalanceToUFix64(balance)
			if err != nil {
				panic(err)
			}
			return interpreter.UFix64Value(v)
		},
	)
}

const internalEVMTypeGetLatestBlockFunctionName = "getLatestBlock"

var internalEVMTypeGetLatestBlockFunctionType = &sema.FunctionType{
	Parameters: []sema.Parameter{},
	// Actually EVM.Block, but cannot refer to it here
	ReturnTypeAnnotation: sema.NewTypeAnnotation(sema.AnyStructType),
}

func newInternalEVMTypeGetLatestBlockFunction(
	gauge common.MemoryGauge,
	handler types.ContractHandler,
) *interpreter.HostFunctionValue {
	return interpreter.NewHostFunctionValue(
		gauge,
		internalEVMTypeCallFunctionType,
		func(invocation interpreter.Invocation) interpreter.Value {
			inter := invocation.Interpreter
			locationRange := invocation.LocationRange

			latestBlock := handler.LastExecutedBlock()
			return NewEVMBlockValue(handler, gauge, inter, locationRange, latestBlock)
		},
	)
}

func NewEVMBlockValue(
	handler types.ContractHandler,
	gauge common.MemoryGauge,
	inter *interpreter.Interpreter,
	locationRange interpreter.LocationRange,
	block *types.Block,
) *interpreter.CompositeValue {
	loc := common.NewAddressLocation(gauge, handler.EVMContractAddress(), ContractName)
	hash, err := block.Hash()
	if err != nil {
		panic(err)
	}

	return interpreter.NewCompositeValue(
		inter,
		locationRange,
		loc,
		evmBlockTypeQualifiedIdentifier,
		common.CompositeKindStructure,
		[]interpreter.CompositeField{
			{
				Name:  "height",
				Value: interpreter.UInt64Value(block.Height),
			},
			{
				Name: "hash",
				Value: interpreter.NewStringValue(
					inter,
					common.NewStringMemoryUsage(len(hash)),
					func() string {
						return hash.Hex()
					},
				),
			},
			{
				Name: "totalSupply",
				Value: interpreter.NewIntValueFromBigInt(
					inter,
					common.NewBigIntMemoryUsage(common.BigIntByteLength(block.TotalSupply)),
					func() *big.Int {
						return block.TotalSupply
					},
				),
			},
		},
		common.ZeroAddress,
	)
}

func NewInternalEVMContractValue(
	gauge common.MemoryGauge,
	handler types.ContractHandler,
	location common.AddressLocation,
) *interpreter.SimpleCompositeValue {
	return interpreter.NewSimpleCompositeValue(
		gauge,
		InternalEVMContractType.ID(),
		internalEVMContractStaticType,
		InternalEVMContractType.Fields,
		map[string]interpreter.Value{
			internalEVMTypeRunFunctionName:                       newInternalEVMTypeRunFunction(gauge, handler),
			internalEVMTypeCreateCadenceOwnedAccountFunctionName: newInternalEVMTypeCreateCadenceOwnedAccountFunction(gauge, handler),
			internalEVMTypeCallFunctionName:                      newInternalEVMTypeCallFunction(gauge, handler),
			internalEVMTypeDepositFunctionName:                   newInternalEVMTypeDepositFunction(gauge, handler),
			internalEVMTypeWithdrawFunctionName:                  newInternalEVMTypeWithdrawFunction(gauge, handler),
			internalEVMTypeDeployFunctionName:                    newInternalEVMTypeDeployFunction(gauge, handler),
			internalEVMTypeBalanceFunctionName:                   newInternalEVMTypeBalanceFunction(gauge, handler),
			internalEVMTypeNonceFunctionName:                     newInternalEVMTypeNonceFunction(gauge, handler),
			internalEVMTypeCodeFunctionName:                      newInternalEVMTypeCodeFunction(gauge, handler),
			internalEVMTypeCodeHashFunctionName:                  newInternalEVMTypeCodeHashFunction(gauge, handler),
			internalEVMTypeEncodeABIFunctionName:                 newInternalEVMTypeEncodeABIFunction(gauge, location),
			internalEVMTypeDecodeABIFunctionName:                 newInternalEVMTypeDecodeABIFunction(gauge, location),
<<<<<<< HEAD
			internalEVMTypeCastToAttoFLOWFunctionName:            newInternalEVMTypeCastToAttoFLOWFunction(gauge),
			internalEVMTypeCastToFLOWFunctionName:                newInternalEVMTypeCastToFLOWFunction(gauge),
=======
			internalEVMTypeCastToAttoFLOWFunctionName:            newInternalEVMTypeCastToAttoFLOWFunction(gauge, handler),
			internalEVMTypeCastToFLOWFunctionName:                newInternalEVMTypeCastToFLOWFunction(gauge, handler),
			internalEVMTypeGetLatestBlockFunctionName:            newInternalEVMTypeGetLatestBlockFunction(gauge, handler),
>>>>>>> ad123944
		},
		nil,
		nil,
		nil,
	)
}

const InternalEVMContractName = "InternalEVM"

var InternalEVMContractType = func() *sema.CompositeType {
	ty := &sema.CompositeType{
		Identifier: InternalEVMContractName,
		Kind:       common.CompositeKindContract,
	}

	ty.Members = sema.MembersAsMap([]*sema.Member{
		sema.NewUnmeteredPublicFunctionMember(
			ty,
			internalEVMTypeRunFunctionName,
			internalEVMTypeRunFunctionType,
			"",
		),
		sema.NewUnmeteredPublicFunctionMember(
			ty,
			internalEVMTypeCreateCadenceOwnedAccountFunctionName,
			internalEVMTypeCreateCadenceOwnedAccountFunctionType,
			"",
		),
		sema.NewUnmeteredPublicFunctionMember(
			ty,
			internalEVMTypeCallFunctionName,
			internalEVMTypeCallFunctionType,
			"",
		),
		sema.NewUnmeteredPublicFunctionMember(
			ty,
			internalEVMTypeDepositFunctionName,
			internalEVMTypeDepositFunctionType,
			"",
		),
		sema.NewUnmeteredPublicFunctionMember(
			ty,
			internalEVMTypeWithdrawFunctionName,
			internalEVMTypeWithdrawFunctionType,
			"",
		),
		sema.NewUnmeteredPublicFunctionMember(
			ty,
			internalEVMTypeDeployFunctionName,
			internalEVMTypeDeployFunctionType,
			"",
		),
		sema.NewUnmeteredPublicFunctionMember(
			ty,
			internalEVMTypeCastToAttoFLOWFunctionName,
			internalEVMTypeCastToAttoFLOWFunctionType,
			"",
		),
		sema.NewUnmeteredPublicFunctionMember(
			ty,
			internalEVMTypeCastToFLOWFunctionName,
			internalEVMTypeCastToFLOWFunctionType,
			"",
		),
		sema.NewUnmeteredPublicFunctionMember(
			ty,
			internalEVMTypeBalanceFunctionName,
			internalEVMTypeBalanceFunctionType,
			"",
		),
		sema.NewUnmeteredPublicFunctionMember(
			ty,
			internalEVMTypeNonceFunctionName,
			internalEVMTypeNonceFunctionType,
			"",
		),
		sema.NewUnmeteredPublicFunctionMember(
			ty,
			internalEVMTypeCodeFunctionName,
			internalEVMTypeCodeFunctionType,
			"",
		),
		sema.NewUnmeteredPublicFunctionMember(
			ty,
			internalEVMTypeCodeHashFunctionName,
			internalEVMTypeCodeHashFunctionType,
			"",
		),
		sema.NewUnmeteredPublicFunctionMember(
			ty,
			internalEVMTypeEncodeABIFunctionName,
			internalEVMTypeEncodeABIFunctionType,
			"",
		),
		sema.NewUnmeteredPublicFunctionMember(
			ty,
			internalEVMTypeDecodeABIFunctionName,
			internalEVMTypeDecodeABIFunctionType,
			"",
		),
		sema.NewUnmeteredPublicFunctionMember(
			ty,
			internalEVMTypeGetLatestBlockFunctionName,
			internalEVMTypeGetLatestBlockFunctionType,
			"",
		),
	})
	return ty
}()

var internalEVMContractStaticType = interpreter.ConvertSemaCompositeTypeToStaticCompositeType(
	nil,
	InternalEVMContractType,
)

func newInternalEVMStandardLibraryValue(
	gauge common.MemoryGauge,
	handler types.ContractHandler,
	location common.AddressLocation,
) stdlib.StandardLibraryValue {
	return stdlib.StandardLibraryValue{
		Name:  InternalEVMContractName,
		Type:  InternalEVMContractType,
		Value: NewInternalEVMContractValue(gauge, handler, location),
		Kind:  common.DeclarationKindContract,
	}
}

var internalEVMStandardLibraryType = stdlib.StandardLibraryType{
	Name: InternalEVMContractName,
	Type: InternalEVMContractType,
	Kind: common.DeclarationKindContract,
}

func SetupEnvironment(env runtime.Environment, handler types.ContractHandler, service flow.Address) {
	location := common.NewAddressLocation(nil, common.Address(service), ContractName)

	env.DeclareType(
		internalEVMStandardLibraryType,
		location,
	)
	env.DeclareValue(
		newInternalEVMStandardLibraryValue(nil, handler, location),
		location,
	)
}

func NewEVMAddressCadenceType(address common.Address) *cadence.StructType {
	return cadence.NewStructType(
		common.NewAddressLocation(nil, address, ContractName),
		evmAddressTypeQualifiedIdentifier,
		[]cadence.Field{
			{
				Identifier: "bytes",
				Type:       EVMAddressBytesCadenceType,
			},
		},
		nil,
	)
}

func NewBalanceCadenceType(address common.Address) *cadence.StructType {
	return cadence.NewStructType(
		common.NewAddressLocation(nil, address, ContractName),
		evmBalanceTypeQualifiedIdentifier,
		[]cadence.Field{
			{
				Identifier: "attoflow",
				Type:       cadence.UIntType,
			},
		},
		nil,
	)
}

func ResultSummaryFromEVMResultValue(val cadence.Value) (*types.ResultSummary, error) {
	str, ok := val.(cadence.Struct)
	if !ok {
		return nil, fmt.Errorf("invalid input: unexpected value type")
	}
	if len(str.Fields) != 4 {
		return nil, fmt.Errorf("invalid input: field count mismatch")
	}

	statusEnum, ok := str.Fields[0].(cadence.Enum)
	if !ok {
		return nil, fmt.Errorf("invalid input: unexpected type for status field")
	}

	status, ok := statusEnum.Fields[0].(cadence.UInt8)
	if !ok {
		return nil, fmt.Errorf("invalid input: unexpected type for status field")
	}

	errorCode, ok := str.Fields[1].(cadence.UInt64)
	if !ok {
		return nil, fmt.Errorf("invalid input: unexpected type for error code field")
	}

	gasUsed, ok := str.Fields[2].(cadence.UInt64)
	if !ok {
		return nil, fmt.Errorf("invalid input: unexpected type for gas field")
	}

	data, ok := str.Fields[3].(cadence.Array)
	if !ok {
		return nil, fmt.Errorf("invalid input: unexpected type for data field")
	}

	convertedData := make([]byte, len(data.Values))
	for i, value := range data.Values {
		convertedData[i] = value.(cadence.UInt8).ToGoValue().(uint8)
	}

	return &types.ResultSummary{
		Status:        types.Status(status),
		ErrorCode:     types.ErrorCode(errorCode),
		GasConsumed:   uint64(gasUsed),
		ReturnedValue: convertedData,
	}, nil

}

func NewEVMBlockCadenceType(address common.Address) *cadence.StructType {
	return cadence.NewStructType(
		common.NewAddressLocation(nil, address, ContractName),
		evmBlockTypeQualifiedIdentifier,
		[]cadence.Field{
			{
				Identifier: "height",
				Type:       cadence.UInt64Type{},
			},
			{
				Identifier: "hash",
				Type:       cadence.StringType{},
			},
			{
				Identifier: "totalSupply",
				Type:       cadence.IntType{},
			},
		},
		nil,
	)
}<|MERGE_RESOLUTION|>--- conflicted
+++ resolved
@@ -1835,14 +1835,9 @@
 			internalEVMTypeCodeHashFunctionName:                  newInternalEVMTypeCodeHashFunction(gauge, handler),
 			internalEVMTypeEncodeABIFunctionName:                 newInternalEVMTypeEncodeABIFunction(gauge, location),
 			internalEVMTypeDecodeABIFunctionName:                 newInternalEVMTypeDecodeABIFunction(gauge, location),
-<<<<<<< HEAD
 			internalEVMTypeCastToAttoFLOWFunctionName:            newInternalEVMTypeCastToAttoFLOWFunction(gauge),
 			internalEVMTypeCastToFLOWFunctionName:                newInternalEVMTypeCastToFLOWFunction(gauge),
-=======
-			internalEVMTypeCastToAttoFLOWFunctionName:            newInternalEVMTypeCastToAttoFLOWFunction(gauge, handler),
-			internalEVMTypeCastToFLOWFunctionName:                newInternalEVMTypeCastToFLOWFunction(gauge, handler),
 			internalEVMTypeGetLatestBlockFunctionName:            newInternalEVMTypeGetLatestBlockFunction(gauge, handler),
->>>>>>> ad123944
 		},
 		nil,
 		nil,
