package evm_test

import (
	"fmt"
	"math/big"
	"testing"

	"github.com/onflow/cadence"
	"github.com/onflow/cadence/encoding/json"
	"github.com/stretchr/testify/require"

<<<<<<< HEAD
	"github.com/onflow/flow-go/fvm/evm"
	"github.com/onflow/flow-go/fvm/evm/stdlib/emulator"
	"github.com/onflow/flow-go/fvm/evm/testutils"
=======
	"github.com/onflow/flow-go/fvm"
	"github.com/onflow/flow-go/fvm/evm/stdlib"
	. "github.com/onflow/flow-go/fvm/evm/testutils"
	"github.com/onflow/flow-go/fvm/evm/types"
	"github.com/onflow/flow-go/fvm/storage/snapshot"
>>>>>>> c1ec969f
	"github.com/onflow/flow-go/model/flow"
	"github.com/onflow/flow-go/utils/unittest"
)

<<<<<<< HEAD
func encodeArgs(argValues []cadence.Value) [][]byte {
	args := make([][]byte, len(argValues))
	for i, arg := range argValues {
		var err error
		args[i], err = json.Encode(arg)
		if err != nil {
			panic(fmt.Errorf("broken test: invalid argument: %w", err))
		}
	}
	return args
}

var evmAddressBytesCadenceType = cadence.NewConstantSizedArrayType(20, cadence.TheUInt8Type)

var evmAddressCadenceType = cadence.NewStructType(
	nil,
	emulator.Flex_FlexAddressType.QualifiedIdentifier(),
	[]cadence.Field{
		{
			Identifier: emulator.Flex_FlexAddressTypeBytesFieldName,
			Type:       evmAddressBytesCadenceType,
		},
	},
	nil,
)

func TestFlexAddressConstructionAndReturn(t *testing.T) {

	t.Parallel()
	testutils.RunWithTestBackend(t, func(backend *testutils.TestBackend) {
		testutils.RunWithTestFlowEVMRootAddress(t, backend, func(rootAddr flow.Address) {

			env := runtime.NewBaseInterpreterEnvironment(runtime.Config{})
			evm.SetupEnvironment(flow.Emulator, backend, env)

			inter := runtime.NewInterpreterRuntime(runtime.Config{})

			script := []byte(`
			pub fun main(_ bytes: [UInt8; 20]): Flex.FlexAddress {
				return Flex.FlexAddress(bytes: bytes)
				}
			`)

			runtimeInterface := &testRuntimeInterface{
				storage: backend,
				decodeArgument: func(b []byte, t cadence.Type) (cadence.Value, error) {
					return json.Decode(nil, b)
				},
			}

			addressBytesArray := cadence.NewArray([]cadence.Value{
				cadence.UInt8(1), cadence.UInt8(1),
				cadence.UInt8(2), cadence.UInt8(2),
				cadence.UInt8(3), cadence.UInt8(3),
				cadence.UInt8(4), cadence.UInt8(4),
				cadence.UInt8(5), cadence.UInt8(5),
				cadence.UInt8(6), cadence.UInt8(6),
				cadence.UInt8(7), cadence.UInt8(7),
				cadence.UInt8(8), cadence.UInt8(8),
				cadence.UInt8(9), cadence.UInt8(9),
				cadence.UInt8(10), cadence.UInt8(10),
			}).WithType(evmAddressBytesCadenceType)

			result, err := inter.ExecuteScript(
				runtime.Script{
					Source: script,
					Arguments: encodeArgs([]cadence.Value{
						addressBytesArray,
					}),
				},
				runtime.Context{
					Interface:   runtimeInterface,
					Environment: env,
					Location:    common.ScriptLocation{},
				},
			)
			require.NoError(t, err)

			assert.Equal(t,
				cadence.Struct{
					StructType: evmAddressCadenceType,
					Fields: []cadence.Value{
						addressBytesArray,
					},
				},
				result,
			)
		})
	})
}

func TestEVMRun(t *testing.T) {

	t.Parallel()
	testutils.RunWithTestBackend(t, func(backend *testutils.TestBackend) {
		testutils.RunWithTestFlowEVMRootAddress(t, backend, func(rootAddr flow.Address) {
			tc := testutils.GetStorageTestContract(t)
			testutils.RunWithDeployedContract(t, tc, backend, rootAddr, func(testContract *testutils.TestContract) {
				testutils.RunWithEOATestAccount(t, backend, rootAddr, func(testAccount *testutils.EOATestAccount) {
					num := int64(12)

					interEnv := runtime.NewBaseInterpreterEnvironment(runtime.Config{})

					evm.SetupEnvironment(flow.Emulator, backend, interEnv)

					inter := runtime.NewInterpreterRuntime(runtime.Config{})

					script := []byte(`
						pub fun main(tx: [UInt8], coinbaseBytes: [UInt8; 20]): Bool {
							let coinbase = Flex.FlexAddress(bytes: coinbaseBytes)
							return Flex.run(tx: tx, coinbase: coinbase)
						}
					`)

					gasLimit := uint64(100_000)

					txBytes := testAccount.PrepareSignAndEncodeTx(t,
						testContract.DeployedAt.ToCommon(),
						testContract.MakeCallData(t, "store", big.NewInt(num)),
						big.NewInt(0),
						gasLimit,
						big.NewInt(1),
					)
					tx := cadence.NewArray(
						testutils.ConvertToCadence(txBytes),
					).WithType(evmAddressBytesCadenceType)

					coinbase := cadence.NewArray(
						testutils.ConvertToCadence(testAccount.Address().Bytes()),
					).WithType(evmAddressBytesCadenceType)

					runtimeInterface := &testRuntimeInterface{
						storage: backend,
						decodeArgument: func(b []byte, t cadence.Type) (cadence.Value, error) {
							return json.Decode(nil, b)
						},
					}

					result, err := inter.ExecuteScript(
						runtime.Script{
							Source:    script,
							Arguments: encodeArgs([]cadence.Value{tx, coinbase}),
						},
						runtime.Context{
							Interface:   runtimeInterface,
							Environment: interEnv,
							Location:    common.ScriptLocation{},
						},
					)
					require.NoError(t, err)
					assert.Equal(t, cadence.Bool(true), result)
=======
func TestEVMRun(t *testing.T) {

	t.Parallel()

	t.Run("testing EVM.run (happy case)", func(t *testing.T) {
		RunWithTestBackend(t, func(backend types.Backend) {
			RunWithTestFlowEVMRootAddress(t, backend, func(rootAddr flow.Address) {
				tc := GetStorageTestContract(t)
				RunWithDeployedContract(t, tc, backend, rootAddr, func(testContract *TestContract) {
					RunWithEOATestAccount(t, backend, rootAddr, func(testAccount *EOATestAccount) {
						num := int64(12)
						chain := flow.Emulator.Chain()

						RunWithNewTestVM(t, chain, func(ctx fvm.Context, vm fvm.VM, snapshot snapshot.SnapshotTree) {
							code := []byte(fmt.Sprintf(
								`
                          import EVM from %s

                          access(all)
                          fun main(tx: [UInt8], coinbaseBytes: [UInt8; 20]) {
                              let coinbase = EVM.EVMAddress(bytes: coinbaseBytes)
                              EVM.run(tx: tx, coinbase: coinbase)
                          }
                        `,
								chain.ServiceAddress().HexWithPrefix(),
							))

							gasLimit := uint64(100_000)

							txBytes := testAccount.PrepareSignAndEncodeTx(t,
								testContract.DeployedAt.ToCommon(),
								testContract.MakeCallData(t, "store", big.NewInt(num)),
								big.NewInt(0),
								gasLimit,
								big.NewInt(0),
							)

							tx := cadence.NewArray(
								ConvertToCadence(txBytes),
							).WithType(stdlib.EVMTransactionBytesCadenceType)

							coinbase := cadence.NewArray(
								ConvertToCadence(testAccount.Address().Bytes()),
							).WithType(stdlib.EVMAddressBytesCadenceType)

							script := fvm.Script(code).WithArguments(
								json.MustEncode(tx),
								json.MustEncode(coinbase),
							)

							_, output, err := vm.Run(
								ctx,
								script,
								snapshot)
							require.NoError(t, err)
							require.NoError(t, output.Err)
						})
					})
>>>>>>> c1ec969f
				})
			})
		})
	})
}

func RunWithNewTestVM(t *testing.T, chain flow.Chain, f func(fvm.Context, fvm.VM, snapshot.SnapshotTree)) {
	opts := []fvm.Option{
		fvm.WithChain(chain),
		fvm.WithAuthorizationChecksEnabled(false),
		fvm.WithSequenceNumberCheckAndIncrementEnabled(false),
	}
	ctx := fvm.NewContext(opts...)

	vm := fvm.NewVirtualMachine()
	snapshotTree := snapshot.NewSnapshotTree(nil)

	baseBootstrapOpts := []fvm.BootstrapProcedureOption{
		fvm.WithInitialTokenSupply(unittest.GenesisTokenSupply),
		fvm.WithSetupEVMEnabled(true),
	}

	executionSnapshot, _, err := vm.Run(
		ctx,
		fvm.Bootstrap(unittest.ServiceAccountPublicKey, baseBootstrapOpts...),
		snapshotTree)
	require.NoError(t, err)

	snapshotTree = snapshotTree.Append(executionSnapshot)

	f(fvm.NewContextFromParent(ctx, fvm.WithEVMEnabled(true)), vm, snapshotTree)
}

func TestEVMAddressDeposit(t *testing.T) {

	t.Parallel()

	RunWithTestBackend(t, func(backend types.Backend) {
		RunWithTestFlowEVMRootAddress(t, backend, func(rootAddr flow.Address) {
			tc := GetStorageTestContract(t)
			RunWithDeployedContract(t, tc, backend, rootAddr, func(testContract *TestContract) {
				RunWithEOATestAccount(t, backend, rootAddr, func(testAccount *EOATestAccount) {
					chain := flow.Emulator.Chain()
					RunWithNewTestVM(t, chain, func(ctx fvm.Context, vm fvm.VM, snapshot snapshot.SnapshotTree) {

						code := []byte(fmt.Sprintf(
							`
                               import EVM from %[1]s
                               import FlowToken from %[2]s

                               access(all)
                               fun main() {
                                   let admin = getAuthAccount(%[1]s)
                                       .borrow<&FlowToken.Administrator>(from: /storage/flowTokenAdmin)!
                                   let minter <- admin.createNewMinter(allowedAmount: 1.23)
                                   let vault <- minter.mintTokens(amount: 1.23)
                                   destroy minter

                                   let address = EVM.EVMAddress(
                                       bytes: [2, 0, 0, 0, 0, 0, 0, 0, 0, 0, 0, 0, 0, 0, 0, 0, 0, 0, 0, 0]
                                   )
                                   address.deposit(from: <-vault)
                               }
                            `,
							chain.ServiceAddress().HexWithPrefix(),
							fvm.FlowTokenAddress(chain).HexWithPrefix(),
						))

						script := fvm.Script(code)

						executionSnapshot, output, err := vm.Run(
							ctx,
							script,
							snapshot)
						require.NoError(t, err)
						require.NoError(t, output.Err)

						// TODO:
						_ = executionSnapshot
					})
				})
			})
		})
	})
}

func TestBridgedAccountWithdraw(t *testing.T) {

	t.Parallel()

	RunWithTestBackend(t, func(backend types.Backend) {
		RunWithTestFlowEVMRootAddress(t, backend, func(rootAddr flow.Address) {
			tc := GetStorageTestContract(t)
			RunWithDeployedContract(t, tc, backend, rootAddr, func(testContract *TestContract) {
				RunWithEOATestAccount(t, backend, rootAddr, func(testAccount *EOATestAccount) {
					chain := flow.Emulator.Chain()
					RunWithNewTestVM(t, chain, func(ctx fvm.Context, vm fvm.VM, snapshot snapshot.SnapshotTree) {

						code := []byte(fmt.Sprintf(
							`
                               import EVM from %[1]s
                               import FlowToken from %[2]s

                               access(all)
                               fun main(): UFix64 {
                                   let admin = getAuthAccount(%[1]s)
                                       .borrow<&FlowToken.Administrator>(from: /storage/flowTokenAdmin)!
                                   let minter <- admin.createNewMinter(allowedAmount: 2.34)
                                   let vault <- minter.mintTokens(amount: 2.34)
                                   destroy minter

                                   let bridgedAccount <- EVM.createBridgedAccount()
                                   bridgedAccount.address().deposit(from: <-vault)

                                   let vault2 <- bridgedAccount.withdraw(balance: EVM.Balance(flow: 1.23))
                                   let balance = vault2.balance
                                   destroy bridgedAccount
                                   destroy vault2

                                   return balance
                               }
                            `,
							chain.ServiceAddress().HexWithPrefix(),
							fvm.FlowTokenAddress(chain).HexWithPrefix(),
						))

						script := fvm.Script(code)

						executionSnapshot, output, err := vm.Run(
							ctx,
							script,
							snapshot)
						require.NoError(t, err)
						require.NoError(t, output.Err)

						// TODO:
						_ = executionSnapshot
					})
				})
			})
		})
	})
}

// TODO: provide proper contract code
func TestBridgedAccountDeploy(t *testing.T) {

	t.Parallel()

	RunWithTestBackend(t, func(backend types.Backend) {
		RunWithTestFlowEVMRootAddress(t, backend, func(rootAddr flow.Address) {
			tc := GetStorageTestContract(t)
			RunWithDeployedContract(t, tc, backend, rootAddr, func(testContract *TestContract) {
				RunWithEOATestAccount(t, backend, rootAddr, func(testAccount *EOATestAccount) {
					chain := flow.Emulator.Chain()
					RunWithNewTestVM(t, chain, func(ctx fvm.Context, vm fvm.VM, snapshot snapshot.SnapshotTree) {

						code := []byte(fmt.Sprintf(
							`
                               import EVM from %[1]s
                               import FlowToken from %[2]s

                                access(all)
                                fun main(): [UInt8; 20] {
                                   let admin = getAuthAccount(%[1]s)
                                       .borrow<&FlowToken.Administrator>(from: /storage/flowTokenAdmin)!
                                   let minter <- admin.createNewMinter(allowedAmount: 2.34)
                                   let vault <- minter.mintTokens(amount: 2.34)
                                   destroy minter

                                   let bridgedAccount <- EVM.createBridgedAccount()
                                   bridgedAccount.address().deposit(from: <-vault)

                                   let address = bridgedAccount.deploy(
                                       code: [],
                                       gasLimit: 53000,
                                       value: EVM.Balance(flow: 1.23)
                                   )
                                   destroy bridgedAccount
                                   return address.bytes
                                }
                            `,
							chain.ServiceAddress().HexWithPrefix(),
							fvm.FlowTokenAddress(chain).HexWithPrefix(),
						))

						script := fvm.Script(code)

						executionSnapshot, output, err := vm.Run(
							ctx,
							script,
							snapshot)
						require.NoError(t, err)
						require.NoError(t, output.Err)

						// TODO:
						_ = executionSnapshot
					})
				})
			})
		})
	})
}<|MERGE_RESOLUTION|>--- conflicted
+++ resolved
@@ -9,174 +9,15 @@
 	"github.com/onflow/cadence/encoding/json"
 	"github.com/stretchr/testify/require"
 
-<<<<<<< HEAD
-	"github.com/onflow/flow-go/fvm/evm"
-	"github.com/onflow/flow-go/fvm/evm/stdlib/emulator"
-	"github.com/onflow/flow-go/fvm/evm/testutils"
-=======
 	"github.com/onflow/flow-go/fvm"
 	"github.com/onflow/flow-go/fvm/evm/stdlib"
 	. "github.com/onflow/flow-go/fvm/evm/testutils"
 	"github.com/onflow/flow-go/fvm/evm/types"
 	"github.com/onflow/flow-go/fvm/storage/snapshot"
->>>>>>> c1ec969f
 	"github.com/onflow/flow-go/model/flow"
 	"github.com/onflow/flow-go/utils/unittest"
 )
 
-<<<<<<< HEAD
-func encodeArgs(argValues []cadence.Value) [][]byte {
-	args := make([][]byte, len(argValues))
-	for i, arg := range argValues {
-		var err error
-		args[i], err = json.Encode(arg)
-		if err != nil {
-			panic(fmt.Errorf("broken test: invalid argument: %w", err))
-		}
-	}
-	return args
-}
-
-var evmAddressBytesCadenceType = cadence.NewConstantSizedArrayType(20, cadence.TheUInt8Type)
-
-var evmAddressCadenceType = cadence.NewStructType(
-	nil,
-	emulator.Flex_FlexAddressType.QualifiedIdentifier(),
-	[]cadence.Field{
-		{
-			Identifier: emulator.Flex_FlexAddressTypeBytesFieldName,
-			Type:       evmAddressBytesCadenceType,
-		},
-	},
-	nil,
-)
-
-func TestFlexAddressConstructionAndReturn(t *testing.T) {
-
-	t.Parallel()
-	testutils.RunWithTestBackend(t, func(backend *testutils.TestBackend) {
-		testutils.RunWithTestFlowEVMRootAddress(t, backend, func(rootAddr flow.Address) {
-
-			env := runtime.NewBaseInterpreterEnvironment(runtime.Config{})
-			evm.SetupEnvironment(flow.Emulator, backend, env)
-
-			inter := runtime.NewInterpreterRuntime(runtime.Config{})
-
-			script := []byte(`
-			pub fun main(_ bytes: [UInt8; 20]): Flex.FlexAddress {
-				return Flex.FlexAddress(bytes: bytes)
-				}
-			`)
-
-			runtimeInterface := &testRuntimeInterface{
-				storage: backend,
-				decodeArgument: func(b []byte, t cadence.Type) (cadence.Value, error) {
-					return json.Decode(nil, b)
-				},
-			}
-
-			addressBytesArray := cadence.NewArray([]cadence.Value{
-				cadence.UInt8(1), cadence.UInt8(1),
-				cadence.UInt8(2), cadence.UInt8(2),
-				cadence.UInt8(3), cadence.UInt8(3),
-				cadence.UInt8(4), cadence.UInt8(4),
-				cadence.UInt8(5), cadence.UInt8(5),
-				cadence.UInt8(6), cadence.UInt8(6),
-				cadence.UInt8(7), cadence.UInt8(7),
-				cadence.UInt8(8), cadence.UInt8(8),
-				cadence.UInt8(9), cadence.UInt8(9),
-				cadence.UInt8(10), cadence.UInt8(10),
-			}).WithType(evmAddressBytesCadenceType)
-
-			result, err := inter.ExecuteScript(
-				runtime.Script{
-					Source: script,
-					Arguments: encodeArgs([]cadence.Value{
-						addressBytesArray,
-					}),
-				},
-				runtime.Context{
-					Interface:   runtimeInterface,
-					Environment: env,
-					Location:    common.ScriptLocation{},
-				},
-			)
-			require.NoError(t, err)
-
-			assert.Equal(t,
-				cadence.Struct{
-					StructType: evmAddressCadenceType,
-					Fields: []cadence.Value{
-						addressBytesArray,
-					},
-				},
-				result,
-			)
-		})
-	})
-}
-
-func TestEVMRun(t *testing.T) {
-
-	t.Parallel()
-	testutils.RunWithTestBackend(t, func(backend *testutils.TestBackend) {
-		testutils.RunWithTestFlowEVMRootAddress(t, backend, func(rootAddr flow.Address) {
-			tc := testutils.GetStorageTestContract(t)
-			testutils.RunWithDeployedContract(t, tc, backend, rootAddr, func(testContract *testutils.TestContract) {
-				testutils.RunWithEOATestAccount(t, backend, rootAddr, func(testAccount *testutils.EOATestAccount) {
-					num := int64(12)
-
-					interEnv := runtime.NewBaseInterpreterEnvironment(runtime.Config{})
-
-					evm.SetupEnvironment(flow.Emulator, backend, interEnv)
-
-					inter := runtime.NewInterpreterRuntime(runtime.Config{})
-
-					script := []byte(`
-						pub fun main(tx: [UInt8], coinbaseBytes: [UInt8; 20]): Bool {
-							let coinbase = Flex.FlexAddress(bytes: coinbaseBytes)
-							return Flex.run(tx: tx, coinbase: coinbase)
-						}
-					`)
-
-					gasLimit := uint64(100_000)
-
-					txBytes := testAccount.PrepareSignAndEncodeTx(t,
-						testContract.DeployedAt.ToCommon(),
-						testContract.MakeCallData(t, "store", big.NewInt(num)),
-						big.NewInt(0),
-						gasLimit,
-						big.NewInt(1),
-					)
-					tx := cadence.NewArray(
-						testutils.ConvertToCadence(txBytes),
-					).WithType(evmAddressBytesCadenceType)
-
-					coinbase := cadence.NewArray(
-						testutils.ConvertToCadence(testAccount.Address().Bytes()),
-					).WithType(evmAddressBytesCadenceType)
-
-					runtimeInterface := &testRuntimeInterface{
-						storage: backend,
-						decodeArgument: func(b []byte, t cadence.Type) (cadence.Value, error) {
-							return json.Decode(nil, b)
-						},
-					}
-
-					result, err := inter.ExecuteScript(
-						runtime.Script{
-							Source:    script,
-							Arguments: encodeArgs([]cadence.Value{tx, coinbase}),
-						},
-						runtime.Context{
-							Interface:   runtimeInterface,
-							Environment: interEnv,
-							Location:    common.ScriptLocation{},
-						},
-					)
-					require.NoError(t, err)
-					assert.Equal(t, cadence.Bool(true), result)
-=======
 func TestEVMRun(t *testing.T) {
 
 	t.Parallel()
@@ -235,7 +76,6 @@
 							require.NoError(t, output.Err)
 						})
 					})
->>>>>>> c1ec969f
 				})
 			})
 		})
