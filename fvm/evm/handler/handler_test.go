package handler_test

import (
	"encoding/hex"
	"fmt"
	"math"
	"math/big"
	"strings"
	"testing"

	"github.com/onflow/cadence"
	jsoncdc "github.com/onflow/cadence/encoding/json"
	"github.com/onflow/cadence/runtime/common"
	gethCommon "github.com/onflow/go-ethereum/common"
	gethCore "github.com/onflow/go-ethereum/core"
	gethTypes "github.com/onflow/go-ethereum/core/types"
	gethVM "github.com/onflow/go-ethereum/core/vm"
	gethParams "github.com/onflow/go-ethereum/params"
	"github.com/onflow/go-ethereum/rlp"
	"github.com/stretchr/testify/assert"
	"github.com/stretchr/testify/require"

	"github.com/onflow/flow-go/fvm/errors"
	"github.com/onflow/flow-go/fvm/evm/emulator"
	"github.com/onflow/flow-go/fvm/evm/handler"
	"github.com/onflow/flow-go/fvm/evm/handler/coa"
	"github.com/onflow/flow-go/fvm/evm/precompiles"
	"github.com/onflow/flow-go/fvm/evm/testutils"
	"github.com/onflow/flow-go/fvm/evm/types"
	"github.com/onflow/flow-go/fvm/systemcontracts"
	"github.com/onflow/flow-go/model/flow"
)

// TODO add test for fatal errors

var flowTokenAddress = common.MustBytesToAddress(systemcontracts.SystemContractsForChain(flow.Emulator).FlowToken.Address.Bytes())
var randomBeaconAddress = systemcontracts.SystemContractsForChain(flow.Emulator).RandomBeaconHistory.Address

func TestHandler_TransactionRunOrPanic(t *testing.T) {
	t.Parallel()

	t.Run("test RunOrPanic run (happy case)", func(t *testing.T) {
		t.Parallel()

		testutils.RunWithTestBackend(t, func(backend *testutils.TestBackend) {
			testutils.RunWithTestFlowEVMRootAddress(t, backend, func(rootAddr flow.Address) {
				testutils.RunWithEOATestAccount(t, backend, rootAddr, func(eoa *testutils.EOATestAccount) {

					bs := handler.NewBlockStore(backend, rootAddr)

					aa := handler.NewAddressAllocator()

					result := &types.Result{
						ReturnedValue: testutils.RandomData(t),
						GasConsumed:   testutils.RandomGas(1000),
						Logs: []*gethTypes.Log{
							testutils.GetRandomLogFixture(t),
							testutils.GetRandomLogFixture(t),
						},
					}

					em := &testutils.TestEmulator{
						RunTransactionFunc: func(tx *gethTypes.Transaction) (*types.Result, error) {
							return result, nil
						},
					}
					handler := handler.NewContractHandler(flow.Emulator, rootAddr, flowTokenAddress, rootAddr, bs, aa, backend, em)

					coinbase := types.NewAddress(gethCommon.Address{})

					tx := eoa.PrepareSignAndEncodeTx(
						t,
						gethCommon.Address{},
						nil,
						nil,
						100_000,
						big.NewInt(1),
					)

					// calculate tx id to match it
					var evmTx gethTypes.Transaction
					err := evmTx.UnmarshalBinary(tx)
					require.NoError(t, err)
					result.TxHash = evmTx.Hash()

					// successfully run (no-panic)
					handler.RunOrPanic(tx, coinbase)

					// check gas usage
					// TODO: uncomment and investigate me
					// computationUsed, err := backend.ComputationUsed()
					// require.NoError(t, err)
					// require.Equal(t, result.GasConsumed, computationUsed)

					// check events (1 extra for block event)
					events := backend.Events()

					require.Len(t, events, 2)

					event := events[0]
					assert.Equal(t, event.Type, types.EventTypeTransactionExecuted)
					ev, err := jsoncdc.Decode(nil, event.Payload)
					require.NoError(t, err)
					cadenceEvent, ok := ev.(cadence.Event)
					require.True(t, ok)
					for j, f := range cadenceEvent.GetFields() {
						// todo add an event decoder in types.event
						if f.Identifier == "logs" {
							cadenceLogs := cadenceEvent.GetFieldValues()[j]
							encodedLogs, err := hex.DecodeString(strings.ReplaceAll(cadenceLogs.String(), "\"", ""))
							require.NoError(t, err)

							var logs []*gethTypes.Log
							err = rlp.DecodeBytes(encodedLogs, &logs)
							require.NoError(t, err)

							for i, l := range result.Logs {
								assert.Equal(t, l, logs[i])
							}
						}
					}

					// check block event
					event = events[1]
					assert.Equal(t, event.Type, types.EventTypeBlockExecuted)
					ev, err = jsoncdc.Decode(nil, event.Payload)
					require.NoError(t, err)

					// make sure block transaction list references the above transaction id
					cadenceEvent, ok = ev.(cadence.Event)
					require.True(t, ok)

					for j, f := range cadenceEvent.GetFields() {
						if f.Identifier == "transactionHashes" {
							txsRaw := cadenceEvent.GetFieldValues()[j]
							txs, ok := txsRaw.(cadence.Array)
							require.True(t, ok)
							// we know there's only one tx for now in block
							eventTxID := txs.Values[0].ToGoValue().(string)
							// make sure the transaction id included in the block transaction list is the same as tx sumbmitted
							assert.Equal(t, evmTx.Hash().String(), eventTxID)
						}
					}

					require.NoError(t, err)
				})
			})
		})
	})

	t.Run("test RunOrPanic (unhappy non-fatal cases)", func(t *testing.T) {
		t.Parallel()

		testutils.RunWithTestBackend(t, func(backend *testutils.TestBackend) {
			testutils.RunWithTestFlowEVMRootAddress(t, backend, func(rootAddr flow.Address) {
				testutils.RunWithEOATestAccount(t, backend, rootAddr, func(eoa *testutils.EOATestAccount) {
					bs := handler.NewBlockStore(backend, rootAddr)
					aa := handler.NewAddressAllocator()
					em := &testutils.TestEmulator{
						RunTransactionFunc: func(tx *gethTypes.Transaction) (*types.Result, error) {
							return &types.Result{
								ValidationError: fmt.Errorf("some sort of validation error"),
							}, nil
						},
					}
					handler := handler.NewContractHandler(flow.Testnet, rootAddr, flowTokenAddress, rootAddr, bs, aa, backend, em)

					coinbase := types.NewAddress(gethCommon.Address{})

					// test RLP decoding (non fatal)
					assertPanic(t, isNotFatal, func() {
						// invalid RLP encoding
						invalidTx := "badencoding"
						handler.RunOrPanic([]byte(invalidTx), coinbase)
					})

					// test gas limit (non fatal)
					assertPanic(t, isNotFatal, func() {
						gasLimit := uint64(testutils.TestComputationLimit + 1)
						tx := eoa.PrepareSignAndEncodeTx(
							t,
							gethCommon.Address{},
							nil,
							nil,
							gasLimit,
							big.NewInt(1),
						)

						handler.RunOrPanic([]byte(tx), coinbase)
					})

					// tx validation error
					assertPanic(t, isNotFatal, func() {
						// tx execution failure
						tx := eoa.PrepareSignAndEncodeTx(
							t,
							gethCommon.Address{},
							nil,
							nil,
							100_000,
							big.NewInt(1),
						)

						handler.RunOrPanic([]byte(tx), coinbase)
					})
				})
			})
		})

		t.Run("test RunOrPanic (fatal cases)", func(t *testing.T) {
			t.Parallel()

			testutils.RunWithTestBackend(t, func(backend *testutils.TestBackend) {
				testutils.RunWithTestFlowEVMRootAddress(t, backend, func(rootAddr flow.Address) {
					testutils.RunWithEOATestAccount(t, backend, rootAddr, func(eoa *testutils.EOATestAccount) {
						bs := handler.NewBlockStore(backend, rootAddr)
						aa := handler.NewAddressAllocator()
						em := &testutils.TestEmulator{
							RunTransactionFunc: func(tx *gethTypes.Transaction) (*types.Result, error) {
								return &types.Result{}, types.NewFatalError(fmt.Errorf("Fatal error"))
							},
						}
						handler := handler.NewContractHandler(flow.Testnet, rootAddr, flowTokenAddress, rootAddr, bs, aa, backend, em)
						assertPanic(t, errors.IsFailure, func() {
							tx := eoa.PrepareSignAndEncodeTx(
								t,
								gethCommon.Address{},
								nil,
								nil,
								100_000,
								big.NewInt(1),
							)
							handler.RunOrPanic([]byte(tx), types.NewAddress(gethCommon.Address{}))
						})
					})
				})
			})
		})
	})

	t.Run("test RunOrPanic (with integrated emulator)", func(t *testing.T) {
		t.Parallel()

		testutils.RunWithTestBackend(t, func(backend *testutils.TestBackend) {
			testutils.RunWithTestFlowEVMRootAddress(t, backend, func(rootAddr flow.Address) {
				handler := SetupHandler(t, backend, rootAddr)

				eoa := testutils.GetTestEOAAccount(t, testutils.EOATestAccount1KeyHex)

				// deposit 1 Flow to the foa account
				addr := handler.DeployCOA(1)
				orgBalance := types.NewBalanceFromUFix64(types.OneFlowInUFix64)
				vault := types.NewFlowTokenVault(orgBalance)
				foa := handler.AccountByAddress(addr, true)
				foa.Deposit(vault)

				// transfer 0.1 flow to the non-foa address
				deduction := types.NewBalance(big.NewInt(1e17))
				foa.Call(eoa.Address(), nil, 400000, deduction)
				expected, err := types.SubBalance(orgBalance, deduction)
				require.NoError(t, err)
				require.Equal(t, expected, foa.Balance())

				// transfer 0.01 flow back to the foa through
				addition := types.NewBalance(big.NewInt(1e16))

				tx := eoa.PrepareSignAndEncodeTx(
					t,
					foa.Address().ToCommon(),
					nil,
					addition,
					gethParams.TxGas*10,
					big.NewInt(1e8), // high gas fee to test coinbase collection,
				)

				// setup coinbase
				foa2 := handler.DeployCOA(2)
				account2 := handler.AccountByAddress(foa2, true)
				require.Equal(t, types.NewBalanceFromUFix64(0), account2.Balance())

				// no panic means success here
				handler.RunOrPanic(tx, account2.Address())
				expected, err = types.SubBalance(orgBalance, deduction)
				require.NoError(t, err)
				expected, err = types.AddBalance(expected, addition)
				require.NoError(t, err)
				require.Equal(t, expected, foa.Balance())

				require.NotEqual(t, types.NewBalanceFromUFix64(0), account2.Balance())
			})
		})
	})
}

func TestHandler_OpsWithoutEmulator(t *testing.T) {
	t.Parallel()

	t.Run("test last executed block call", func(t *testing.T) {
		t.Parallel()

		testutils.RunWithTestBackend(t, func(backend *testutils.TestBackend) {
			testutils.RunWithTestFlowEVMRootAddress(t, backend, func(rootAddr flow.Address) {
				handler := SetupHandler(t, backend, rootAddr)

				// test call last executed block without initialization
				b := handler.LastExecutedBlock()
				require.Equal(t, types.GenesisBlock, b)

				// do some changes
				address := testutils.RandomAddress(t)
				account := handler.AccountByAddress(address, true)
				bal := types.OneFlowBalance
				account.Deposit(types.NewFlowTokenVault(bal))

				// check if block height has been incremented
				b = handler.LastExecutedBlock()
				require.Equal(t, uint64(1), b.Height)
			})
		})
	})

	t.Run("test address allocation", func(t *testing.T) {
		t.Parallel()

		testutils.RunWithTestBackend(t, func(backend *testutils.TestBackend) {
			testutils.RunWithTestFlowEVMRootAddress(t, backend, func(rootAddr flow.Address) {
				h := SetupHandler(t, backend, rootAddr)

				coa := h.DeployCOA(12)
				require.NotNil(t, coa)

				expectedAddress := handler.MakeCOAAddress(12)
				require.Equal(t, expectedAddress, coa)
			})
		})
	})
}

func TestHandler_COA(t *testing.T) {
	t.Parallel()
	t.Run("test deposit/withdraw (with integrated emulator)", func(t *testing.T) {
		testutils.RunWithTestBackend(t, func(backend *testutils.TestBackend) {
			testutils.RunWithTestFlowEVMRootAddress(t, backend, func(rootAddr flow.Address) {
				handler := SetupHandler(t, backend, rootAddr)

				foa := handler.AccountByAddress(handler.DeployCOA(1), true)
				require.NotNil(t, foa)

				zeroBalance := types.NewBalance(big.NewInt(0))
				require.Equal(t, zeroBalance, foa.Balance())

				balance := types.OneFlowBalance
				vault := types.NewFlowTokenVault(balance)

				foa.Deposit(vault)
				require.Equal(t, balance, foa.Balance())

				v := foa.Withdraw(balance)
				require.Equal(t, balance, v.Balance())

				require.Equal(t, zeroBalance, foa.Balance())

				events := backend.Events()
				require.Len(t, events, 6)

				// first two transactions are for COA setup

				// transaction event
				event := events[2]
				assert.Equal(t, event.Type, types.EventTypeTransactionExecuted)

				// block event
				event = events[3]
				assert.Equal(t, event.Type, types.EventTypeBlockExecuted)

				// transaction event
				event = events[4]
				assert.Equal(t, event.Type, types.EventTypeTransactionExecuted)
				_, err := jsoncdc.Decode(nil, event.Payload)
				require.NoError(t, err)
				// TODO: decode encoded tx and check for the amount and value
				// assert.Equal(t, foa.Address(), ret.Address)
				// assert.Equal(t, balance, ret.Amount)

				// block event
				event = events[5]
				assert.Equal(t, event.Type, types.EventTypeBlockExecuted)

				// check gas usage
				computationUsed, err := backend.ComputationUsed()
				require.NoError(t, err)
				require.Greater(t, computationUsed, types.DefaultDirectCallBaseGasUsage*3)

				// Withdraw with invalid balance
				assertPanic(t, types.IsWithdrawBalanceRoundingError, func() {
					// deposit some money
					foa.Deposit(vault)
					// then withdraw invalid balance
					foa.Withdraw(types.NewBalance(big.NewInt(1)))
				})
			})
		})
	})

	t.Run("test coa deployment", func(t *testing.T) {
		testutils.RunWithTestBackend(t, func(backend *testutils.TestBackend) {
			testutils.RunWithTestFlowEVMRootAddress(t, backend, func(rootAddr flow.Address) {
				h := SetupHandler(t, backend, rootAddr)

				coa1 := h.DeployCOA(1)
				acc := h.AccountByAddress(coa1, true)
				require.NotEmpty(t, acc.Code())

				// make a second account with some money
				coa2 := h.DeployCOA(2)
				acc2 := h.AccountByAddress(coa2, true)
				acc2.Deposit(types.NewFlowTokenVault(types.MakeABalanceInFlow(100)))

				// transfer money to COA
				acc2.Transfer(
					coa1,
					types.MakeABalanceInFlow(1),
				)

				// make a call to the contract
				ret := acc2.Call(
					coa1,
					testutils.MakeCallData(t,
						coa.ContractABIJSON,
						"onERC721Received",
						gethCommon.Address{1},
						gethCommon.Address{1},
						big.NewInt(0),
						[]byte{'A'},
					),
					types.GasLimit(3_000_000),
					types.EmptyBalance)

				// 0x150b7a02
				expected := types.Data([]byte{
					21, 11, 122, 2, 0, 0, 0, 0,
					0, 0, 0, 0, 0, 0, 0, 0,
					0, 0, 0, 0, 0, 0, 0, 0,
					0, 0, 0, 0, 0, 0, 0, 0,
				})
				require.Equal(t, types.StatusSuccessful, ret.Status)
				require.Equal(t, expected, ret.ReturnedValue)
			})
		})
	})

	t.Run("test withdraw (unhappy case)", func(t *testing.T) {
		testutils.RunWithTestBackend(t, func(backend *testutils.TestBackend) {
			testutils.RunWithTestFlowEVMRootAddress(t, backend, func(rootAddr flow.Address) {
				testutils.RunWithEOATestAccount(t, backend, rootAddr, func(eoa *testutils.EOATestAccount) {
					bs := handler.NewBlockStore(backend, rootAddr)
					aa := handler.NewAddressAllocator()

					// Withdraw calls are only possible within FOA accounts
					assertPanic(t, types.IsAUnAuthroizedMethodCallError, func() {
						em := &testutils.TestEmulator{
							NonceOfFunc: func(address types.Address) (uint64, error) {
								return 0, nil
							},
						}

						handler := handler.NewContractHandler(flow.Testnet, rootAddr, flowTokenAddress, rootAddr, bs, aa, backend, em)

						account := handler.AccountByAddress(testutils.RandomAddress(t), false)
						account.Withdraw(types.NewBalanceFromUFix64(1))
					})

					// test insufficient total supply error
					assertPanic(t, types.IsAInsufficientTotalSupplyError, func() {
						em := &testutils.TestEmulator{
							NonceOfFunc: func(address types.Address) (uint64, error) {
								return 0, nil
							},
							DirectCallFunc: func(call *types.DirectCall) (*types.Result, error) {
								return &types.Result{}, nil
							},
						}

						handler := handler.NewContractHandler(flow.Testnet, rootAddr, flowTokenAddress, rootAddr, bs, aa, backend, em)
						account := handler.AccountByAddress(testutils.RandomAddress(t), true)

						account.Withdraw(types.NewBalanceFromUFix64(1))
					})

					// test non fatal error of emulator
					assertPanic(t, isNotFatal, func() {
						em := &testutils.TestEmulator{
							NonceOfFunc: func(address types.Address) (uint64, error) {
								return 0, nil
							},
							DirectCallFunc: func(call *types.DirectCall) (*types.Result, error) {
								return &types.Result{}, fmt.Errorf("some sort of error")
							},
						}

						handler := handler.NewContractHandler(flow.Testnet, rootAddr, flowTokenAddress, rootAddr, bs, aa, backend, em)
						account := handler.AccountByAddress(testutils.RandomAddress(t), true)

						account.Withdraw(types.NewBalanceFromUFix64(0))
					})

					// test fatal error of emulator
					assertPanic(t, types.IsAFatalError, func() {
						em := &testutils.TestEmulator{
							NonceOfFunc: func(address types.Address) (uint64, error) {
								return 0, nil
							},
							DirectCallFunc: func(call *types.DirectCall) (*types.Result, error) {
								return &types.Result{}, types.NewFatalError(fmt.Errorf("some sort of fatal error"))
							},
						}

						handler := handler.NewContractHandler(flow.Testnet, rootAddr, flowTokenAddress, rootAddr, bs, aa, backend, em)
						account := handler.AccountByAddress(testutils.RandomAddress(t), true)

						account.Withdraw(types.NewBalanceFromUFix64(0))
					})
				})
			})
		})
	})

	t.Run("test deposit (unhappy case)", func(t *testing.T) {
		t.Parallel()

		testutils.RunWithTestBackend(t, func(backend *testutils.TestBackend) {
			testutils.RunWithTestFlowEVMRootAddress(t, backend, func(rootAddr flow.Address) {
				testutils.RunWithEOATestAccount(t, backend, rootAddr, func(eoa *testutils.EOATestAccount) {
					bs := handler.NewBlockStore(backend, rootAddr)
					aa := handler.NewAddressAllocator()

					// test non fatal error of emulator
					assertPanic(t, isNotFatal, func() {
						em := &testutils.TestEmulator{
							NonceOfFunc: func(address types.Address) (uint64, error) {
								return 0, nil
							},
							DirectCallFunc: func(call *types.DirectCall) (*types.Result, error) {
								return &types.Result{}, fmt.Errorf("some sort of error")
							},
						}

						handler := handler.NewContractHandler(flow.Testnet, rootAddr, flowTokenAddress, rootAddr, bs, aa, backend, em)
						account := handler.AccountByAddress(testutils.RandomAddress(t), true)

						account.Deposit(types.NewFlowTokenVault(types.NewBalanceFromUFix64(1)))
					})

					// test fatal error of emulator
					assertPanic(t, types.IsAFatalError, func() {
						em := &testutils.TestEmulator{
							NonceOfFunc: func(address types.Address) (uint64, error) {
								return 0, nil
							},
							DirectCallFunc: func(call *types.DirectCall) (*types.Result, error) {
								return &types.Result{}, types.NewFatalError(fmt.Errorf("some sort of fatal error"))
							},
						}

						handler := handler.NewContractHandler(flow.Testnet, rootAddr, flowTokenAddress, rootAddr, bs, aa, backend, em)
						account := handler.AccountByAddress(testutils.RandomAddress(t), true)

						account.Deposit(types.NewFlowTokenVault(types.NewBalanceFromUFix64(1)))
					})
				})
			})
		})
	})

	t.Run("test deploy/call (with integrated emulator)", func(t *testing.T) {
		t.Parallel()

		// TODO update this test with events, gas metering, etc
		testutils.RunWithTestBackend(t, func(backend *testutils.TestBackend) {
			testutils.RunWithTestFlowEVMRootAddress(t, backend, func(rootAddr flow.Address) {
				handler := SetupHandler(t, backend, rootAddr)

				foa := handler.AccountByAddress(handler.DeployCOA(1), true)
				require.NotNil(t, foa)

				// deposit 10000 flow
				bal := types.MakeABalanceInFlow(10000)
				vault := types.NewFlowTokenVault(bal)
				foa.Deposit(vault)
				require.Equal(t, bal, foa.Balance())

				testContract := testutils.GetStorageTestContract(t)
				result := foa.Deploy(testContract.ByteCode, math.MaxUint64, types.NewBalanceFromUFix64(0))
				require.NotNil(t, result.DeployedContractAddress)
				addr := *result.DeployedContractAddress
				// skip first few bytes as they are deploy codes
				assert.Equal(t, testContract.ByteCode[17:], []byte(result.ReturnedValue))
				require.NotNil(t, addr)

				num := big.NewInt(22)
				_ = foa.Call(
					addr,
					testContract.MakeCallData(t, "store", num),
					math.MaxUint64,
					types.NewBalanceFromUFix64(0))

				res := foa.Call(
					addr,
					testContract.MakeCallData(t, "retrieve"),
					math.MaxUint64,
					types.NewBalanceFromUFix64(0))

				require.Equal(t, num, res.ReturnedValue.AsBigInt())
			})
		})
	})

	t.Run("test call to cadence arch", func(t *testing.T) {
		t.Parallel()

		testutils.RunWithTestBackend(t, func(backend *testutils.TestBackend) {
			blockHeight := uint64(123)
			backend.GetCurrentBlockHeightFunc = func() (uint64, error) {
				return blockHeight, nil
			}
			testutils.RunWithTestFlowEVMRootAddress(t, backend, func(rootAddr flow.Address) {
				h := SetupHandler(t, backend, rootAddr)

				foa := h.AccountByAddress(h.DeployCOA(1), true)
				require.NotNil(t, foa)

				vault := types.NewFlowTokenVault(types.MakeABalanceInFlow(10000))
				foa.Deposit(vault)

				arch := handler.MakePrecompileAddress(1)

				ret := foa.Call(arch, precompiles.FlowBlockHeightFuncSig[:], math.MaxUint64, types.NewBalanceFromUFix64(0))
				require.Equal(t, big.NewInt(int64(blockHeight)), new(big.Int).SetBytes(ret.ReturnedValue))
			})
		})
	})

	t.Run("test block.random call (with integrated emulator)", func(t *testing.T) {
		t.Parallel()

		testutils.RunWithTestBackend(t, func(backend *testutils.TestBackend) {
			random := testutils.RandomCommonHash(t)
			backend.ReadRandomFunc = func(buffer []byte) error {
				copy(buffer, random.Bytes())
				return nil
			}
			testutils.RunWithTestFlowEVMRootAddress(t, backend, func(rootAddr flow.Address) {
				handler := SetupHandler(t, backend, rootAddr)

				foa := handler.AccountByAddress(handler.DeployCOA(1), true)
				require.NotNil(t, foa)

				vault := types.NewFlowTokenVault(types.MakeABalanceInFlow(100))
				foa.Deposit(vault)

				testContract := testutils.GetStorageTestContract(t)
				result := foa.Deploy(testContract.ByteCode, math.MaxUint64, types.EmptyBalance)
				require.NotNil(t, result.DeployedContractAddress)
				addr := *result.DeployedContractAddress
				require.Equal(t, types.StatusSuccessful, result.Status)
				require.Equal(t, types.ErrCodeNoError, result.ErrorCode)

				ret := foa.Call(
					addr,
					testContract.MakeCallData(t, "random"),
					math.MaxUint64,
					types.EmptyBalance)

				require.Equal(t, random.Bytes(), []byte(ret.ReturnedValue))
			})
		})
	})

	// TODO add test with test emulator for unhappy cases (emulator)
}

func TestHandler_TransactionRun(t *testing.T) {
	t.Parallel()

	t.Run("test - transaction run (failed)", func(t *testing.T) {
		t.Parallel()

		testutils.RunWithTestBackend(t, func(backend *testutils.TestBackend) {
			testutils.RunWithTestFlowEVMRootAddress(t, backend, func(rootAddr flow.Address) {
				testutils.RunWithEOATestAccount(t, backend, rootAddr, func(eoa *testutils.EOATestAccount) {

					bs := handler.NewBlockStore(backend, rootAddr)
					aa := handler.NewAddressAllocator()

					result := &types.Result{
<<<<<<< HEAD
						VMError:                 gethVM.ErrOutOfGas,
						DeployedContractAddress: types.Address(testutils.RandomAddress(t)),
						ReturnedValue:           testutils.RandomData(t),
						GasConsumed:             testutils.RandomGas(1000),
=======
						ReturnedValue: testutils.RandomData(t),
						GasConsumed:   testutils.RandomGas(1000),
>>>>>>> 55bb6fe3
						Logs: []*gethTypes.Log{
							testutils.GetRandomLogFixture(t),
							testutils.GetRandomLogFixture(t),
						},
					}

					em := &testutils.TestEmulator{
						RunTransactionFunc: func(tx *gethTypes.Transaction) (*types.Result, error) {
							return result, nil
						},
					}
<<<<<<< HEAD
					handler := handler.NewContractHandler(flow.Testnet, rootAddr, flowTokenAddress, bs, aa, backend, em)

=======
					handler := handler.NewContractHandler(flow.Testnet, rootAddr, flowTokenAddress, rootAddr, bs, aa, backend, em)
>>>>>>> 55bb6fe3
					tx := eoa.PrepareSignAndEncodeTx(
						t,
						gethCommon.Address{},
						nil,
						nil,
						100_000,
						big.NewInt(1),
					)

					rs := handler.Run(tx, types.NewAddress(gethCommon.Address{}))
					require.Equal(t, types.StatusFailed, rs.Status)
					require.Equal(t, result.GasConsumed, rs.GasConsumed)
					require.Equal(t, types.ExecutionErrCodeOutOfGas, rs.ErrorCode)

				})
			})
		})
	})

	t.Run("test - transaction run (unhappy cases)", func(t *testing.T) {
		t.Parallel()

		testutils.RunWithTestBackend(t, func(backend *testutils.TestBackend) {
			testutils.RunWithTestFlowEVMRootAddress(t, backend, func(rootAddr flow.Address) {
				testutils.RunWithEOATestAccount(t, backend, rootAddr, func(eoa *testutils.EOATestAccount) {
					bs := handler.NewBlockStore(backend, rootAddr)
					aa := handler.NewAddressAllocator()
					evmErr := fmt.Errorf("%w: next nonce %v, tx nonce %v", gethCore.ErrNonceTooLow, 1, 0)
					em := &testutils.TestEmulator{
						RunTransactionFunc: func(tx *gethTypes.Transaction) (*types.Result, error) {
							return &types.Result{ValidationError: evmErr}, nil
						},
					}
					handler := handler.NewContractHandler(flow.Testnet, rootAddr, flowTokenAddress, bs, aa, backend, em)

					coinbase := types.NewAddress(gethCommon.Address{})

					gasLimit := uint64(testutils.TestComputationLimit + 1)
					tx := eoa.PrepareSignAndEncodeTx(
						t,
						gethCommon.Address{},
						nil,
						nil,
						gasLimit,
						big.NewInt(1),
					)

					assertPanic(t, isNotFatal, func() {
						rs := handler.Run([]byte(tx), coinbase)
						require.Equal(t, types.StatusInvalid, rs.Status)
					})

					tx = eoa.PrepareSignAndEncodeTx(
						t,
						gethCommon.Address{},
						nil,
						nil,
						100,
						big.NewInt(1),
					)

					rs := handler.Run([]byte(tx), coinbase)
					require.Equal(t, types.StatusInvalid, rs.Status)
					require.Equal(t, types.ValidationErrCodeNonceTooLow, rs.ErrorCode)
				})
			})
		})
	})

	t.Run("test - transaction run (success)", func(t *testing.T) {
		t.Parallel()

		testutils.RunWithTestBackend(t, func(backend *testutils.TestBackend) {
			testutils.RunWithTestFlowEVMRootAddress(t, backend, func(rootAddr flow.Address) {
				testutils.RunWithEOATestAccount(t, backend, rootAddr, func(eoa *testutils.EOATestAccount) {

					bs := handler.NewBlockStore(backend, rootAddr)
					aa := handler.NewAddressAllocator()

					result := &types.Result{
<<<<<<< HEAD
						DeployedContractAddress: types.Address(testutils.RandomAddress(t)),
						ReturnedValue:           testutils.RandomData(t),
						GasConsumed:             testutils.RandomGas(1000),
=======
						VMError:       gethVM.ErrOutOfGas,
						ReturnedValue: testutils.RandomData(t),
						GasConsumed:   testutils.RandomGas(1000),
>>>>>>> 55bb6fe3
						Logs: []*gethTypes.Log{
							testutils.GetRandomLogFixture(t),
							testutils.GetRandomLogFixture(t),
						},
					}

					em := &testutils.TestEmulator{
						RunTransactionFunc: func(tx *gethTypes.Transaction) (*types.Result, error) {
							return result, nil
						},
					}
<<<<<<< HEAD
					handler := handler.NewContractHandler(flow.Testnet, rootAddr, flowTokenAddress, bs, aa, backend, em)
=======
					handler := handler.NewContractHandler(flow.Testnet, rootAddr, flowTokenAddress, rootAddr, bs, aa, backend, em)

>>>>>>> 55bb6fe3
					tx := eoa.PrepareSignAndEncodeTx(
						t,
						gethCommon.Address{},
						nil,
						nil,
						100_000,
						big.NewInt(1),
					)

					rs := handler.Run(tx, types.NewAddress(gethCommon.Address{}))
					require.Equal(t, types.StatusSuccessful, rs.Status)
					require.Equal(t, result.GasConsumed, rs.GasConsumed)
					require.Equal(t, types.ErrCodeNoError, rs.ErrorCode)

				})
			})
		})
	})

	t.Run("test dry run successful", func(t *testing.T) {
		t.Parallel()

		testutils.RunWithTestBackend(t, func(backend *testutils.TestBackend) {
			testutils.RunWithTestFlowEVMRootAddress(t, backend, func(rootAddr flow.Address) {
				testutils.RunWithEOATestAccount(t, backend, rootAddr, func(eoa *testutils.EOATestAccount) {

					bs := handler.NewBlockStore(backend, rootAddr)
					aa := handler.NewAddressAllocator()
<<<<<<< HEAD
=======
					evmErr := fmt.Errorf("%w: next nonce %v, tx nonce %v", gethCore.ErrNonceTooLow, 1, 0)
					em := &testutils.TestEmulator{
						RunTransactionFunc: func(tx *gethTypes.Transaction) (*types.Result, error) {
							return &types.Result{ValidationError: evmErr}, nil
						},
					}
					handler := handler.NewContractHandler(flow.Testnet, rootAddr, flowTokenAddress, rootAddr, bs, aa, backend, em)

					coinbase := types.NewAddress(gethCommon.Address{})
>>>>>>> 55bb6fe3

					nonce := uint64(1)
					to := gethCommon.Address{1, 2}
					amount := big.NewInt(13)
					gasLimit := uint64(1337)
					gasPrice := big.NewInt(2000)
					data := []byte{1, 5}
					from := types.Address{3, 4}

					tx := gethTypes.NewTransaction(
						nonce,
						to,
						amount,
						gasLimit,
						gasPrice,
						data,
					)
					rlpTx, err := tx.MarshalBinary()
					require.NoError(t, err)

					result := &types.Result{
						DeployedContractAddress: testutils.RandomAddress(t),
						ReturnedValue:           testutils.RandomData(t),
						GasConsumed:             testutils.RandomGas(1000),
						Logs: []*gethTypes.Log{
							testutils.GetRandomLogFixture(t),
							testutils.GetRandomLogFixture(t),
						},
					}

					called := false
					em := &testutils.TestEmulator{
						DryRunTransactionFunc: func(tx *gethTypes.Transaction, address gethCommon.Address) (*types.Result, error) {
							assert.Equal(t, nonce, tx.Nonce())
							assert.Equal(t, &to, tx.To())
							assert.Equal(t, gasLimit, tx.Gas())
							assert.Equal(t, gasPrice, tx.GasPrice())
							assert.Equal(t, data, tx.Data())
							assert.Equal(t, from.ToCommon(), address)
							called = true
							return result, nil
						},
					}

					handler := handler.NewContractHandler(flow.Testnet, rootAddr, flowTokenAddress, bs, aa, backend, em)

					rs := handler.DryRun(rlpTx, from)
					require.Equal(t, types.StatusSuccessful, rs.Status)
					require.Equal(t, result.GasConsumed, rs.GasConsumed)
					require.Equal(t, types.ErrCodeNoError, rs.ErrorCode)
					require.True(t, called)
				})
			})
		})
	})

	t.Run("test - transaction batch run (success)", func(t *testing.T) {
		t.Parallel()

		testutils.RunWithTestBackend(t, func(backend *testutils.TestBackend) {
			testutils.RunWithTestFlowEVMRootAddress(t, backend, func(rootAddr flow.Address) {
				testutils.RunWithEOATestAccount(t, backend, rootAddr, func(eoa *testutils.EOATestAccount) {
					bs := handler.NewBlockStore(backend, rootAddr)
					aa := handler.NewAddressAllocator()

					gasConsumed := testutils.RandomGas(1000)
					addr := testutils.RandomAddress(t)
					result := func(tx *gethTypes.Transaction) *types.Result {
						return &types.Result{
							DeployedContractAddress: &addr,
							ReturnedValue:           testutils.RandomData(t),
							GasConsumed:             gasConsumed,
							TxHash:                  tx.Hash(),
							Logs: []*gethTypes.Log{
								testutils.GetRandomLogFixture(t),
								testutils.GetRandomLogFixture(t),
							},
						}
					}

					var runResults []*types.Result
					em := &testutils.TestEmulator{
						BatchRunTransactionFunc: func(txs []*gethTypes.Transaction) ([]*types.Result, error) {
							runResults = make([]*types.Result, len(txs))
							for i, tx := range txs {
								runResults[i] = result(tx)
							}
							return runResults, nil
						},
					}
					handler := handler.NewContractHandler(flow.Testnet, rootAddr, flowTokenAddress, randomBeaconAddress, bs, aa, backend, em)

					coinbase := types.NewAddress(gethCommon.Address{})
					gasLimit := uint64(100_000)

					// run multiple successful transactions
					const batchSize = 3
					txs := make([][]byte, batchSize)
					for i := range txs {
						txs[i] = eoa.PrepareSignAndEncodeTx(
							t,
							gethCommon.Address{},
							nil,
							nil,
							gasLimit,
							big.NewInt(1),
						)
					}

					results := handler.BatchRun(txs, coinbase)
					for _, rs := range results {
						require.Equal(t, types.StatusSuccessful, rs.Status)
						require.Equal(t, gasConsumed, rs.GasConsumed)
						require.Equal(t, types.ErrCodeNoError, rs.ErrorCode)
					}

					events := backend.Events()
					require.Len(t, events, batchSize+1) // +1 block event

					for i, event := range events {
						if i == batchSize {
							continue // don't check last block event
						}
						assert.Equal(t, event.Type, types.EventTypeTransactionExecuted)
						ev, err := jsoncdc.Decode(nil, event.Payload)
						require.NoError(t, err)
						cadenceEvent, ok := ev.(cadence.Event)
						require.True(t, ok)
						for j, f := range cadenceEvent.GetFields() {
							if f.Identifier == "logs" {
								cadenceLogs := cadenceEvent.GetFieldValues()[j]
								encodedLogs, err := hex.DecodeString(strings.ReplaceAll(cadenceLogs.String(), "\"", ""))
								require.NoError(t, err)

								var logs []*gethTypes.Log
								err = rlp.DecodeBytes(encodedLogs, &logs)
								require.NoError(t, err)

								for k, l := range runResults[i].Logs {
									assert.Equal(t, l, logs[k])
								}
							}
						}
					}

					// run single transaction passed in as batch
					txs = make([][]byte, 1)
					for i := range txs {
						txs[i] = eoa.PrepareSignAndEncodeTx(
							t,
							gethCommon.Address{},
							nil,
							nil,
							gasLimit,
							big.NewInt(1),
						)
					}

					results = handler.BatchRun(txs, coinbase)
					for _, rs := range results {
						require.Equal(t, types.StatusSuccessful, rs.Status)
					}
				})
			})
		})
	})

	t.Run("test - transaction batch run (unhappy case)", func(t *testing.T) {
		t.Parallel()

		testutils.RunWithTestBackend(t, func(backend *testutils.TestBackend) {
			testutils.RunWithTestFlowEVMRootAddress(t, backend, func(rootAddr flow.Address) {
				testutils.RunWithEOATestAccount(t, backend, rootAddr, func(eoa *testutils.EOATestAccount) {
					bs := handler.NewBlockStore(backend, rootAddr)
					aa := handler.NewAddressAllocator()

					gasConsumed := testutils.RandomGas(1000)
					addr := testutils.RandomAddress(t)
					result := func() *types.Result {
						return &types.Result{
							DeployedContractAddress: &addr,
							ReturnedValue:           testutils.RandomData(t),
							GasConsumed:             gasConsumed,
							Logs: []*gethTypes.Log{
								testutils.GetRandomLogFixture(t),
								testutils.GetRandomLogFixture(t),
							},
						}
					}

					em := &testutils.TestEmulator{
						BatchRunTransactionFunc: func(txs []*gethTypes.Transaction) ([]*types.Result, error) {
							res := make([]*types.Result, len(txs))
							for i := range res {
								res[i] = result()
							}
							return res, nil
						},
					}
					handler := handler.NewContractHandler(flow.Testnet, rootAddr, flowTokenAddress, randomBeaconAddress, bs, aa, backend, em)
					coinbase := types.NewAddress(gethCommon.Address{})

					// batch run empty transactions
					txs := make([][]byte, 1)
					assertPanic(t, isNotFatal, func() {
						handler.BatchRun(txs, coinbase)
					})

				})
			})
		})
	})
}

// returns true if error passes the checks
type checkError func(error) bool

var isNotFatal = func(err error) bool {
	return !errors.IsFailure(err)
}

func assertPanic(t *testing.T, check checkError, f func()) {
	defer func() {
		r := recover()
		if r == nil {
			t.Fatal("The code did not panic")
		}
		err, ok := r.(error)
		if !ok {
			t.Fatal("panic is not with an error type")
		}
		require.True(t, check(err))
	}()
	f()
}

func SetupHandler(t testing.TB, backend types.Backend, rootAddr flow.Address) *handler.ContractHandler {
	bs := handler.NewBlockStore(backend, rootAddr)
	aa := handler.NewAddressAllocator()
	emulator := emulator.NewEmulator(backend, rootAddr)

	handler := handler.NewContractHandler(flow.Emulator, rootAddr, flowTokenAddress, rootAddr, bs, aa, backend, emulator)
	return handler
}<|MERGE_RESOLUTION|>--- conflicted
+++ resolved
@@ -682,7 +682,7 @@
 func TestHandler_TransactionRun(t *testing.T) {
 	t.Parallel()
 
-	t.Run("test - transaction run (failed)", func(t *testing.T) {
+	t.Run("test - transaction run (success)", func(t *testing.T) {
 		t.Parallel()
 
 		testutils.RunWithTestBackend(t, func(backend *testutils.TestBackend) {
@@ -693,15 +693,8 @@
 					aa := handler.NewAddressAllocator()
 
 					result := &types.Result{
-<<<<<<< HEAD
-						VMError:                 gethVM.ErrOutOfGas,
-						DeployedContractAddress: types.Address(testutils.RandomAddress(t)),
-						ReturnedValue:           testutils.RandomData(t),
-						GasConsumed:             testutils.RandomGas(1000),
-=======
 						ReturnedValue: testutils.RandomData(t),
 						GasConsumed:   testutils.RandomGas(1000),
->>>>>>> 55bb6fe3
 						Logs: []*gethTypes.Log{
 							testutils.GetRandomLogFixture(t),
 							testutils.GetRandomLogFixture(t),
@@ -713,12 +706,7 @@
 							return result, nil
 						},
 					}
-<<<<<<< HEAD
-					handler := handler.NewContractHandler(flow.Testnet, rootAddr, flowTokenAddress, bs, aa, backend, em)
-
-=======
 					handler := handler.NewContractHandler(flow.Testnet, rootAddr, flowTokenAddress, rootAddr, bs, aa, backend, em)
->>>>>>> 55bb6fe3
 					tx := eoa.PrepareSignAndEncodeTx(
 						t,
 						gethCommon.Address{},
@@ -729,6 +717,52 @@
 					)
 
 					rs := handler.Run(tx, types.NewAddress(gethCommon.Address{}))
+					require.Equal(t, types.StatusSuccessful, rs.Status)
+					require.Equal(t, result.GasConsumed, rs.GasConsumed)
+					require.Equal(t, types.ErrCodeNoError, rs.ErrorCode)
+
+				})
+			})
+		})
+	})
+
+	t.Run("test - transaction run (failed)", func(t *testing.T) {
+		t.Parallel()
+
+		testutils.RunWithTestBackend(t, func(backend *testutils.TestBackend) {
+			testutils.RunWithTestFlowEVMRootAddress(t, backend, func(rootAddr flow.Address) {
+				testutils.RunWithEOATestAccount(t, backend, rootAddr, func(eoa *testutils.EOATestAccount) {
+
+					bs := handler.NewBlockStore(backend, rootAddr)
+					aa := handler.NewAddressAllocator()
+
+					result := &types.Result{
+						VMError:       gethVM.ErrOutOfGas,
+						ReturnedValue: testutils.RandomData(t),
+						GasConsumed:   testutils.RandomGas(1000),
+						Logs: []*gethTypes.Log{
+							testutils.GetRandomLogFixture(t),
+							testutils.GetRandomLogFixture(t),
+						},
+					}
+
+					em := &testutils.TestEmulator{
+						RunTransactionFunc: func(tx *gethTypes.Transaction) (*types.Result, error) {
+							return result, nil
+						},
+					}
+					handler := handler.NewContractHandler(flow.Testnet, rootAddr, flowTokenAddress, rootAddr, bs, aa, backend, em)
+
+					tx := eoa.PrepareSignAndEncodeTx(
+						t,
+						gethCommon.Address{},
+						nil,
+						nil,
+						100_000,
+						big.NewInt(1),
+					)
+
+					rs := handler.Run(tx, types.NewAddress(gethCommon.Address{}))
 					require.Equal(t, types.StatusFailed, rs.Status)
 					require.Equal(t, result.GasConsumed, rs.GasConsumed)
 					require.Equal(t, types.ExecutionErrCodeOutOfGas, rs.ErrorCode)
@@ -752,7 +786,7 @@
 							return &types.Result{ValidationError: evmErr}, nil
 						},
 					}
-					handler := handler.NewContractHandler(flow.Testnet, rootAddr, flowTokenAddress, bs, aa, backend, em)
+					handler := handler.NewContractHandler(flow.Testnet, rootAddr, flowTokenAddress, rootAddr, bs, aa, backend, em)
 
 					coinbase := types.NewAddress(gethCommon.Address{})
 
@@ -783,139 +817,6 @@
 					rs := handler.Run([]byte(tx), coinbase)
 					require.Equal(t, types.StatusInvalid, rs.Status)
 					require.Equal(t, types.ValidationErrCodeNonceTooLow, rs.ErrorCode)
-				})
-			})
-		})
-	})
-
-	t.Run("test - transaction run (success)", func(t *testing.T) {
-		t.Parallel()
-
-		testutils.RunWithTestBackend(t, func(backend *testutils.TestBackend) {
-			testutils.RunWithTestFlowEVMRootAddress(t, backend, func(rootAddr flow.Address) {
-				testutils.RunWithEOATestAccount(t, backend, rootAddr, func(eoa *testutils.EOATestAccount) {
-
-					bs := handler.NewBlockStore(backend, rootAddr)
-					aa := handler.NewAddressAllocator()
-
-					result := &types.Result{
-<<<<<<< HEAD
-						DeployedContractAddress: types.Address(testutils.RandomAddress(t)),
-						ReturnedValue:           testutils.RandomData(t),
-						GasConsumed:             testutils.RandomGas(1000),
-=======
-						VMError:       gethVM.ErrOutOfGas,
-						ReturnedValue: testutils.RandomData(t),
-						GasConsumed:   testutils.RandomGas(1000),
->>>>>>> 55bb6fe3
-						Logs: []*gethTypes.Log{
-							testutils.GetRandomLogFixture(t),
-							testutils.GetRandomLogFixture(t),
-						},
-					}
-
-					em := &testutils.TestEmulator{
-						RunTransactionFunc: func(tx *gethTypes.Transaction) (*types.Result, error) {
-							return result, nil
-						},
-					}
-<<<<<<< HEAD
-					handler := handler.NewContractHandler(flow.Testnet, rootAddr, flowTokenAddress, bs, aa, backend, em)
-=======
-					handler := handler.NewContractHandler(flow.Testnet, rootAddr, flowTokenAddress, rootAddr, bs, aa, backend, em)
-
->>>>>>> 55bb6fe3
-					tx := eoa.PrepareSignAndEncodeTx(
-						t,
-						gethCommon.Address{},
-						nil,
-						nil,
-						100_000,
-						big.NewInt(1),
-					)
-
-					rs := handler.Run(tx, types.NewAddress(gethCommon.Address{}))
-					require.Equal(t, types.StatusSuccessful, rs.Status)
-					require.Equal(t, result.GasConsumed, rs.GasConsumed)
-					require.Equal(t, types.ErrCodeNoError, rs.ErrorCode)
-
-				})
-			})
-		})
-	})
-
-	t.Run("test dry run successful", func(t *testing.T) {
-		t.Parallel()
-
-		testutils.RunWithTestBackend(t, func(backend *testutils.TestBackend) {
-			testutils.RunWithTestFlowEVMRootAddress(t, backend, func(rootAddr flow.Address) {
-				testutils.RunWithEOATestAccount(t, backend, rootAddr, func(eoa *testutils.EOATestAccount) {
-
-					bs := handler.NewBlockStore(backend, rootAddr)
-					aa := handler.NewAddressAllocator()
-<<<<<<< HEAD
-=======
-					evmErr := fmt.Errorf("%w: next nonce %v, tx nonce %v", gethCore.ErrNonceTooLow, 1, 0)
-					em := &testutils.TestEmulator{
-						RunTransactionFunc: func(tx *gethTypes.Transaction) (*types.Result, error) {
-							return &types.Result{ValidationError: evmErr}, nil
-						},
-					}
-					handler := handler.NewContractHandler(flow.Testnet, rootAddr, flowTokenAddress, rootAddr, bs, aa, backend, em)
-
-					coinbase := types.NewAddress(gethCommon.Address{})
->>>>>>> 55bb6fe3
-
-					nonce := uint64(1)
-					to := gethCommon.Address{1, 2}
-					amount := big.NewInt(13)
-					gasLimit := uint64(1337)
-					gasPrice := big.NewInt(2000)
-					data := []byte{1, 5}
-					from := types.Address{3, 4}
-
-					tx := gethTypes.NewTransaction(
-						nonce,
-						to,
-						amount,
-						gasLimit,
-						gasPrice,
-						data,
-					)
-					rlpTx, err := tx.MarshalBinary()
-					require.NoError(t, err)
-
-					result := &types.Result{
-						DeployedContractAddress: testutils.RandomAddress(t),
-						ReturnedValue:           testutils.RandomData(t),
-						GasConsumed:             testutils.RandomGas(1000),
-						Logs: []*gethTypes.Log{
-							testutils.GetRandomLogFixture(t),
-							testutils.GetRandomLogFixture(t),
-						},
-					}
-
-					called := false
-					em := &testutils.TestEmulator{
-						DryRunTransactionFunc: func(tx *gethTypes.Transaction, address gethCommon.Address) (*types.Result, error) {
-							assert.Equal(t, nonce, tx.Nonce())
-							assert.Equal(t, &to, tx.To())
-							assert.Equal(t, gasLimit, tx.Gas())
-							assert.Equal(t, gasPrice, tx.GasPrice())
-							assert.Equal(t, data, tx.Data())
-							assert.Equal(t, from.ToCommon(), address)
-							called = true
-							return result, nil
-						},
-					}
-
-					handler := handler.NewContractHandler(flow.Testnet, rootAddr, flowTokenAddress, bs, aa, backend, em)
-
-					rs := handler.DryRun(rlpTx, from)
-					require.Equal(t, types.StatusSuccessful, rs.Status)
-					require.Equal(t, result.GasConsumed, rs.GasConsumed)
-					require.Equal(t, types.ErrCodeNoError, rs.ErrorCode)
-					require.True(t, called)
 				})
 			})
 		})
@@ -1073,6 +974,71 @@
 						handler.BatchRun(txs, coinbase)
 					})
 
+				})
+			})
+		})
+	})
+
+	t.Run("test dry run successful", func(t *testing.T) {
+		t.Parallel()
+
+		testutils.RunWithTestBackend(t, func(backend *testutils.TestBackend) {
+			testutils.RunWithTestFlowEVMRootAddress(t, backend, func(rootAddr flow.Address) {
+				testutils.RunWithEOATestAccount(t, backend, rootAddr, func(eoa *testutils.EOATestAccount) {
+
+					bs := handler.NewBlockStore(backend, rootAddr)
+					aa := handler.NewAddressAllocator()
+
+					nonce := uint64(1)
+					to := gethCommon.Address{1, 2}
+					amount := big.NewInt(13)
+					gasLimit := uint64(1337)
+					gasPrice := big.NewInt(2000)
+					data := []byte{1, 5}
+					from := types.Address{3, 4}
+
+					tx := gethTypes.NewTransaction(
+						nonce,
+						to,
+						amount,
+						gasLimit,
+						gasPrice,
+						data,
+					)
+					rlpTx, err := tx.MarshalBinary()
+					require.NoError(t, err)
+
+					result := &types.Result{
+						DeployedContractAddress: testutils.RandomAddress(t),
+						ReturnedValue:           testutils.RandomData(t),
+						GasConsumed:             testutils.RandomGas(1000),
+						Logs: []*gethTypes.Log{
+							testutils.GetRandomLogFixture(t),
+							testutils.GetRandomLogFixture(t),
+						},
+					}
+
+					called := false
+					em := &testutils.TestEmulator{
+						DryRunTransactionFunc: func(tx *gethTypes.Transaction, address gethCommon.Address) (*types.Result, error) {
+							assert.Equal(t, nonce, tx.Nonce())
+							assert.Equal(t, &to, tx.To())
+							assert.Equal(t, gasLimit, tx.Gas())
+							assert.Equal(t, gasPrice, tx.GasPrice())
+							assert.Equal(t, data, tx.Data())
+							assert.Equal(t, from.ToCommon(), address)
+							called = true
+							return result, nil
+						},
+					}
+
+					handler := handler.NewContractHandler(flow.Testnet, rootAddr, flowTokenAddress, bs, aa, backend, em)
+
+					rs := handler.DryRun(rlpTx, from)
+					require.Equal(t, types.StatusSuccessful, rs.Status)
+					require.Equal(t, result.GasConsumed, rs.GasConsumed)
+					require.Equal(t, types.ErrCodeNoError, rs.ErrorCode)
+					require.True(t, called)
 				})
 			})
 		})
