--- conflicted
+++ resolved
@@ -43,21 +43,12 @@
 
 func newInvalidEnvelopeSignatureError(txSig flow.TransactionSignature, err error) error {
 	return errors.NewInvalidEnvelopeSignatureError(txSig.Address, txSig.KeyIndex, err)
-<<<<<<< HEAD
 }
 
 func newInvalidPayloadSignatureError(txSig flow.TransactionSignature, err error) error {
 	return errors.NewInvalidPayloadSignatureError(txSig.Address, txSig.KeyIndex, err)
 }
 
-=======
-}
-
-func newInvalidPayloadSignatureError(txSig flow.TransactionSignature, err error) error {
-	return errors.NewInvalidPayloadSignatureError(txSig.Address, txSig.KeyIndex, err)
-}
-
->>>>>>> 138e1c32
 func (v *TransactionVerifier) verifyTransaction(
 	proc *TransactionProcedure,
 	ctx Context,
@@ -152,11 +143,7 @@
 }
 
 func (v *TransactionVerifier) verifyAccountSignatures(
-<<<<<<< HEAD
-	accounts state.Accounts,
-=======
 	accounts environment.Accounts,
->>>>>>> 138e1c32
 	signatures []flow.TransactionSignature,
 	message []byte,
 	proposalKey flow.ProposalKey,
@@ -257,14 +244,13 @@
 			return errors.NewInvalidEnvelopeSignatureError(sig.Address, sig.KeyIndex, err)
 		}
 		observedSigs[uniqueKey{sig.Address, sig.KeyIndex}] = true
-<<<<<<< HEAD
 	}
 	return nil
 }
 
 func (c *TransactionVerifier) checkAccountsAreNotFrozen(
 	tx *flow.TransactionBody,
-	accounts state.Accounts,
+	accounts environment.Accounts,
 ) error {
 	for _, authorizer := range tx.Authorizers {
 		err := accounts.CheckAccountNotFrozen(authorizer)
@@ -276,32 +262,6 @@
 	err := accounts.CheckAccountNotFrozen(tx.ProposalKey.Address)
 	if err != nil {
 		return fmt.Errorf("checking frozen account failed: %w", err)
-=======
->>>>>>> 138e1c32
-	}
-
-	err = accounts.CheckAccountNotFrozen(tx.Payer)
-	if err != nil {
-		return fmt.Errorf("checking frozen account failed: %w", err)
-	}
-
-	return nil
-}
-
-func (c *TransactionVerifier) checkAccountsAreNotFrozen(
-	tx *flow.TransactionBody,
-	accounts environment.Accounts,
-) error {
-	for _, authorizer := range tx.Authorizers {
-		err := accounts.CheckAccountNotFrozen(authorizer)
-		if err != nil {
-			return fmt.Errorf("checking frozen account failed: %w", err)
-		}
-	}
-
-	err := accounts.CheckAccountNotFrozen(tx.ProposalKey.Address)
-	if err != nil {
-		return fmt.Errorf("checking frozen account failed: %w", err)
 	}
 
 	err = accounts.CheckAccountNotFrozen(tx.Payer)
