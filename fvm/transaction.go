package fvm

import (
	"errors"

	"github.com/onflow/cadence/runtime"

	"github.com/dapperlabs/flow-go/crypto/hash"
	"github.com/dapperlabs/flow-go/model/flow"
)

func Transaction(tx *flow.TransactionBody) InvokableTransaction {
	return InvokableTransaction{tx: tx}
}

type InvokableTransaction struct {
	tx *flow.TransactionBody
}

func (i InvokableTransaction) Transaction() *flow.TransactionBody {
	return i.tx
}

func (i InvokableTransaction) Parse(vm *VirtualMachine, ctx Context, ledger Ledger) (Invokable, error) {
	panic("implement me")
}

func (i InvokableTransaction) Invoke(vm *VirtualMachine, ctx Context, ledger Ledger) (*InvocationResult, error) {
	metaCtx := NewContextFromParent(
		ctx,
		WithSignatureVerification(false),
		WithFeePayments(false),
	)

	txID := i.tx.ID()

	if ctx.SignatureVerificationEnabled {
		err := verifySignatures(ledger, i.tx)
		if err != nil {
			return createInvocationResult(txID, nil, nil, nil, err)
		}

		err = checkAndIncrementSequenceNumber(ledger, i.tx.ProposalKey)
		if err != nil {
			return createInvocationResult(txID, nil, nil, nil, err)
		}
	}

	if ctx.FeePaymentsEnabled {
		err := vm.invokeMetaTransaction(
			metaCtx,
			deductTransactionFeeTransaction(i.tx.Payer, vm.chain.ServiceAddress()),
			ledger,
		)
		if err != nil {
			return createInvocationResult(txID, nil, nil, nil, err)
		}
	}

	env := newEnvironment(vm, ctx, ledger).setTransaction(i.tx, metaCtx)

	location := runtime.TransactionLocation(txID[:])

	err := vm.runtime.ExecuteTransaction(i.tx.Script, i.tx.Arguments, env, location)

	return createInvocationResult(txID, nil, env.getEvents(), env.getLogs(), err)
}

func checkAndIncrementSequenceNumber(ledger Ledger, proposalKey flow.ProposalKey) error {
	accountKey, err := getAccountPublicKey(ledger, proposalKey.Address, proposalKey.KeyID)
	if err != nil {
		if errors.Is(err, ErrAccountPublicKeyNotFound) {
			return &InvalidProposalKeyPublicKeyDoesNotExistError{
				Address:  proposalKey.Address,
				KeyIndex: proposalKey.KeyID,
			}
		}

		return err
	}

	if accountKey.Revoked {
		return &InvalidProposalKeyPublicKeyRevokedError{
			Address:  proposalKey.Address,
			KeyIndex: proposalKey.KeyID,
		}
	}

	valid := accountKey.SeqNumber == proposalKey.SequenceNumber

	if !valid {
		return &InvalidProposalKeySequenceNumberError{
			Address:           proposalKey.Address,
			KeyIndex:          proposalKey.KeyID,
			CurrentSeqNumber:  accountKey.SeqNumber,
			ProvidedSeqNumber: proposalKey.SequenceNumber,
		}
	}

	accountKey.SeqNumber++

	_, err = setAccountPublicKey(ledger, proposalKey.Address, proposalKey.KeyID, accountKey)
	if err != nil {
		return err
	}

	return nil
}

// verifySignatures verifies that a transaction contains the necessary signatures.
//
// An error is returned if any of the expected signatures are invalid or missing.
func verifySignatures(ledger Ledger, tx *flow.TransactionBody) (err error) {
	if tx.Payer == flow.EmptyAddress {
		return &MissingPayerError{}
	}

	var payloadWeights map[flow.Address]int
	var proposalKeyVerifiedInPayload bool

	payloadWeights, proposalKeyVerifiedInPayload, err = aggregateAccountSignatures(
		ledger,
		tx.PayloadSignatures,
		tx.PayloadMessage(),
		tx.ProposalKey,
	)
	if err != nil {
		return err
	}

	var envelopeWeights map[flow.Address]int
	var proposalKeyVerifiedInEnvelope bool

	envelopeWeights, proposalKeyVerifiedInEnvelope, err = aggregateAccountSignatures(
		ledger,
		tx.EnvelopeSignatures,
		tx.EnvelopeMessage(),
		tx.ProposalKey,
	)
	if err != nil {
		return err
	}

	proposalKeyVerified := proposalKeyVerifiedInPayload || proposalKeyVerifiedInEnvelope

	if !proposalKeyVerified {
		return &InvalidProposalKeyMissingSignatureError{
			Address:  tx.ProposalKey.Address,
			KeyIndex: tx.ProposalKey.KeyID,
		}
	}

	for _, addr := range tx.Authorizers {
		// Skip this authorizer if it is also the payer. In the case where an account is
		// both a PAYER as well as an AUTHORIZER or PROPOSER, that account is required
		// to sign only the envelope.
		if addr == tx.Payer {
			continue
		}

		if !hasSufficientKeyWeight(payloadWeights, addr) {
			return &MissingSignatureError{addr}
		}
	}

	if !hasSufficientKeyWeight(envelopeWeights, tx.Payer) {
		return &MissingSignatureError{tx.Payer}
	}

	return nil
}

func aggregateAccountSignatures(
	ledger Ledger,
	signatures []flow.TransactionSignature,
	message []byte,
	proposalKey flow.ProposalKey,
) (
	weights map[flow.Address]int,
	proposalKeyVerified bool,
	err error,
) {
	weights = make(map[flow.Address]int)

	for _, txSig := range signatures {
		accountKey, err := verifyAccountSignature(ledger, txSig, message)
		if err != nil {
			return nil, false, err
		}

		if sigIsForProposalKey(txSig, proposalKey) {
			proposalKeyVerified = true
		}

		weights[txSig.Address] += accountKey.Weight
	}

	return
}

// verifyAccountSignature verifies that an account signature is valid for the
// account and given message.
//
// If the signature is valid, this function returns the associated account key.
//
// An error is returned if the account does not contain a public key that
// correctly verifies the signature against the given message.
func verifyAccountSignature(
	ledger Ledger,
	txSig flow.TransactionSignature,
	message []byte,
) (*flow.AccountPublicKey, error) {
	accountKey, err := getAccountPublicKey(ledger, txSig.Address, txSig.KeyID)
	if err != nil {
		if errors.Is(err, ErrAccountPublicKeyNotFound) {
			return nil, &InvalidSignaturePublicKeyDoesNotExistError{
				Address:  txSig.Address,
				KeyIndex: txSig.KeyID,
			}
		}

		return nil, err
	}

	if accountKey.Revoked {
		return nil, &InvalidSignaturePublicKeyRevokedError{
			Address:  txSig.Address,
			KeyIndex: txSig.KeyID,
		}
	}

<<<<<<< HEAD
	hasher, err := hash.NewHasher(accountKey.HashAlgo)
	if err != nil {
		return nil, &InvalidHashAlgorithmError{
=======
	accountKey := &accountKeys[txSig.KeyID]

	hasher := newHasher(accountKey.HashAlgo)
	if hasher == nil {
		return accountKey, &InvalidHashAlgorithmError{
>>>>>>> 2c41bdb1
			Address:  txSig.Address,
			KeyID:    txSig.KeyID,
			HashAlgo: accountKey.HashAlgo,
		}
	}

	valid, err := accountKey.PublicKey.Verify(txSig.Signature, message, hasher)
	if err != nil {
		return nil, err
	}

	if !valid {
<<<<<<< HEAD
		return nil, &InvalidSignatureVerificationError{Address: txSig.Address, KeyIndex: txSig.KeyID}
=======
		return nil, &InvalidSignaturePublicKeyError{Address: txSig.Address, KeyID: txSig.KeyID}
>>>>>>> 2c41bdb1
	}

	return &accountKey, nil
}

func sigIsForProposalKey(txSig flow.TransactionSignature, proposalKey flow.ProposalKey) bool {
	return txSig.Address == proposalKey.Address && txSig.KeyID == proposalKey.KeyID
}

func hasSufficientKeyWeight(weights map[flow.Address]int, address flow.Address) bool {
	return weights[address] >= AccountKeyWeightThreshold
}

func newHasher(hashAlgo hash.HashingAlgorithm) hash.Hasher {
	switch hashAlgo {
	case hash.SHA2_256:
		return hash.NewSHA2_256()
	case hash.SHA3_256:
		return hash.NewSHA3_256()
	}

	return nil
}<|MERGE_RESOLUTION|>--- conflicted
+++ resolved
@@ -229,17 +229,9 @@
 		}
 	}
 
-<<<<<<< HEAD
-	hasher, err := hash.NewHasher(accountKey.HashAlgo)
-	if err != nil {
-		return nil, &InvalidHashAlgorithmError{
-=======
-	accountKey := &accountKeys[txSig.KeyID]
-
 	hasher := newHasher(accountKey.HashAlgo)
 	if hasher == nil {
-		return accountKey, &InvalidHashAlgorithmError{
->>>>>>> 2c41bdb1
+		return nil, &InvalidHashAlgorithmError{
 			Address:  txSig.Address,
 			KeyID:    txSig.KeyID,
 			HashAlgo: accountKey.HashAlgo,
@@ -252,11 +244,8 @@
 	}
 
 	if !valid {
-<<<<<<< HEAD
 		return nil, &InvalidSignatureVerificationError{Address: txSig.Address, KeyIndex: txSig.KeyID}
-=======
-		return nil, &InvalidSignaturePublicKeyError{Address: txSig.Address, KeyID: txSig.KeyID}
->>>>>>> 2c41bdb1
+
 	}
 
 	return &accountKey, nil
