package tests

import (
	"fmt"
	"math/big"
	"testing"

	"github.com/stretchr/testify/assert"
	"github.com/stretchr/testify/require"

	"github.com/dapperlabs/flow-go/language/runtime/ast"
	"github.com/dapperlabs/flow-go/language/runtime/common"
	"github.com/dapperlabs/flow-go/language/runtime/errors"
	"github.com/dapperlabs/flow-go/language/runtime/interpreter"
	"github.com/dapperlabs/flow-go/language/runtime/parser"
	"github.com/dapperlabs/flow-go/language/runtime/sema"
	"github.com/dapperlabs/flow-go/language/runtime/stdlib"
	. "github.com/dapperlabs/flow-go/language/runtime/tests/utils"
	"github.com/dapperlabs/flow-go/language/runtime/trampoline"
)

type ParseCheckAndInterpretOptions struct {
	Options            []interpreter.Option
	CheckerOptions     []sema.Option
	HandleCheckerError func(error)
}

func parseCheckAndInterpret(t *testing.T, code string) *interpreter.Interpreter {
	return parseCheckAndInterpretWithOptions(t, code, ParseCheckAndInterpretOptions{})
}

func parseCheckAndInterpretWithOptions(
	t *testing.T,
	code string,
	options ParseCheckAndInterpretOptions,
) *interpreter.Interpreter {

	checker, err := ParseAndCheckWithOptions(t,
		code,
		ParseAndCheckOptions{
			Options: options.CheckerOptions,
		},
	)

	if options.HandleCheckerError != nil {
		options.HandleCheckerError(err)
	} else {
		if !assert.Nil(t, err) {
			assert.FailNow(t, errors.UnrollChildErrors(err))
			return nil
		}
	}

	inter, err := interpreter.NewInterpreter(
		checker,
		options.Options...,
	)

	require.Nil(t, err)

	err = inter.Interpret()

	require.Nil(t, err)

	return inter
}

func TestInterpretConstantAndVariableDeclarations(t *testing.T) {

	inter := parseCheckAndInterpret(t, `
        let x = 1
        let y = true
        let z = 1 + 2
        var a = 3 == 3
        var b = [1, 2]
        let s = "123"
    `)

	assert.Equal(t,
		interpreter.NewIntValue(1),
		inter.Globals["x"].Value,
	)

	assert.Equal(t,
		interpreter.BoolValue(true),
		inter.Globals["y"].Value,
	)

	assert.Equal(t,
		interpreter.NewIntValue(3),
		inter.Globals["z"].Value,
	)

	assert.Equal(t,
		interpreter.BoolValue(true),
		inter.Globals["a"].Value,
	)

	assert.Equal(t,
		interpreter.NewArrayValue(
			interpreter.NewIntValue(1),
			interpreter.NewIntValue(2),
		),
		inter.Globals["b"].Value,
	)

	assert.Equal(t,
		interpreter.NewStringValue("123"),
		inter.Globals["s"].Value,
	)
}

func TestInterpretDeclarations(t *testing.T) {

	inter := parseCheckAndInterpret(t, `
        fun test(): Int {
            return 42
        }
    `)

	value, err := inter.Invoke("test")
	assert.Nil(t, err)
	assert.Equal(t,
		interpreter.NewIntValue(42),
		value,
	)
}

func TestInterpretInvalidUnknownDeclarationInvocation(t *testing.T) {

	inter := parseCheckAndInterpret(t, ``)

	_, err := inter.Invoke("test")
	assert.IsType(t, &interpreter.NotDeclaredError{}, err)
}

func TestInterpretInvalidNonFunctionDeclarationInvocation(t *testing.T) {

	inter := parseCheckAndInterpret(t, `
       let test = 1
   `)

	_, err := inter.Invoke("test")
	assert.IsType(t, &interpreter.NotInvokableError{}, err)
}

func TestInterpretLexicalScope(t *testing.T) {

	inter := parseCheckAndInterpret(t, `
       let x = 10

       fun f(): Int {
          // check resolution
          return x
       }

       fun g(): Int {
          // check scope is lexical, not dynamic
          let x = 20
          return f()
       }
    `)

	assert.Equal(t,
		interpreter.NewIntValue(10),
		inter.Globals["x"].Value,
	)

	value, err := inter.Invoke("f")
	assert.Nil(t, err)
	assert.Equal(t,
		interpreter.NewIntValue(10),
		value,
	)

	value, err = inter.Invoke("g")
	assert.Nil(t, err)
	assert.Equal(t,
		interpreter.NewIntValue(10),
		value,
	)
}

func TestInterpretFunctionSideEffects(t *testing.T) {

	inter := parseCheckAndInterpret(t, `
       var value = 0

       fun test(_ newValue: Int) {
           value = newValue
       }
    `)

	newValue := big.NewInt(42)

	value, err := inter.Invoke("test", newValue)
	assert.Nil(t, err)
	assert.Equal(t,
		interpreter.VoidValue{},
		value,
	)

	assert.Equal(t,
		interpreter.IntValue{Int: newValue},
		inter.Globals["value"].Value,
	)
}

func TestInterpretNoHoisting(t *testing.T) {

	inter := parseCheckAndInterpret(t, `
       let x = 2

       fun test(): Int {
          if x == 0 {
              let x = 3
              return x
          }
          return x
       }
    `)

	value, err := inter.Invoke("test")
	assert.Nil(t, err)
	assert.Equal(t,
		interpreter.NewIntValue(2),
		value,
	)

	assert.Equal(t,
		interpreter.NewIntValue(2),
		inter.Globals["x"].Value,
	)
}

func TestInterpretFunctionExpressionsAndScope(t *testing.T) {

	inter := parseCheckAndInterpret(t, `
       let x = 10

       // check first-class functions and scope inside them
       let y = (fun (x: Int): Int { return x })(42)
    `)

	assert.Equal(t,
		interpreter.NewIntValue(10),
		inter.Globals["x"].Value,
	)

	assert.Equal(t,
		interpreter.NewIntValue(42),
		inter.Globals["y"].Value,
	)
}

func TestInterpretVariableAssignment(t *testing.T) {

	inter := parseCheckAndInterpret(t, `
       fun test(): Int {
           var x = 2
           x = 3
           return x
       }
    `)

	value, err := inter.Invoke("test")
	assert.Nil(t, err)
	assert.Equal(t,
		interpreter.NewIntValue(3),
		value,
	)
}

func TestInterpretGlobalVariableAssignment(t *testing.T) {

	inter := parseCheckAndInterpret(t, `
       var x = 2

       fun test(): Int {
           x = 3
           return x
       }
    `)

	assert.Equal(t,
		interpreter.NewIntValue(2),
		inter.Globals["x"].Value,
	)

	value, err := inter.Invoke("test")
	assert.Nil(t, err)
	assert.Equal(t,
		interpreter.NewIntValue(3),
		value,
	)

	assert.Equal(t,
		interpreter.NewIntValue(3),
		inter.Globals["x"].Value,
	)
}

func TestInterpretConstantRedeclaration(t *testing.T) {

	inter := parseCheckAndInterpret(t, `
       let x = 2

       fun test(): Int {
           let x = 3
           return x
       }
    `)

	assert.Equal(t,
		interpreter.NewIntValue(2),
		inter.Globals["x"].Value,
	)

	value, err := inter.Invoke("test")
	assert.Nil(t, err)
	assert.Equal(t,
		interpreter.NewIntValue(3),
		value,
	)
}

func TestInterpretParameters(t *testing.T) {

	inter := parseCheckAndInterpret(t, `
       fun returnA(a: Int, b: Int): Int {
           return a
       }

       fun returnB(a: Int, b: Int): Int {
           return b
       }
    `)

	value, err := inter.Invoke("returnA", big.NewInt(24), big.NewInt(42))
	assert.Nil(t, err)
	assert.Equal(t,
		interpreter.NewIntValue(24),
		value,
	)

	value, err = inter.Invoke("returnB", big.NewInt(24), big.NewInt(42))
	assert.Nil(t, err)
	assert.Equal(t,
		interpreter.NewIntValue(42),
		value,
	)
}

func TestInterpretArrayIndexing(t *testing.T) {

	inter := parseCheckAndInterpret(t, `
       fun test(): Int {
           let z = [0, 3]
           return z[1]
       }
    `)

	value, err := inter.Invoke("test")
	assert.Nil(t, err)
	assert.Equal(t,
		interpreter.NewIntValue(3),
		value,
	)
}

func TestInterpretArrayIndexingAssignment(t *testing.T) {

	inter := parseCheckAndInterpret(t, `
       fun test(): Int {
           let z = [0, 3]
           z[1] = 2
           return z[1]
       }
    `)

	value, err := inter.Invoke("test")
	assert.Nil(t, err)
	assert.Equal(t,
		interpreter.NewIntValue(2),
		value,
	)
}

func TestInterpretStringIndexing(t *testing.T) {

	inter := parseCheckAndInterpret(t, `
      let a = "abc"
      let x = a[0]
      let y = a[1]
      let z = a[2]
    `)

	assert.Equal(t,
		interpreter.NewStringValue("a"),
		inter.Globals["x"].Value,
	)
	assert.Equal(t,
		interpreter.NewStringValue("b"),
		inter.Globals["y"].Value,
	)
	assert.Equal(t,
		interpreter.NewStringValue("c"),
		inter.Globals["z"].Value,
	)
}

func TestInterpretStringIndexingUnicode(t *testing.T) {

	inter := parseCheckAndInterpret(t, `
      fun testUnicodeA(): Character {
          let a = "caf\u{E9}"
          return a[3]
      }

      fun testUnicodeB(): Character {
        let b = "cafe\u{301}"
        return b[3]
      }
    `)

	value, err := inter.Invoke("testUnicodeA")
	assert.Nil(t, err)
	assert.Equal(t,
		interpreter.NewStringValue("\u00e9"),
		value,
	)

	value, err = inter.Invoke("testUnicodeB")
	assert.Nil(t, err)
	assert.Equal(t,
		interpreter.NewStringValue("e\u0301"),
		value,
	)
}

func TestInterpretStringIndexingAssignment(t *testing.T) {

	inter := parseCheckAndInterpret(t, `
      fun test(): String {
          let z = "abc"
          let y: Character = "d"
          z[0] = y
          return z
      }
    `)

	value, err := inter.Invoke("test")
	assert.Nil(t, err)
	assert.Equal(t,
		value,
		interpreter.NewStringValue("dbc"),
	)
}

func TestInterpretStringIndexingAssignmentUnicode(t *testing.T) {

	inter := parseCheckAndInterpret(t, `
      fun test(): String {
          let z = "cafe chair"
          let y: Character = "e\u{301}"
          z[3] = y
          return z
      }
    `)

	value, err := inter.Invoke("test")
	assert.Nil(t, err)
	assert.Equal(t,
		interpreter.NewStringValue("cafe\u0301 chair"),
		value,
	)
}

func TestInterpretStringIndexingAssignmentWithCharacterLiteral(t *testing.T) {

	inter := parseCheckAndInterpret(t, `
      fun test(): String {
          let z = "abc"
          z[0] = "d"
          z[1] = "e"
          z[2] = "f"
          return z
      }
    `)

	value, err := inter.Invoke("test")
	assert.Nil(t, err)
	assert.Equal(t,
		interpreter.NewStringValue("def"),
		value,
	)
}

type stringSliceTest struct {
	str           string
	from          int
	to            int
	result        string
	expectedError error
}

func TestInterpretStringSlicing(t *testing.T) {
	tests := []stringSliceTest{
		{"abcdef", 0, 6, "abcdef", nil},
		{"abcdef", 0, 0, "", nil},
		{"abcdef", 0, 1, "a", nil},
		{"abcdef", 0, 2, "ab", nil},
		{"abcdef", 1, 2, "b", nil},
		{"abcdef", 2, 3, "c", nil},
		{"abcdef", 5, 6, "f", nil},
		// TODO: check invalid arguments
		// {"abcdef", -1, 0, "", &InvalidIndexError}
		// },
	}

	for _, test := range tests {
		t.Run("", func(t *testing.T) {

			inter := parseCheckAndInterpret(t, fmt.Sprintf(`
                fun test(): String {
                  let s = "%s"
                  return s.slice(from: %d, upTo: %d)
                }
            `, test.str, test.from, test.to))

			value, err := inter.Invoke("test")
			assert.IsType(t, test.expectedError, err)
			assert.Equal(t,
				interpreter.NewStringValue(test.result),
				value,
			)
		})
	}
}

func TestInterpretReturnWithoutExpression(t *testing.T) {

	inter := parseCheckAndInterpret(t, `
       fun returnNothing() {
           return
       }
    `)

	value, err := inter.Invoke("returnNothing")
	assert.Nil(t, err)
	assert.Equal(t,
		interpreter.VoidValue{},
		value,
	)
}

func TestInterpretReturns(t *testing.T) {

	inter := parseCheckAndInterpretWithOptions(t,
		`
           fun returnEarly(): Int {
               return 2
               return 1
           }
        `,
		ParseCheckAndInterpretOptions{
			HandleCheckerError: func(err error) {
				errs := ExpectCheckerErrors(t, err, 1)

				assert.IsType(t, &sema.UnreachableStatementError{}, errs[0])
			},
		},
	)

	value, err := inter.Invoke("returnEarly")
	assert.Nil(t, err)
	assert.Equal(t,
		interpreter.NewIntValue(2),
		value,
	)
}

// TODO: perform each operator test for each integer type

func TestInterpretPlusOperator(t *testing.T) {

	inter := parseCheckAndInterpret(t, `
       let x = 2 + 4
    `)

	assert.Equal(t,
		interpreter.NewIntValue(6),
		inter.Globals["x"].Value,
	)
}

func TestInterpretMinusOperator(t *testing.T) {

	inter := parseCheckAndInterpret(t, `
       let x = 2 - 4
    `)

	assert.Equal(t,
		interpreter.NewIntValue(-2),
		inter.Globals["x"].Value,
	)
}

func TestInterpretMulOperator(t *testing.T) {

	inter := parseCheckAndInterpret(t, `
       let x = 2 * 4
    `)

	assert.Equal(t,
		interpreter.NewIntValue(8),
		inter.Globals["x"].Value,
	)
}

func TestInterpretDivOperator(t *testing.T) {

	inter := parseCheckAndInterpret(t, `
       let x = 7 / 3
    `)

	assert.Equal(t,
		interpreter.NewIntValue(2),
		inter.Globals["x"].Value,
	)
}

func TestInterpretModOperator(t *testing.T) {

	inter := parseCheckAndInterpret(t, `
       let x = 5 % 3
    `)

	assert.Equal(t,
		interpreter.NewIntValue(2),
		inter.Globals["x"].Value,
	)
}

func TestInterpretConcatOperator(t *testing.T) {

	inter := parseCheckAndInterpret(t, `
        let a = "abc" & "def"
        let b = "" & "def"
        let c = "abc" & ""
        let d = "" & ""

        let e = [1, 2] & [3, 4]
        // TODO: support empty arrays
        // let f = [1, 2] & []
        // let g = [] & [3, 4]
        // let h = [] & []
    `)

	assert.Equal(t,
		interpreter.NewStringValue("abcdef"),
		inter.Globals["a"].Value,
	)
	assert.Equal(t,
		interpreter.NewStringValue("def"),
		inter.Globals["b"].Value,
	)
	assert.Equal(t,
		interpreter.NewStringValue("abc"),
		inter.Globals["c"].Value,
	)
	assert.Equal(t,
		interpreter.NewStringValue(""),
		inter.Globals["d"].Value,
	)

	assert.Equal(t,
		interpreter.NewArrayValue(
			interpreter.NewIntValue(1),
			interpreter.NewIntValue(2),
			interpreter.NewIntValue(3),
			interpreter.NewIntValue(4),
		),
		inter.Globals["e"].Value,
	)

	// TODO: support empty arrays
	// Expect(inter.Globals["f"].Value).
	// 	To(Equal(interpreter.ArrayValue{
	// 		Values: &[]interpreter.Value{
	// 			interpreter.NewIntValue(1),
	// 			interpreter.NewIntValue(2),
	// 		},
	// 	}))
	// Expect(inter.Globals["g"].Value).
	// 	To(Equal(interpreter.ArrayValue{
	// 		Values: &[]interpreter.Value{
	// 			interpreter.NewIntValue(3),
	// 			interpreter.NewIntValue(4),
	// 		},
	// 	}))
	// Expect(inter.Globals["h"].Value).
	// 	To(Equal(interpreter.ArrayValue{
	// 		Values: &[]interpreter.Value{},
	// 	}))
}

func TestInterpretEqualOperator(t *testing.T) {

	inter := parseCheckAndInterpret(t, `
      fun testIntegersUnequal(): Bool {
          return 5 == 3
      }

      fun testIntegersEqual(): Bool {
          return 3 == 3
      }

      fun testTrueAndTrue(): Bool {
          return true == true
      }

      fun testTrueAndFalse(): Bool {
          return true == false
      }

      fun testFalseAndTrue(): Bool {
          return false == true
      }

      fun testFalseAndFalse(): Bool {
          return false == false
      }

      fun testEqualStrings(): Bool {
          return "123" == "123"
      }

      fun testUnequalStrings(): Bool {
          return "123" == "abc"
      }

      fun testUnicodeStrings(): Bool {
          return "caf\u{E9}" == "cafe\u{301}"
      }
    `)

	value, err := inter.Invoke("testIntegersUnequal")
	assert.Nil(t, err)
	assert.Equal(t,
		interpreter.BoolValue(false),
		value,
	)

	value, err = inter.Invoke("testIntegersEqual")
	assert.Nil(t, err)
	assert.Equal(t,
		interpreter.BoolValue(true),
		value,
	)

	value, err = inter.Invoke("testTrueAndTrue")
	assert.Nil(t, err)
	assert.Equal(t,
		interpreter.BoolValue(true),
		value,
	)

	value, err = inter.Invoke("testTrueAndFalse")
	assert.Nil(t, err)
	assert.Equal(t,
		interpreter.BoolValue(false),
		value,
	)

	value, err = inter.Invoke("testFalseAndTrue")
	assert.Nil(t, err)
	assert.Equal(t,
		interpreter.BoolValue(false),
		value,
	)

	value, err = inter.Invoke("testFalseAndFalse")
	assert.Nil(t, err)
	assert.Equal(t,
		interpreter.BoolValue(true),
		value,
	)

	value, err = inter.Invoke("testEqualStrings")
	assert.Equal(t,
		interpreter.BoolValue(true),
		value,
	)

	value, err = inter.Invoke("testUnequalStrings")
	assert.Nil(t, err)
	assert.Equal(t,
		interpreter.BoolValue(false),
		value,
	)

	value, err = inter.Invoke("testUnicodeStrings")
	assert.Nil(t, err)
	assert.Equal(t,
		interpreter.BoolValue(true),
		value,
	)
}

func TestInterpretUnequalOperator(t *testing.T) {

	inter := parseCheckAndInterpret(t, `
      fun testIntegersUnequal(): Bool {
          return 5 != 3
      }

      fun testIntegersEqual(): Bool {
          return 3 != 3
      }

      fun testTrueAndTrue(): Bool {
          return true != true
      }

      fun testTrueAndFalse(): Bool {
          return true != false
      }

      fun testFalseAndTrue(): Bool {
          return false != true
      }

      fun testFalseAndFalse(): Bool {
          return false != false
      }
    `)

	value, err := inter.Invoke("testIntegersUnequal")
	assert.Nil(t, err)
	assert.Equal(t,
		interpreter.BoolValue(true),
		value,
	)

	value, err = inter.Invoke("testIntegersEqual")
	assert.Nil(t, err)
	assert.Equal(t,
		interpreter.BoolValue(false),
		value,
	)

	value, err = inter.Invoke("testTrueAndTrue")
	assert.Nil(t, err)
	assert.Equal(t,
		interpreter.BoolValue(false),
		value,
	)

	value, err = inter.Invoke("testTrueAndFalse")
	assert.Nil(t, err)
	assert.Equal(t,
		interpreter.BoolValue(true),
		value,
	)

	value, err = inter.Invoke("testFalseAndTrue")
	assert.Nil(t, err)
	assert.Equal(t,
		interpreter.BoolValue(true),
		value,
	)

	value, err = inter.Invoke("testFalseAndFalse")
	assert.Nil(t, err)
	assert.Equal(t,
		interpreter.BoolValue(false),
		value,
	)
}

func TestInterpretLessOperator(t *testing.T) {

	inter := parseCheckAndInterpret(t, `
      fun testIntegersGreater(): Bool {
          return 5 < 3
      }

      fun testIntegersEqual(): Bool {
          return 3 < 3
      }

      fun testIntegersLess(): Bool {
          return 3 < 5
      }
    `)

	value, err := inter.Invoke("testIntegersGreater")
	assert.Nil(t, err)
	assert.Equal(t,
		interpreter.BoolValue(false),
		value,
	)

	value, err = inter.Invoke("testIntegersEqual")
	assert.Nil(t, err)
	assert.Equal(t,
		interpreter.BoolValue(false),
		value,
	)

	value, err = inter.Invoke("testIntegersLess")
	assert.Nil(t, err)
	assert.Equal(t,
		interpreter.BoolValue(true),
		value,
	)
}

func TestInterpretLessEqualOperator(t *testing.T) {

	inter := parseCheckAndInterpret(t, `
      fun testIntegersGreater(): Bool {
          return 5 <= 3
      }

      fun testIntegersEqual(): Bool {
          return 3 <= 3
      }

      fun testIntegersLess(): Bool {
          return 3 <= 5
      }
    `)

	value, err := inter.Invoke("testIntegersGreater")
	assert.Nil(t, err)
	assert.Equal(t,
		interpreter.BoolValue(false),
		value,
	)

	value, err = inter.Invoke("testIntegersEqual")
	assert.Nil(t, err)
	assert.Equal(t,
		interpreter.BoolValue(true),
		value,
	)

	value, err = inter.Invoke("testIntegersLess")
	assert.Nil(t, err)
	assert.Equal(t,
		interpreter.BoolValue(true),
		value,
	)
}

func TestInterpretGreaterOperator(t *testing.T) {

	inter := parseCheckAndInterpret(t, `
      fun testIntegersGreater(): Bool {
          return 5 > 3
      }

      fun testIntegersEqual(): Bool {
          return 3 > 3
      }

      fun testIntegersLess(): Bool {
          return 3 > 5
      }
    `)

	value, err := inter.Invoke("testIntegersGreater")
	assert.Nil(t, err)
	assert.Equal(t,
		interpreter.BoolValue(true),
		value,
	)

	value, err = inter.Invoke("testIntegersEqual")
	assert.Nil(t, err)
	assert.Equal(t,
		interpreter.BoolValue(false),
		value,
	)

	value, err = inter.Invoke("testIntegersLess")
	assert.Nil(t, err)
	assert.Equal(t,
		interpreter.BoolValue(false),
		value,
	)
}

func TestInterpretGreaterEqualOperator(t *testing.T) {

	inter := parseCheckAndInterpret(t, `
      fun testIntegersGreater(): Bool {
          return 5 >= 3
      }

      fun testIntegersEqual(): Bool {
          return 3 >= 3
      }

      fun testIntegersLess(): Bool {
          return 3 >= 5
      }
    `)

	value, err := inter.Invoke("testIntegersGreater")
	assert.Nil(t, err)
	assert.Equal(t,
		interpreter.BoolValue(true),
		value,
	)

	value, err = inter.Invoke("testIntegersEqual")
	assert.Nil(t, err)
	assert.Equal(t,
		interpreter.BoolValue(true),
		value,
	)

	value, err = inter.Invoke("testIntegersLess")
	assert.Nil(t, err)
	assert.Equal(t,
		interpreter.BoolValue(false),
		value,
	)
}

func TestInterpretOrOperator(t *testing.T) {

	inter := parseCheckAndInterpret(t, `
      fun testTrueTrue(): Bool {
          return true || true
      }

      fun testTrueFalse(): Bool {
          return true || false
      }

      fun testFalseTrue(): Bool {
          return false || true
      }

      fun testFalseFalse(): Bool {
          return false || false
      }
    `)

	value, err := inter.Invoke("testTrueTrue")
	assert.Nil(t, err)
	assert.Equal(t,
		interpreter.BoolValue(true),
		value,
	)

	value, err = inter.Invoke("testTrueFalse")
	assert.Nil(t, err)
	assert.Equal(t,
		interpreter.BoolValue(true),
		value,
	)

	value, err = inter.Invoke("testFalseTrue")
	assert.Nil(t, err)
	assert.Equal(t,
		interpreter.BoolValue(true),
		value,
	)

	value, err = inter.Invoke("testFalseFalse")
	assert.Nil(t, err)
	assert.Equal(t,
		interpreter.BoolValue(false),
		value,
	)
}

func TestInterpretOrOperatorShortCircuitLeftSuccess(t *testing.T) {

	inter := parseCheckAndInterpret(t, `
      var x = false
      var y = false

      fun changeX(): Bool {
          x = true
          return true
      }

      fun changeY(): Bool {
          y = true
          return true
      }

      let test = changeX() || changeY()
    `)

	assert.Equal(t,
		interpreter.BoolValue(true),
		inter.Globals["test"].Value,
	)

	assert.Equal(t,
		interpreter.BoolValue(true),
		inter.Globals["x"].Value,
	)

	assert.Equal(t,
		interpreter.BoolValue(false),
		inter.Globals["y"].Value,
	)
}

func TestInterpretOrOperatorShortCircuitLeftFailure(t *testing.T) {

	inter := parseCheckAndInterpret(t, `
      var x = false
      var y = false

      fun changeX(): Bool {
          x = true
          return false
      }

      fun changeY(): Bool {
          y = true
          return true
      }

      let test = changeX() || changeY()
    `)

	assert.Equal(t,
		interpreter.BoolValue(true),
		inter.Globals["test"].Value,
	)

	assert.Equal(t,
		interpreter.BoolValue(true),
		inter.Globals["x"].Value,
	)

	assert.Equal(t,
		interpreter.BoolValue(true),
		inter.Globals["y"].Value,
	)
}

func TestInterpretAndOperator(t *testing.T) {

	inter := parseCheckAndInterpret(t, `
      fun testTrueTrue(): Bool {
          return true && true
      }

      fun testTrueFalse(): Bool {
          return true && false
      }

      fun testFalseTrue(): Bool {
          return false && true
      }

      fun testFalseFalse(): Bool {
          return false && false
      }
    `)

	value, err := inter.Invoke("testTrueTrue")
	assert.Nil(t, err)
	assert.Equal(t,
		interpreter.BoolValue(true),
		value,
	)

	value, err = inter.Invoke("testTrueFalse")
	assert.Nil(t, err)
	assert.Equal(t,
		interpreter.BoolValue(false),
		value,
	)

	value, err = inter.Invoke("testFalseTrue")
	assert.Nil(t, err)
	assert.Equal(t,
		interpreter.BoolValue(false),
		value,
	)

	value, err = inter.Invoke("testFalseFalse")
	assert.Nil(t, err)
	assert.Equal(t,
		interpreter.BoolValue(false),
		value,
	)
}

func TestInterpretAndOperatorShortCircuitLeftSuccess(t *testing.T) {

	inter := parseCheckAndInterpret(t, `
      var x = false
      var y = false

      fun changeX(): Bool {
          x = true
          return true
      }

      fun changeY(): Bool {
          y = true
          return true
      }

      let test = changeX() && changeY()
    `)

	assert.Equal(t,
		interpreter.BoolValue(true),
		inter.Globals["test"].Value,
	)

	assert.Equal(t,
		interpreter.BoolValue(true),
		inter.Globals["x"].Value,
	)

	assert.Equal(t,
		interpreter.BoolValue(true),
		inter.Globals["y"].Value,
	)
}

func TestInterpretAndOperatorShortCircuitLeftFailure(t *testing.T) {

	inter := parseCheckAndInterpret(t, `
      var x = false
      var y = false

      fun changeX(): Bool {
          x = true
          return false
      }

      fun changeY(): Bool {
          y = true
          return true
      }

      let test = changeX() && changeY()
    `)

	assert.Equal(t,
		interpreter.BoolValue(false),
		inter.Globals["test"].Value,
	)

	assert.Equal(t,
		interpreter.BoolValue(true),
		inter.Globals["x"].Value,
	)

	assert.Equal(t,
		interpreter.BoolValue(false),
		inter.Globals["y"].Value,
	)
}

func TestInterpretIfStatement(t *testing.T) {

	inter := parseCheckAndInterpretWithOptions(t,
		`
           fun testTrue(): Int {
               if true {
                   return 2
               } else {
                   return 3
               }
               return 4
           }

           fun testFalse(): Int {
               if false {
                   return 2
               } else {
                   return 3
               }
               return 4
           }

           fun testNoElse(): Int {
               if true {
                   return 2
               }
               return 3
           }

           fun testElseIf(): Int {
               if false {
                   return 2
               } else if true {
                   return 3
               }
               return 4
           }
        `,
		ParseCheckAndInterpretOptions{
			HandleCheckerError: func(err error) {
				errs := ExpectCheckerErrors(t, err, 2)

				assert.IsType(t, &sema.UnreachableStatementError{}, errs[0])
				assert.IsType(t, &sema.UnreachableStatementError{}, errs[1])
			},
		},
	)

	value, err := inter.Invoke("testTrue")
	assert.Nil(t, err)
	assert.Equal(t,
		interpreter.NewIntValue(2),
		value,
	)

	value, err = inter.Invoke("testFalse")
	assert.Nil(t, err)
	assert.Equal(t,
		interpreter.NewIntValue(3),
		value,
	)

	value, err = inter.Invoke("testNoElse")
	assert.Nil(t, err)
	assert.Equal(t,
		interpreter.NewIntValue(2),
		value,
	)

	value, err = inter.Invoke("testElseIf")
	assert.Nil(t, err)
	assert.Equal(t,
		interpreter.NewIntValue(3),
		value,
	)
}

func TestInterpretWhileStatement(t *testing.T) {

	inter := parseCheckAndInterpret(t, `
       fun test(): Int {
           var x = 0
           while x < 5 {
               x = x + 2
           }
           return x
       }

    `)

	value, err := inter.Invoke("test")
	assert.Nil(t, err)
	assert.Equal(t,
		interpreter.NewIntValue(6),
		value,
	)
}

func TestInterpretWhileStatementWithReturn(t *testing.T) {

	inter := parseCheckAndInterpret(t, `
       fun test(): Int {
           var x = 0
           while x < 10 {
               x = x + 2
               if x > 5 {
                   return x
               }
           }
           return x
       }
    `)

	value, err := inter.Invoke("test")
	assert.Nil(t, err)
	assert.Equal(t,
		interpreter.NewIntValue(6),
		value,
	)
}

func TestInterpretWhileStatementWithContinue(t *testing.T) {

	inter := parseCheckAndInterpret(t, `
       fun test(): Int {
           var i = 0
           var x = 0
           while i < 10 {
               i = i + 1
               if i < 5 {
                   continue
               }
               x = x + 1
           }
           return x
       }
    `)

	value, err := inter.Invoke("test")
	assert.Nil(t, err)
	assert.Equal(t,
		interpreter.NewIntValue(6),
		value,
	)
}

func TestInterpretWhileStatementWithBreak(t *testing.T) {

	inter := parseCheckAndInterpret(t, `
       fun test(): Int {
           var x = 0
           while x < 10 {
               x = x + 1
               if x == 5 {
                   break
               }
           }
           return x
       }
    `)

	value, err := inter.Invoke("test")
	assert.Nil(t, err)
	assert.Equal(t,
		interpreter.NewIntValue(5),
		value,
	)
}

func TestInterpretExpressionStatement(t *testing.T) {

	inter := parseCheckAndInterpret(t, `
       var x = 0

       fun incX() {
           x = x + 2
       }

       fun test(): Int {
           incX()
           return x
       }
    `)

	assert.Equal(t,
		interpreter.NewIntValue(0),
		inter.Globals["x"].Value,
	)

	value, err := inter.Invoke("test")
	assert.Nil(t, err)
	assert.Equal(t,
		interpreter.NewIntValue(2),
		value,
	)

	assert.Equal(t,
		interpreter.NewIntValue(2),
		inter.Globals["x"].Value,
	)
}

func TestInterpretConditionalOperator(t *testing.T) {

	inter := parseCheckAndInterpret(t, `
       fun testTrue(): Int {
           return true ? 2 : 3
       }

       fun testFalse(): Int {
            return false ? 2 : 3
       }
    `)

	value, err := inter.Invoke("testTrue")
	assert.Nil(t, err)
	assert.Equal(t,
		interpreter.NewIntValue(2),
		value,
	)

	value, err = inter.Invoke("testFalse")
	assert.Nil(t, err)
	assert.Equal(t,
		interpreter.NewIntValue(3),
		value,
	)
}

func TestInterpretFunctionBindingInFunction(t *testing.T) {

	inter := parseCheckAndInterpret(t, `
      fun foo(): Any {
          return foo
      }
  `)

	_, err := inter.Invoke("foo")
	assert.Nil(t, err)
}

func TestInterpretRecursionFib(t *testing.T) {
	// mainly tests that the function declaration identifier is bound
	// to the function inside the function and that the arguments
	// of the function calls are evaluated in the call-site scope

	inter := parseCheckAndInterpret(t, `
       fun fib(_ n: Int): Int {
           if n < 2 {
              return n
           }
           return fib(n - 1) + fib(n - 2)
       }
   `)

	value, err := inter.Invoke("fib", big.NewInt(14))
	assert.Nil(t, err)
	assert.Equal(t,
		interpreter.NewIntValue(377),
		value,
	)
}

func TestInterpretRecursionFactorial(t *testing.T) {

	inter := parseCheckAndInterpret(t, `
        fun factorial(_ n: Int): Int {
            if n < 1 {
               return 1
            }

            return n * factorial(n - 1)
        }
   `)

	value, err := inter.Invoke("factorial", big.NewInt(5))
	assert.Nil(t, err)
	assert.Equal(t,
		interpreter.NewIntValue(120),
		value,
	)
}

func TestInterpretUnaryIntegerNegation(t *testing.T) {

	inter := parseCheckAndInterpret(t, `
      let x = -2
      let y = -(-2)
    `)

	assert.Equal(t,
		interpreter.NewIntValue(-2),
		inter.Globals["x"].Value,
	)

	assert.Equal(t,
		interpreter.NewIntValue(2),
		inter.Globals["y"].Value,
	)
}

func TestInterpretUnaryBooleanNegation(t *testing.T) {

	inter := parseCheckAndInterpret(t, `
      let a = !true
      let b = !(!true)
      let c = !false
      let d = !(!false)
    `)

	assert.Equal(t,
		interpreter.BoolValue(false),
		inter.Globals["a"].Value,
	)

	assert.Equal(t,
		interpreter.BoolValue(true),
		inter.Globals["b"].Value,
	)

	assert.Equal(t,
		interpreter.BoolValue(true),
		inter.Globals["c"].Value,
	)

	assert.Equal(t,
		interpreter.BoolValue(false),
		inter.Globals["d"].Value,
	)
}

func TestInterpretHostFunction(t *testing.T) {

	program, _, err := parser.ParseProgram(`
      let a = test(1, 2)
    `)

	assert.Nil(t, err)

	testFunction := stdlib.NewStandardLibraryFunction(
		"test",
		&sema.FunctionType{
			ParameterTypeAnnotations: sema.NewTypeAnnotations(
				&sema.IntType{},
				&sema.IntType{},
			),
			ReturnTypeAnnotation: sema.NewTypeAnnotation(
				&sema.IntType{},
			),
		},
		func(arguments []interpreter.Value, _ interpreter.LocationPosition) trampoline.Trampoline {
			a := arguments[0].(interpreter.IntValue).Int
			b := arguments[1].(interpreter.IntValue).Int
			value := big.NewInt(0).Add(a, b)
			result := interpreter.IntValue{Int: value}
			return trampoline.Done{Result: result}
		},
		nil,
	)

	checker, err := sema.NewChecker(
		program,
		TestLocation,
		sema.WithPredeclaredValues(
			stdlib.StandardLibraryFunctions{
				testFunction,
			}.ToValueDeclarations(),
		),
	)
	assert.Nil(t, err)

	err = checker.Check()
	assert.Nil(t, err)

	inter, err := interpreter.NewInterpreter(
		checker,
		interpreter.WithPredefinedValues(
			map[string]interpreter.Value{
				testFunction.Name: testFunction.Function,
			},
		),
	)

	assert.Nil(t, err)

	err = inter.Interpret()
	assert.Nil(t, err)

	assert.Equal(t,
		interpreter.NewIntValue(3),
		inter.Globals["a"].Value,
	)
}

func TestInterpretStructureDeclaration(t *testing.T) {

	inter := parseCheckAndInterpret(t, `
       struct Test {}

       fun test(): Test {
           return Test()
       }
    `)

	value, err := inter.Invoke("test")
	assert.Nil(t, err)
	assert.IsType(t,
		interpreter.CompositeValue{},
		value,
	)
}

func TestInterpretStructureDeclarationWithInitializer(t *testing.T) {

	inter := parseCheckAndInterpret(t, `
       var value = 0

       struct Test {
           init(_ newValue: Int) {
               value = newValue
           }
       }

       fun test(newValue: Int): Test {
           return Test(newValue)
       }
    `)

	newValue := big.NewInt(42)

	value, err := inter.Invoke("test", newValue)
	assert.Nil(t, err)
	assert.IsType(t,
		interpreter.CompositeValue{},
		value,
	)

	assert.Equal(t,
		interpreter.IntValue{Int: newValue},
		inter.Globals["value"].Value,
	)
}

func TestInterpretStructureSelfReferenceInInitializer(t *testing.T) {

	inter := parseCheckAndInterpret(t, `

      struct Test {

          init() {
              self
          }
      }

      fun test() {
          Test()
      }
    `)

	value, err := inter.Invoke("test")
	assert.Nil(t, err)
	assert.Equal(t,
		interpreter.VoidValue{},
		value,
	)
}

func TestInterpretStructureConstructorReferenceInInitializerAndFunction(t *testing.T) {

	inter := parseCheckAndInterpret(t, `

      struct Test {

          init() {
              Test
          }

          fun test(): Test {
              return Test()
          }
      }

      fun test(): Test {
          return Test()
      }

      fun test2(): Test {
          return Test().test()
      }
    `)

	value, err := inter.Invoke("test")
	assert.Nil(t, err)
	assert.IsType(t,
		interpreter.CompositeValue{},
		value,
	)

	value, err = inter.Invoke("test2")
	assert.Nil(t, err)
	assert.IsType(t,
		interpreter.CompositeValue{},
		value,
	)
}

func TestInterpretStructureSelfReferenceInFunction(t *testing.T) {

	inter := parseCheckAndInterpret(t, `

    struct Test {

        fun test() {
            self
        }
    }

    fun test() {
        Test().test()
    }
    `)

	value, err := inter.Invoke("test")
	assert.Nil(t, err)
	assert.Equal(t,
		interpreter.VoidValue{},
		value,
	)
}

func TestInterpretStructureConstructorReferenceInFunction(t *testing.T) {

	inter := parseCheckAndInterpret(t, `

    struct Test {

        fun test() {
            Test
        }
    }

    fun test() {
        Test().test()
    }
    `)

	value, err := inter.Invoke("test")
	assert.Nil(t, err)
	assert.Equal(t,
		interpreter.VoidValue{},
		value,
	)
}

func TestInterpretStructureDeclarationWithField(t *testing.T) {

	inter := parseCheckAndInterpret(t, `

      struct Test {
          var test: Int

          init(_ test: Int) {
              self.test = test
          }
      }

      fun test(test: Int): Int {
          let test = Test(test)
          return test.test
      }
    `)

	newValue := big.NewInt(42)

	value, err := inter.Invoke("test", newValue)
	assert.Nil(t, err)
	assert.Equal(t,
		interpreter.IntValue{Int: newValue},
		value,
	)
}

func TestInterpretStructureDeclarationWithFunction(t *testing.T) {

	inter := parseCheckAndInterpret(t, `
      var value = 0

      struct Test {
          fun test(_ newValue: Int) {
              value = newValue
          }
      }

      fun test(newValue: Int) {
          let test = Test()
          test.test(newValue)
      }
    `)

	newValue := big.NewInt(42)

	value, err := inter.Invoke("test", newValue)
	assert.Nil(t, err)
	assert.Equal(t,
		interpreter.VoidValue{},
		value,
	)

	assert.Equal(t,
		interpreter.IntValue{Int: newValue},
		inter.Globals["value"].Value,
	)
}

func TestInterpretStructureFunctionCall(t *testing.T) {

	inter := parseCheckAndInterpret(t, `
      struct Test {
          fun foo(): Int {
              return 42
          }

          fun bar(): Int {
              return self.foo()
          }
      }

      let value = Test().bar()
    `)

	assert.Equal(t,
		interpreter.NewIntValue(42),
		inter.Globals["value"].Value,
	)
}

func TestInterpretStructureFieldAssignment(t *testing.T) {

	inter := parseCheckAndInterpret(t, `
      struct Test {
          var foo: Int

          init() {
              self.foo = 1
              let alsoSelf = self
              alsoSelf.foo = 2
          }

          fun test() {
              self.foo = 3
              let alsoSelf = self
              alsoSelf.foo = 4
          }
      }

      let test = Test()

      fun callTest() {
          test.test()
      }
    `)

	actual := inter.Globals["test"].Value.(interpreter.CompositeValue).
		GetMember(inter, interpreter.LocationRange{}, "foo")
	assert.Equal(t,
		interpreter.NewIntValue(1),
		actual,
	)

	value, err := inter.Invoke("callTest")
	assert.Nil(t, err)
	assert.Equal(t,
		interpreter.VoidValue{},
		value,
	)

	actual = inter.Globals["test"].Value.(interpreter.CompositeValue).
		GetMember(inter, interpreter.LocationRange{}, "foo")
	assert.Equal(t,
		interpreter.NewIntValue(3),
		actual,
	)
}

func TestInterpretStructureInitializesConstant(t *testing.T) {

	inter := parseCheckAndInterpret(t, `
      struct Test {
          let foo: Int

          init() {
              self.foo = 42
          }
      }

      let test = Test()
    `)

	actual := inter.Globals["test"].Value.(interpreter.CompositeValue).
		GetMember(inter, interpreter.LocationRange{}, "foo")
	assert.Equal(t,
		interpreter.NewIntValue(42),
		actual,
	)
}

func TestInterpretStructureFunctionMutatesSelf(t *testing.T) {

	inter := parseCheckAndInterpret(t, `
      struct Test {
          var foo: Int

          init() {
              self.foo = 0
          }

          fun inc() {
              self.foo = self.foo + 1
          }
      }

      fun test(): Int {
          let test = Test()
          test.inc()
          test.inc()
          return test.foo
      }
    `)

	value, err := inter.Invoke("test")
	assert.Nil(t, err)
	assert.Equal(t,
		interpreter.NewIntValue(2),
		value,
	)
}

func TestInterpretFunctionPreCondition(t *testing.T) {

	inter := parseCheckAndInterpret(t, `
      fun test(x: Int): Int {
          pre {
              x == 0
          }
          return x
      }
    `)

	_, err := inter.Invoke("test", big.NewInt(42))
	assert.IsType(t, &interpreter.ConditionError{}, err)

	zero := big.NewInt(0)
	value, err := inter.Invoke("test", zero)
	assert.Nil(t, err)
	assert.Equal(t,
		interpreter.IntValue{Int: zero},
		value,
	)
}

func TestInterpretFunctionPostCondition(t *testing.T) {

	inter := parseCheckAndInterpret(t, `
      fun test(x: Int): Int {
          post {
              y == 0
          }
          let y = x
          return y
      }
    `)

	_, err := inter.Invoke("test", big.NewInt(42))
	assert.IsType(t, &interpreter.ConditionError{}, err)

	zero := big.NewInt(0)
	value, err := inter.Invoke("test", zero)
	assert.Nil(t, err)
	assert.Equal(t,
		interpreter.IntValue{Int: zero},
		value,
	)
}

func TestInterpretFunctionWithResultAndPostConditionWithResult(t *testing.T) {

	inter := parseCheckAndInterpret(t, `
      fun test(x: Int): Int {
          post {
              result == 0
          }
          return x
      }
    `)

	_, err := inter.Invoke("test", big.NewInt(42))
	assert.IsType(t, &interpreter.ConditionError{}, err)

	zero := big.NewInt(0)
	value, err := inter.Invoke("test", zero)
	assert.Nil(t, err)
	assert.Equal(t,
		interpreter.IntValue{Int: zero},
		value,
	)
}

func TestInterpretFunctionWithoutResultAndPostConditionWithResult(t *testing.T) {

	inter := parseCheckAndInterpret(t, `
      fun test() {
          post {
              result == 0
          }
          let result = 0
      }
    `)

	value, err := inter.Invoke("test")
	assert.Nil(t, err)
	assert.Equal(t,
		interpreter.VoidValue{},
		value,
	)
}

func TestInterpretFunctionPostConditionWithBefore(t *testing.T) {

	inter := parseCheckAndInterpret(t, `
      var x = 0

      fun test() {
          pre {
              x == 0
          }
          post {
              x == before(x) + 1
          }
          x = x + 1
      }
    `)

	value, err := inter.Invoke("test")
	assert.Nil(t, err)
	assert.Equal(t,
		interpreter.VoidValue{},
		value,
	)
}

func TestInterpretFunctionPostConditionWithBeforeFailingPreCondition(t *testing.T) {

	inter := parseCheckAndInterpret(t, `
      var x = 0

      fun test() {
          pre {
              x == 1
          }
          post {
              x == before(x) + 1
          }
          x = x + 1
      }
    `)

	_, err := inter.Invoke("test")

	assert.IsType(t, &interpreter.ConditionError{}, err)

	assert.Equal(t,
		ast.ConditionKindPre,
		err.(*interpreter.ConditionError).ConditionKind,
	)
}

func TestInterpretFunctionPostConditionWithBeforeFailingPostCondition(t *testing.T) {

	inter := parseCheckAndInterpret(t, `
      var x = 0

      fun test() {
          pre {
              x == 0
          }
          post {
              x == before(x) + 2
          }
          x = x + 1
      }
    `)

	_, err := inter.Invoke("test")

	assert.IsType(t, &interpreter.ConditionError{}, err)

	assert.Equal(t,
		ast.ConditionKindPost,
		err.(*interpreter.ConditionError).ConditionKind,
	)
}

func TestInterpretFunctionPostConditionWithMessageUsingStringLiteral(t *testing.T) {

	inter := parseCheckAndInterpret(t, `
      fun test(x: Int): Int {
          post {
              y == 0: "y should be zero"
          }
          let y = x
          return y
      }
    `)

	_, err := inter.Invoke("test", big.NewInt(42))
	assert.IsType(t, &interpreter.ConditionError{}, err)

	assert.Equal(t,
		"y should be zero",
		err.(*interpreter.ConditionError).Message,
	)

	zero := big.NewInt(0)
	value, err := inter.Invoke("test", zero)
	assert.Nil(t, err)
	assert.Equal(t,
		interpreter.IntValue{Int: zero},
		value,
	)
}

func TestInterpretFunctionPostConditionWithMessageUsingResult(t *testing.T) {

	inter := parseCheckAndInterpret(t, `
      fun test(x: Int): String {
          post {
              y == 0: result
          }
          let y = x
          return "return value"
      }
    `)

	_, err := inter.Invoke("test", big.NewInt(42))
	assert.IsType(t, &interpreter.ConditionError{}, err)

	assert.Equal(t,
		"return value",
		err.(*interpreter.ConditionError).Message,
	)

	zero := big.NewInt(0)
	value, err := inter.Invoke("test", zero)
	assert.Nil(t, err)
	assert.Equal(t,
		interpreter.NewStringValue("return value"),
		value,
	)
}

func TestInterpretFunctionPostConditionWithMessageUsingBefore(t *testing.T) {

	inter := parseCheckAndInterpret(t, `
      fun test(x: String): String {
          post {
              1 == 2: before(x)
          }
          return "return value"
      }
    `)

	_, err := inter.Invoke("test", "parameter value")
	assert.IsType(t, &interpreter.ConditionError{}, err)

	assert.Equal(t,
		"parameter value",
		err.(*interpreter.ConditionError).Message,
	)
}

func TestInterpretFunctionPostConditionWithMessageUsingParameter(t *testing.T) {

	inter := parseCheckAndInterpret(t, `
      fun test(x: String): String {
          post {
              1 == 2: x
          }
          return "return value"
      }
    `)

	_, err := inter.Invoke("test", "parameter value")
	assert.IsType(t, &interpreter.ConditionError{}, err)

	assert.Equal(t,
		"parameter value",
		err.(*interpreter.ConditionError).Message,
	)
}

func TestInterpretStructCopyOnDeclaration(t *testing.T) {

	inter := parseCheckAndInterpret(t, `
      struct Cat {
          var wasFed: Bool

          init() {
              self.wasFed = false
          }
      }

      fun test(): [Bool] {
          let cat = Cat()
          let kitty = cat
          kitty.wasFed = true
          return [cat.wasFed, kitty.wasFed]
      }
    `)

	value, err := inter.Invoke("test")
	assert.Nil(t, err)
	assert.Equal(t,
		interpreter.NewArrayValue(
			interpreter.BoolValue(false),
			interpreter.BoolValue(true),
		),
		value,
	)
}

func TestInterpretStructCopyOnDeclarationModifiedWithStructFunction(t *testing.T) {

	inter := parseCheckAndInterpret(t, `
      struct Cat {
          var wasFed: Bool

          init() {
              self.wasFed = false
          }

          fun feed() {
              self.wasFed = true
          }
      }

      fun test(): [Bool] {
          let cat = Cat()
          let kitty = cat
          kitty.feed()
          return [cat.wasFed, kitty.wasFed]
      }
    `)

	value, err := inter.Invoke("test")
	assert.Nil(t, err)
	assert.Equal(t,
		interpreter.NewArrayValue(
			interpreter.BoolValue(false),
			interpreter.BoolValue(true),
		),
		value,
	)
}

func TestInterpretStructCopyOnIdentifierAssignment(t *testing.T) {

	inter := parseCheckAndInterpret(t, `
      struct Cat {
          var wasFed: Bool

          init() {
              self.wasFed = false
          }
      }

      fun test(): [Bool] {
          var cat = Cat()
          let kitty = Cat()
          cat = kitty
          kitty.wasFed = true
          return [cat.wasFed, kitty.wasFed]
      }
    `)

	value, err := inter.Invoke("test")
	assert.Nil(t, err)
	assert.Equal(t,
		interpreter.NewArrayValue(
			interpreter.BoolValue(false),
			interpreter.BoolValue(true),
		),
		value,
	)
}

func TestInterpretStructCopyOnIndexingAssignment(t *testing.T) {

	inter := parseCheckAndInterpret(t, `
      struct Cat {
          var wasFed: Bool

          init() {
              self.wasFed = false
          }
      }

      fun test(): [Bool] {
          let cats = [Cat()]
          let kitty = Cat()
          cats[0] = kitty
          kitty.wasFed = true
          return [cats[0].wasFed, kitty.wasFed]
      }
    `)

	value, err := inter.Invoke("test")
	assert.Nil(t, err)
	assert.Equal(t,
		interpreter.NewArrayValue(
			interpreter.BoolValue(false),
			interpreter.BoolValue(true),
		),
		value,
	)
}

func TestInterpretStructCopyOnMemberAssignment(t *testing.T) {

	inter := parseCheckAndInterpret(t, `
      struct Cat {
          var wasFed: Bool

          init() {
              self.wasFed = false
          }
      }

      struct Carrier {
          var cat: Cat
          init(cat: Cat) {
              self.cat = cat
          }
      }

      fun test(): [Bool] {
          let carrier = Carrier(cat: Cat())
          let kitty = Cat()
          carrier.cat = kitty
          kitty.wasFed = true
          return [carrier.cat.wasFed, kitty.wasFed]
      }
    `)

	value, err := inter.Invoke("test")
	assert.Nil(t, err)
	assert.Equal(t,
		interpreter.NewArrayValue(
			interpreter.BoolValue(false),
			interpreter.BoolValue(true),
		),
		value,
	)
}

func TestInterpretStructCopyOnPassing(t *testing.T) {

	inter := parseCheckAndInterpret(t, `
      struct Cat {
          var wasFed: Bool

          init() {
              self.wasFed = false
          }
      }

      fun feed(cat: Cat) {
          cat.wasFed = true
      }

      fun test(): Bool {
          let kitty = Cat()
          feed(cat: kitty)
          return kitty.wasFed
      }
    `)

	value, err := inter.Invoke("test")
	assert.Nil(t, err)
	assert.Equal(t,
		interpreter.BoolValue(false),
		value,
	)
}

func TestInterpretArrayCopy(t *testing.T) {

	inter := parseCheckAndInterpret(t, `

      fun change(_ numbers: [Int]): [Int] {
          numbers[0] = 1
          return numbers
      }

      fun test(): [Int] {
          let numbers = [0]
          let numbers2 = change(numbers)
          return [
              numbers[0],
              numbers2[0]
          ]
      }
    `)

	value, err := inter.Invoke("test")
	assert.Nil(t, err)
	assert.Equal(t,
		interpreter.NewArrayValue(
			interpreter.NewIntValue(0),
			interpreter.NewIntValue(1),
		),
		value,
	)
}

func TestInterpretStructCopyInArray(t *testing.T) {

	inter := parseCheckAndInterpret(t, `
      struct Foo {
          var bar: Int
          init(bar: Int) {
              self.bar = bar
          }
      }

      fun test(): [Int] {
        let foo = Foo(bar: 1)
        let foos = [foo, foo]
        foo.bar = 2
        foos[0].bar = 3
        return [foo.bar, foos[0].bar, foos[1].bar]
      }
    `)

	value, err := inter.Invoke("test")
	assert.Nil(t, err)
	assert.Equal(t,
		interpreter.NewArrayValue(
			interpreter.NewIntValue(2),
			interpreter.NewIntValue(3),
			interpreter.NewIntValue(1),
		),
		value,
	)
}

func TestInterpretMutuallyRecursiveFunctions(t *testing.T) {

	inter := parseCheckAndInterpret(t, `
      fun isEven(_ n: Int): Bool {
          if n == 0 {
              return true
          }
          return isOdd(n - 1)
      }

      fun isOdd(_ n: Int): Bool {
          if n == 0 {
              return false
          }
          return isEven(n - 1)
      }
    `)

	four := big.NewInt(4)

	value, err := inter.Invoke("isEven", four)
	assert.Nil(t, err)
	assert.Equal(t,
		interpreter.BoolValue(true),
		value,
	)

	value, err = inter.Invoke("isOdd", four)
	assert.Nil(t, err)
	assert.Equal(t,
		interpreter.BoolValue(false),
		value,
	)
}

func TestInterpretReferenceBeforeDeclaration(t *testing.T) {

	inter := parseCheckAndInterpret(t, `
      var tests = 0

      fun test(): Test {
          return Test()
      }

      struct Test {
         init() {
             tests = tests + 1
         }
      }
    `)

	assert.Equal(t,
		interpreter.NewIntValue(0),
		inter.Globals["tests"].Value,
	)

	value, err := inter.Invoke("test")
	assert.Nil(t, err)
	assert.IsType(t,
		interpreter.CompositeValue{},
		value,
	)

	assert.Equal(t,
		interpreter.NewIntValue(1),
		inter.Globals["tests"].Value,
	)

	value, err = inter.Invoke("test")
	assert.Nil(t, err)
	assert.IsType(t,
		interpreter.CompositeValue{},
		value,
	)

	assert.Equal(t,
		interpreter.NewIntValue(2),
		inter.Globals["tests"].Value,
	)
}

func TestInterpretOptionalVariableDeclaration(t *testing.T) {

	inter := parseCheckAndInterpret(t, `
      let x: Int?? = 2
    `)

	assert.Equal(t,
		interpreter.SomeValue{
			Value: interpreter.SomeValue{
				Value: interpreter.NewIntValue(2),
			},
		},
		inter.Globals["x"].Value,
	)
}

func TestInterpretOptionalParameterInvokedExternal(t *testing.T) {

	inter := parseCheckAndInterpret(t, `
      fun test(x: Int??): Int?? {
          return x
      }
    `)

	value, err := inter.Invoke("test", big.NewInt(2))
	assert.Nil(t, err)
	assert.Equal(t,
		interpreter.SomeValue{
			Value: interpreter.SomeValue{
				Value: interpreter.NewIntValue(2),
			},
		},
		value,
	)
}

func TestInterpretOptionalParameterInvokedInternal(t *testing.T) {

	inter := parseCheckAndInterpret(t, `
      fun testActual(x: Int??): Int?? {
          return x
      }

      fun test(): Int?? {
          return testActual(x: 2)
      }
    `)

	value, err := inter.Invoke("test")
	assert.Nil(t, err)
	assert.Equal(t,
		interpreter.SomeValue{
			Value: interpreter.SomeValue{
				Value: interpreter.NewIntValue(2),
			},
		},
		value,
	)
}

func TestInterpretOptionalReturn(t *testing.T) {

	inter := parseCheckAndInterpret(t, `
      fun test(x: Int): Int?? {
          return x
      }
    `)

	value, err := inter.Invoke("test", big.NewInt(2))
	assert.Nil(t, err)
	assert.Equal(t,
		interpreter.SomeValue{
			Value: interpreter.SomeValue{
				Value: interpreter.NewIntValue(2),
			},
		},
		value,
	)
}

func TestInterpretOptionalAssignment(t *testing.T) {

	inter := parseCheckAndInterpret(t, `
      var x: Int?? = 1

      fun test() {
          x = 2
      }
    `)

	value, err := inter.Invoke("test")
	assert.Nil(t, err)
	assert.Equal(t,
		interpreter.VoidValue{},
		value,
	)

	assert.Equal(t,
		interpreter.SomeValue{
			Value: interpreter.SomeValue{
				Value: interpreter.NewIntValue(2),
			},
		},
		inter.Globals["x"].Value,
	)
}

func TestInterpretNil(t *testing.T) {

	inter := parseCheckAndInterpret(t, `
     let x: Int? = nil
   `)

	assert.Equal(t,
		interpreter.NilValue{},
		inter.Globals["x"].Value,
	)
}

func TestInterpretOptionalNestingNil(t *testing.T) {

	inter := parseCheckAndInterpret(t, `
     let x: Int?? = nil
   `)

	assert.Equal(t,
		interpreter.NilValue{},
		inter.Globals["x"].Value,
	)
}

func TestInterpretNilReturnValue(t *testing.T) {

	inter := parseCheckAndInterpret(t, `
     fun test(): Int?? {
         return nil
     }
   `)

	value, err := inter.Invoke("test")
	assert.Nil(t, err)
	assert.Equal(t,
		interpreter.NilValue{},
		value,
	)
}

func TestInterpretSomeReturnValue(t *testing.T) {

	inter := parseCheckAndInterpret(t, `
     fun test(): Int? {
         let x: Int? = 1
         return x
     }
   `)

	value, err := inter.Invoke("test")
	assert.Nil(t, err)
	assert.Equal(t,
		interpreter.SomeValue{
			Value: interpreter.NewIntValue(1),
		},
		value,
	)
}

func TestInterpretSomeReturnValueFromDictionary(t *testing.T) {

	inter := parseCheckAndInterpret(t, `
     fun test(): Int? {
         let foo: {String: Int} = {"a": 1}
         return foo["a"]
     }
   `)

	value, err := inter.Invoke("test")
	assert.Nil(t, err)
	assert.Equal(t,
		interpreter.SomeValue{
			Value: interpreter.NewIntValue(1),
		},
		value,
	)
}

func TestInterpretNilCoalescingNilIntToOptional(t *testing.T) {

	inter := parseCheckAndInterpret(t, `
      let one = 1
      let none: Int? = nil
      let x: Int? = none ?? one
    `)

	assert.Equal(t,
		interpreter.SomeValue{
			Value: interpreter.NewIntValue(1),
		},
		inter.Globals["x"].Value,
	)
}

func TestInterpretNilCoalescingNilIntToOptionals(t *testing.T) {

	inter := parseCheckAndInterpret(t, `
      let one = 1
      let none: Int?? = nil
      let x: Int? = none ?? one
    `)

	assert.Equal(t,
		interpreter.SomeValue{
			Value: interpreter.NewIntValue(1),
		},
		inter.Globals["x"].Value,
	)
}

func TestInterpretNilCoalescingNilIntToOptionalNilLiteral(t *testing.T) {

	inter := parseCheckAndInterpret(t, `
      let one = 1
      let x: Int? = nil ?? one
    `)

	assert.Equal(t,
		interpreter.SomeValue{
			Value: interpreter.NewIntValue(1),
		},
		inter.Globals["x"].Value,
	)
}

func TestInterpretNilCoalescingRightSubtype(t *testing.T) {

	inter := parseCheckAndInterpret(t, `
      let x: Int? = nil ?? nil
    `)

	assert.Equal(t,
		interpreter.NilValue{},
		inter.Globals["x"].Value,
	)
}

func TestInterpretNilCoalescingNilInt(t *testing.T) {

	inter := parseCheckAndInterpret(t, `
      let one = 1
      let none: Int? = nil
      let x: Int = none ?? one
    `)

	assert.Equal(t,
		interpreter.NewIntValue(1),
		inter.Globals["x"].Value,
	)
}

func TestInterpretNilCoalescingNilLiteralInt(t *testing.T) {

	inter := parseCheckAndInterpret(t, `
      let one = 1
      let x: Int = nil ?? one
    `)

	assert.Equal(t,
		interpreter.NewIntValue(1),
		inter.Globals["x"].Value,
	)
}

func TestInterpretNilCoalescingShortCircuitLeftSuccess(t *testing.T) {

	inter := parseCheckAndInterpret(t, `
      var x = false
      var y = false

      fun changeX(): Int? {
          x = true
          return 1
      }

      fun changeY(): Int {
          y = true
          return 2
      }

      let test = changeX() ?? changeY()
    `)

	assert.Equal(t,
		interpreter.NewIntValue(1),
		inter.Globals["test"].Value,
	)

	assert.Equal(t,
		interpreter.BoolValue(true),
		inter.Globals["x"].Value,
	)

	assert.Equal(t,
		interpreter.BoolValue(false),
		inter.Globals["y"].Value,
	)
}

func TestInterpretNilCoalescingShortCircuitLeftFailure(t *testing.T) {

	inter := parseCheckAndInterpret(t, `
      var x = false
      var y = false

      fun changeX(): Int? {
          x = true
          return nil
      }

      fun changeY(): Int {
          y = true
          return 2
      }

      let test = changeX() ?? changeY()
    `)

	assert.Equal(t,
		interpreter.NewIntValue(2),
		inter.Globals["test"].Value,
	)

	assert.Equal(t,
		interpreter.BoolValue(true),
		inter.Globals["x"].Value,
	)

	assert.Equal(t,
		interpreter.BoolValue(true),
		inter.Globals["y"].Value,
	)
}

func TestInterpretNilCoalescingOptionalAnyNil(t *testing.T) {

	inter := parseCheckAndInterpret(t, `
      let x: Any? = nil
      let y = x ?? true
    `)

	assert.Equal(t,
		interpreter.AnyValue{
			Type:  &sema.BoolType{},
			Value: interpreter.BoolValue(true),
		},
		inter.Globals["y"].Value,
	)
}

func TestInterpretNilCoalescingOptionalAnySome(t *testing.T) {

	inter := parseCheckAndInterpret(t, `
      let x: Any? = 2
      let y = x ?? true
    `)

	assert.Equal(t,
		interpreter.AnyValue{
			Type:  &sema.IntType{},
			Value: interpreter.NewIntValue(2),
		},
		inter.Globals["y"].Value,
	)
}

func TestInterpretNilCoalescingOptionalRightHandSide(t *testing.T) {

	inter := parseCheckAndInterpret(t, `
      let x: Int? = 1
      let y: Int? = 2
      let z = x ?? y
    `)

	assert.Equal(t,
		interpreter.SomeValue{
			Value: interpreter.NewIntValue(1),
		},
		inter.Globals["z"].Value,
	)
}

func TestInterpretNilCoalescingBothOptional(t *testing.T) {

	inter := parseCheckAndInterpret(t, `
     let x: Int?? = 1
     let y: Int? = 2
     let z = x ?? y
   `)

	assert.Equal(t,
		interpreter.SomeValue{
			Value: interpreter.NewIntValue(1),
		},
		inter.Globals["z"].Value,
	)
}

func TestInterpretNilCoalescingBothOptionalLeftNil(t *testing.T) {

	inter := parseCheckAndInterpret(t, `
     let x: Int?? = nil
     let y: Int? = 2
     let z = x ?? y
   `)

	assert.Equal(t,
		interpreter.SomeValue{
			Value: interpreter.NewIntValue(2),
		},
		inter.Globals["z"].Value,
	)
}

func TestInterpretNilsComparison(t *testing.T) {

	inter := parseCheckAndInterpret(t, `
      let x = nil == nil
   `)

	assert.Equal(t,
		interpreter.BoolValue(true),
		inter.Globals["x"].Value,
	)
}

func TestInterpretNonOptionalNilComparison(t *testing.T) {

	inter := parseCheckAndInterpret(t, `
      let x: Int = 1
      let y = x == nil
      let z = nil == x
   `)

	assert.Equal(t,
		interpreter.BoolValue(false),
		inter.Globals["y"].Value,
	)

	assert.Equal(t,
		interpreter.BoolValue(false),
		inter.Globals["z"].Value,
	)
}

func TestInterpretOptionalNilComparison(t *testing.T) {

	inter := parseCheckAndInterpret(t, `
     let x: Int? = 1
     let y = x == nil
   `)

	assert.Equal(t,
		interpreter.BoolValue(false),
		inter.Globals["y"].Value,
	)
}

func TestInterpretNestedOptionalNilComparison(t *testing.T) {

	inter := parseCheckAndInterpret(t, `
      let x: Int?? = 1
      let y = x == nil
    `)

	assert.Equal(t,
		interpreter.BoolValue(false),
		inter.Globals["y"].Value,
	)
}

func TestInterpretOptionalNilComparisonSwapped(t *testing.T) {

	inter := parseCheckAndInterpret(t, `
      let x: Int? = 1
      let y = nil == x
    `)

	assert.Equal(t,
		interpreter.BoolValue(false),
		inter.Globals["y"].Value,
	)
}

func TestInterpretNestedOptionalNilComparisonSwapped(t *testing.T) {

	inter := parseCheckAndInterpret(t, `
      let x: Int?? = 1
      let y = nil == x
    `)

	assert.Equal(t,
		interpreter.BoolValue(false),
		inter.Globals["y"].Value,
	)
}

func TestInterpretNestedOptionalComparisonNils(t *testing.T) {

	inter := parseCheckAndInterpret(t, `
      let x: Int? = nil
      let y: Int?? = nil
      let z = x == y
    `)

	assert.Equal(t,
		interpreter.BoolValue(true),
		inter.Globals["z"].Value,
	)
}

func TestInterpretNestedOptionalComparisonValues(t *testing.T) {

	inter := parseCheckAndInterpret(t, `
      let x: Int? = 2
      let y: Int?? = 2
      let z = x == y
    `)

	assert.Equal(t,
		interpreter.BoolValue(true),
		inter.Globals["z"].Value,
	)
}

func TestInterpretNestedOptionalComparisonMixed(t *testing.T) {

	inter := parseCheckAndInterpret(t, `
      let x: Int? = 2
      let y: Int?? = nil
      let z = x == y
    `)

	assert.Equal(t,
		interpreter.BoolValue(false),
		inter.Globals["z"].Value,
	)
}

func TestInterpretCompositeNilEquality(t *testing.T) {

	for _, kind := range common.CompositeKinds {
		// TODO: add support for contracts
		if kind == common.CompositeKindContract {
			continue
		}

		inter := parseCheckAndInterpret(t, fmt.Sprintf(`
          %[1]s X {}

          let x: %[2]sX? %[3]s %[4]s X()
          let y = x == nil
          let z = nil == x
        `,
			kind.Keyword(),
			kind.Annotation(),
			kind.TransferOperator(),
			kind.ConstructionKeyword(),
		))

		assert.Equal(t,
			interpreter.BoolValue(false),
			inter.Globals["y"].Value,
		)

		assert.Equal(t,
			interpreter.BoolValue(false),
			inter.Globals["z"].Value,
		)
	}
}

func TestInterpretIfStatementTestWithDeclaration(t *testing.T) {

	inter := parseCheckAndInterpret(t, `
      var branch = 0

      fun test(x: Int?): Int {
          if var y = x {
              branch = 1
              return y
          } else {
              branch = 2
              return 0
          }
      }
    `)

	t.Run("2", func(t *testing.T) {
		value, err := inter.Invoke("test", big.NewInt(2))
		require.Nil(t, err)
		assert.Equal(t,
			interpreter.NewIntValue(2),
			value,
		)
		assert.Equal(t,
			interpreter.NewIntValue(1),
			inter.Globals["branch"].Value,
		)
	})

	t.Run("nil", func(t *testing.T) {
		value, err := inter.Invoke("test", nil)
		require.Nil(t, err)
		assert.Equal(t,
			interpreter.NewIntValue(0),
			value,
		)
		assert.Equal(t,
			interpreter.NewIntValue(2),
			inter.Globals["branch"].Value,
		)
	})
}

func TestInterpretIfStatementTestWithDeclarationAndElse(t *testing.T) {

	inter := parseCheckAndInterpret(t, `
      var branch = 0

      fun test(x: Int?): Int {
          if var y = x {
              branch = 1
              return y
          }
          branch = 2
          return 0
      }
    `)

	t.Run("2", func(t *testing.T) {
		value, err := inter.Invoke("test", big.NewInt(2))
		require.Nil(t, err)
		assert.Equal(t,
			interpreter.NewIntValue(2),
			value,
		)
		assert.Equal(t,
			interpreter.NewIntValue(1),
			inter.Globals["branch"].Value,
		)
	})

	t.Run("nil", func(t *testing.T) {
		value, err := inter.Invoke("test", nil)
		require.Nil(t, err)
		assert.Equal(t,
			interpreter.NewIntValue(0),
			value,
		)
		assert.Equal(t,
			interpreter.NewIntValue(2),
			inter.Globals["branch"].Value,
		)

	})
}

func TestInterpretIfStatementTestWithDeclarationNestedOptionals(t *testing.T) {

	inter := parseCheckAndInterpret(t, `
      var branch = 0

      fun test(x: Int??): Int? {
          if var y = x {
              branch = 1
              return y
          } else {
              branch = 2
              return 0
          }
      }
    `)

	t.Run("2", func(t *testing.T) {
		value, err := inter.Invoke("test", big.NewInt(2))
		require.Nil(t, err)
		assert.Equal(t,
			interpreter.SomeValue{
				Value: interpreter.NewIntValue(2),
			},
			value,
		)
		assert.Equal(t,
			interpreter.NewIntValue(1),
			inter.Globals["branch"].Value,
		)
	})

	t.Run("nil", func(t *testing.T) {
		value, err := inter.Invoke("test", nil)
		assert.Nil(t, err)
		assert.Equal(t,
			interpreter.SomeValue{
				Value: interpreter.NewIntValue(0),
			},
			value,
		)
		assert.Equal(t,
			interpreter.NewIntValue(2),
			inter.Globals["branch"].Value,
		)
	})
}

func TestInterpretIfStatementTestWithDeclarationNestedOptionalsExplicitAnnotation(t *testing.T) {

	inter := parseCheckAndInterpret(t, `
      var branch = 0

      fun test(x: Int??): Int? {
          if var y: Int? = x {
              branch = 1
              return y
          } else {
              branch = 2
              return 0
          }
      }
    `)

	t.Run("2", func(t *testing.T) {
		value, err := inter.Invoke("test", big.NewInt(2))
		require.Nil(t, err)
		assert.Equal(t,
			interpreter.SomeValue{
				Value: interpreter.NewIntValue(2),
			},
			value,
		)
		assert.Equal(t,
			interpreter.NewIntValue(1),
			inter.Globals["branch"].Value,
		)

	})

	t.Run("nil", func(t *testing.T) {
		value, err := inter.Invoke("test", nil)
		require.Nil(t, err)
		assert.Equal(t,
			interpreter.SomeValue{
				Value: interpreter.NewIntValue(0),
			},
			value,
		)
		assert.Equal(t,
			interpreter.NewIntValue(2),
			inter.Globals["branch"].Value,
		)
	})
}

func TestInterpretInterfaceConformanceNoRequirements(t *testing.T) {

	for _, kind := range common.CompositeKinds {
		// TODO: add support for non-structure / non-resource composites

		if kind != common.CompositeKindStructure &&
			kind != common.CompositeKindResource {

			continue
		}

		t.Run(kind.Keyword(), func(t *testing.T) {

			inter := parseCheckAndInterpret(t, fmt.Sprintf(`
              %[1]s interface Test {}

              %[1]s TestImpl: Test {}

              let test: %[2]sTest %[3]s %[4]s TestImpl()
            `,
				kind.Keyword(),
				kind.Annotation(),
				kind.TransferOperator(),
				kind.ConstructionKeyword(),
			))

			assert.IsType(t,
				interpreter.CompositeValue{},
				inter.Globals["test"].Value,
			)
		})
	}
}

func TestInterpretInterfaceFieldUse(t *testing.T) {

	for _, kind := range common.CompositeKinds {
		// TODO: add support for non-structure / non-resource composites

		if kind != common.CompositeKindStructure &&
			kind != common.CompositeKindResource {

			continue
		}

		t.Run(kind.Keyword(), func(t *testing.T) {

			inter := parseCheckAndInterpret(t, fmt.Sprintf(`
              %[1]s interface Test {
                  x: Int
              }

              %[1]s TestImpl: Test {
                  var x: Int

                  init(x: Int) {
                      self.x = x
                  }
              }

              let test: %[2]sTest %[3]s %[4]s TestImpl(x: 1)

              let x = test.x
            `,
				kind.Keyword(),
				kind.Annotation(),
				kind.TransferOperator(),
				kind.ConstructionKeyword(),
			))

			assert.Equal(t,
				interpreter.NewIntValue(1),
				inter.Globals["x"].Value,
			)
		})
	}
}

func TestInterpretInterfaceFunctionUse(t *testing.T) {

	for _, kind := range common.CompositeKinds {
		// TODO: add support for non-structure / non-resource composites

		if kind != common.CompositeKindStructure &&
			kind != common.CompositeKindResource {

			continue
		}

		t.Run(kind.Keyword(), func(t *testing.T) {

			inter := parseCheckAndInterpret(t, fmt.Sprintf(
				`
                    %[1]s interface Test {
                        fun test(): Int
                    }

                    %[1]s TestImpl: Test {
                        fun test(): Int {
                            return 2
                        }
                    }

                    let test: %[2]s Test %[3]s %[4]s TestImpl()

                    let val = test.test()
                `,
				kind.Keyword(),
				kind.Annotation(),
				kind.TransferOperator(),
				kind.ConstructionKeyword(),
			))

			assert.Equal(t,
				interpreter.NewIntValue(2),
				inter.Globals["val"].Value,
			)
		})
	}
}

func TestInterpretInterfaceFunctionUseWithPreCondition(t *testing.T) {

	for _, kind := range common.CompositeKinds {
		// TODO: add support for non-structure / non-resource composites

		if kind != common.CompositeKindStructure &&
			kind != common.CompositeKindResource {

			continue
		}

		t.Run(kind.Keyword(), func(t *testing.T) {

			inter := parseCheckAndInterpret(t, fmt.Sprintf(`
              %[1]s interface Test {
                  fun test(x: Int): Int {
                      pre {
                          x > 0: "x must be positive"
                      }
                  }
              }

              %[1]s TestImpl: Test {
                  fun test(x: Int): Int {
                      pre {
                          x < 2: "x must be smaller than 2"
                      }
                      return x
                  }
              }

              fun callTest(x: Int): Int {
                  let test: %[2]s Test %[3]s %[4]s TestImpl()
                  let res = test.test(x: x)
                  %[5]s test
                  return res
              }
            `,
				kind.Keyword(),
				kind.Annotation(),
				kind.TransferOperator(),
				kind.ConstructionKeyword(),
				kind.DestructionKeyword(),
			))

			_, err := inter.Invoke("callTest", big.NewInt(0))
			assert.IsType(t, &interpreter.ConditionError{}, err)

			value, err := inter.Invoke("callTest", big.NewInt(1))
			assert.Nil(t, err)
			assert.Equal(t,
				interpreter.NewIntValue(1),
				value,
			)

			_, err = inter.Invoke("callTest", big.NewInt(2))
			assert.IsType(t,
				&interpreter.ConditionError{},
				err,
			)
		})
	}
}

func TestInterpretInitializerWithInterfacePreCondition(t *testing.T) {

	for _, kind := range common.CompositeKinds {
		// TODO: add support for non-structure / non-resource composites

		if kind != common.CompositeKindStructure &&
			kind != common.CompositeKindResource {

			continue
		}

		t.Run(kind.Keyword(), func(t *testing.T) {

			inter := parseCheckAndInterpret(t, fmt.Sprintf(`
              %[1]s interface Test {
                  init(x: Int) {
                      pre {
                          x > 0: "x must be positive"
                      }
                  }
              }

              %[1]s TestImpl: Test {
                  init(x: Int) {
                      pre {
                          x < 2: "x must be smaller than 2"
                      }
                  }
              }

              fun test(x: Int): %[2]sTest {
                  return %[2]s %[3]s TestImpl(x: x)
              }
            `,
				kind.Keyword(),
				kind.Annotation(),
				kind.ConstructionKeyword(),
			))

			_, err := inter.Invoke("test", big.NewInt(0))
			assert.IsType(t,
				&interpreter.ConditionError{},
				err,
			)

			value, err := inter.Invoke("test", big.NewInt(1))
			assert.Nil(t, err)
			assert.IsType(t,
				interpreter.CompositeValue{},
				value,
			)

			_, err = inter.Invoke("test", big.NewInt(2))
			assert.IsType(t,
				&interpreter.ConditionError{},
				err,
			)
		})
	}
}

func TestInterpretImport(t *testing.T) {

	checkerImported, err := ParseAndCheck(t, `
      fun answer(): Int {
          return 42
      }
    `)
	require.Nil(t, err)

	checkerImporting, err := ParseAndCheckWithOptions(t,
		`
          import answer from "imported"

          fun test(): Int {
              return answer()
          }
        `,
		ParseAndCheckOptions{
			ImportResolver: func(location ast.Location) (program *ast.Program, e error) {
				assert.Equal(t,
					ImportedLocation,
					location,
				)
				return checkerImported.Program, nil
			},
		},
	)
	require.Nil(t, err)

	inter, err := interpreter.NewInterpreter(checkerImporting)
	require.Nil(t, err)

	err = inter.Interpret()
	require.Nil(t, err)

	value, err := inter.Invoke("test")
	assert.Nil(t, err)
	assert.Equal(t,
		interpreter.NewIntValue(42),
		value,
	)
}

func TestInterpretImportError(t *testing.T) {

	valueDeclarations :=
		stdlib.StandardLibraryFunctions{
			stdlib.PanicFunction,
		}.ToValueDeclarations()

	checkerImported, err := ParseAndCheckWithOptions(t,
		`
          fun answer(): Int {
              return panic("?!")
          }
        `,
		ParseAndCheckOptions{
			Options: []sema.Option{
				sema.WithPredeclaredValues(valueDeclarations),
			},
		},
	)
	require.Nil(t, err)

	checkerImporting, err := ParseAndCheckWithOptions(t,
		`
          import answer from "imported"

          fun test(): Int {
              return answer()
          }
        `,
		ParseAndCheckOptions{
			Options: []sema.Option{
				sema.WithPredeclaredValues(valueDeclarations),
			},
			ImportResolver: func(location ast.Location) (program *ast.Program, e error) {
				assert.Equal(t,
					ImportedLocation,
					location,
				)
				return checkerImported.Program, nil
			},
		},
	)
	require.Nil(t, err)

	values := stdlib.StandardLibraryFunctions{
		stdlib.PanicFunction,
	}.ToValues()

	inter, err := interpreter.NewInterpreter(
		checkerImporting,
		interpreter.WithPredefinedValues(values),
	)
	require.Nil(t, err)

	err = inter.Interpret()
	require.Nil(t, err)

	_, err = inter.Invoke("test")

	assert.IsType(t, stdlib.PanicError{}, err)
	assert.Equal(t,
		"?!",
		err.(stdlib.PanicError).Message,
	)
}

func TestInterpretDictionary(t *testing.T) {

	inter := parseCheckAndInterpret(t, `
      let x = {"a": 1, "b": 2}
    `)

	assert.Equal(t,
		interpreter.DictionaryValue{
			"a": interpreter.NewIntValue(1),
			"b": interpreter.NewIntValue(2),
		},
		inter.Globals["x"].Value,
	)
}

func TestInterpretDictionaryNonLexicalOrder(t *testing.T) {

	inter := parseCheckAndInterpret(t, `
      let x = {"c": 3, "b": 2, "a": 1}
    `)

	assert.Equal(t,
		interpreter.DictionaryValue{
			"c": interpreter.NewIntValue(3),
			"b": interpreter.NewIntValue(2),
			"a": interpreter.NewIntValue(1),
		},
		inter.Globals["x"].Value,
	)
}

func TestInterpretDictionaryIndexingString(t *testing.T) {

	inter := parseCheckAndInterpret(t, `
      let x = {"abc": 1, "def": 2}
      let a = x["abc"]
      let b = x["def"]
      let c = x["ghi"]
    `)

	assert.Equal(t,
		interpreter.SomeValue{
			Value: interpreter.NewIntValue(1),
		},
		inter.Globals["a"].Value,
	)

	assert.Equal(t,
		interpreter.SomeValue{
			Value: interpreter.NewIntValue(2),
		},
		inter.Globals["b"].Value,
	)

	assert.Equal(t,
		interpreter.NilValue{},
		inter.Globals["c"].Value,
	)
}

func TestInterpretDictionaryIndexingBool(t *testing.T) {

	inter := parseCheckAndInterpret(t, `
      let x = {true: 1, false: 2}
      let a = x[true]
      let b = x[false]
    `)

	assert.Equal(t,
		interpreter.SomeValue{
			Value: interpreter.NewIntValue(1),
		},
		inter.Globals["a"].Value,
	)

	assert.Equal(t,
		interpreter.SomeValue{
			Value: interpreter.NewIntValue(2),
		},
		inter.Globals["b"].Value,
	)
}

func TestInterpretDictionaryIndexingInt(t *testing.T) {

	inter := parseCheckAndInterpret(t, `
      let x = {23: "a", 42: "b"}
      let a = x[23]
      let b = x[42]
      let c = x[100]
    `)

	assert.Equal(t,
		interpreter.SomeValue{
			Value: interpreter.NewStringValue("a"),
		},
		inter.Globals["a"].Value,
	)

	assert.Equal(t,
		interpreter.SomeValue{
			Value: interpreter.NewStringValue("b"),
		},
		inter.Globals["b"].Value,
	)

	assert.Equal(t,
		interpreter.NilValue{},
		inter.Globals["c"].Value,
	)
}

func TestInterpretDictionaryIndexingAssignmentExisting(t *testing.T) {

	inter := parseCheckAndInterpret(t, `
      let x = {"abc": 42}
      fun test() {
          x["abc"] = 23
      }
    `)

	value, err := inter.Invoke("test")
	assert.Nil(t, err)
	assert.Equal(t,
		interpreter.VoidValue{},
		value,
	)

	assert.Equal(t,
		interpreter.SomeValue{Value: interpreter.NewIntValue(23)},
		inter.Globals["x"].Value.(interpreter.DictionaryValue).
			Get(inter, interpreter.LocationRange{}, interpreter.NewStringValue("abc")),
	)
}

func TestInterpretFailableDowncastingAnySuccess(t *testing.T) {

	inter := parseCheckAndInterpret(t, `
      let x: Any = 42
      let y: Int? = x as? Int
    `)

	assert.Equal(t,
		interpreter.AnyValue{
			Type:  &sema.IntType{},
			Value: interpreter.NewIntValue(42),
		},
		inter.Globals["x"].Value,
	)

	assert.Equal(t,
		interpreter.SomeValue{
			Value: interpreter.NewIntValue(42),
		},
		inter.Globals["y"].Value,
	)
}

func TestInterpretFailableDowncastingAnyFailure(t *testing.T) {

	inter := parseCheckAndInterpret(t, `
      let x: Any = 42
      let y: Bool? = x as? Bool
    `)

	assert.Equal(t,
		interpreter.NilValue{},
		inter.Globals["y"].Value,
	)
}

func TestInterpretOptionalAny(t *testing.T) {

	inter := parseCheckAndInterpret(t, `
      let x: Any? = 42
    `)

	assert.Equal(t,
		interpreter.SomeValue{
			Value: interpreter.AnyValue{
				Type:  &sema.IntType{},
				Value: interpreter.NewIntValue(42),
			},
		},
		inter.Globals["x"].Value,
	)
}

func TestInterpretOptionalAnyFailableDowncasting(t *testing.T) {

	inter := parseCheckAndInterpret(t, `
      let x: Any? = 42
      let y = (x ?? 23) as? Int
    `)

	assert.Equal(t,
		interpreter.SomeValue{
			Value: interpreter.AnyValue{
				Type:  &sema.IntType{},
				Value: interpreter.NewIntValue(42),
			},
		},
		inter.Globals["x"].Value,
	)

	assert.Equal(t,
		interpreter.SomeValue{
			Value: interpreter.NewIntValue(42),
		},
		inter.Globals["y"].Value,
	)
}

func TestInterpretOptionalAnyFailableDowncastingInt(t *testing.T) {

	inter := parseCheckAndInterpret(t, `
      let x: Any? = 23
      let y = x ?? 42
      let z = y as? Int
    `)

	assert.Equal(t,
		interpreter.SomeValue{
			Value: interpreter.AnyValue{
				Type:  &sema.IntType{},
				Value: interpreter.NewIntValue(23),
			},
		},
		inter.Globals["x"].Value,
	)

	assert.Equal(t,
		interpreter.AnyValue{
			Type:  &sema.IntType{},
			Value: interpreter.NewIntValue(23),
		},
		inter.Globals["y"].Value,
	)

	assert.Equal(t,
		interpreter.SomeValue{
			Value: interpreter.NewIntValue(23),
		},
		inter.Globals["z"].Value,
	)
}

func TestInterpretOptionalAnyFailableDowncastingNil(t *testing.T) {

	inter := parseCheckAndInterpret(t, `
      let x: Any? = nil
      let y = x ?? 42
      let z = y as? Int
    `)

	assert.Equal(t,
		interpreter.NilValue{},
		inter.Globals["x"].Value,
	)

	assert.Equal(t,
		interpreter.AnyValue{
			Type:  &sema.IntType{},
			Value: interpreter.NewIntValue(42),
		},
		inter.Globals["y"].Value,
	)

	assert.Equal(t,
		interpreter.SomeValue{
			Value: interpreter.NewIntValue(42),
		},
		inter.Globals["z"].Value,
	)
}

func TestInterpretLength(t *testing.T) {

	inter := parseCheckAndInterpret(t, `
      let x = "cafe\u{301}".length
      let y = [1, 2, 3].length
    `)

	assert.Equal(t,
		interpreter.NewIntValue(4),
		inter.Globals["x"].Value,
	)

	assert.Equal(t,
		interpreter.NewIntValue(3),
		inter.Globals["y"].Value,
	)
}

func TestInterpretStructureFunctionBindingInside(t *testing.T) {

	inter := parseCheckAndInterpret(t, `
        struct X {
            fun foo(): ((): X) {
                return self.bar
            }

            fun bar(): X {
                return self
            }
        }

        fun test(): X {
            let x = X()
            let bar = x.foo()
            return bar()
        }
    `)

	value, err := inter.Invoke("test")
	assert.Nil(t, err)
	assert.IsType(t,
		interpreter.CompositeValue{},
		value,
	)
}

func TestInterpretStructureFunctionBindingOutside(t *testing.T) {

	inter := parseCheckAndInterpret(t, `
        struct X {
            fun foo(): X {
                return self
            }
        }

        fun test(): X {
            let x = X()
            let bar = x.foo
            return bar()
        }
    `)

	value, err := inter.Invoke("test")
	assert.Nil(t, err)
	assert.IsType(t,
		interpreter.CompositeValue{},
		value,
	)
}

func TestInterpretArrayAppend(t *testing.T) {

	inter := parseCheckAndInterpret(t, `
      fun test(): [Int] {
          let x = [1, 2, 3]
          x.append(4)
          return x
      }
    `)

	value, err := inter.Invoke("test")
	assert.Nil(t, err)
	assert.Equal(t,
		interpreter.NewArrayValue(
			interpreter.NewIntValue(1),
			interpreter.NewIntValue(2),
			interpreter.NewIntValue(3),
			interpreter.NewIntValue(4),
		),
		value,
	)
}

func TestInterpretArrayAppendBound(t *testing.T) {

	inter := parseCheckAndInterpret(t, `
      fun test(): [Int] {
          let x = [1, 2, 3]
          let y = x.append
          y(4)
          return x
      }
    `)

	value, err := inter.Invoke("test")
	assert.Nil(t, err)
	assert.Equal(t,
		interpreter.NewArrayValue(
			interpreter.NewIntValue(1),
			interpreter.NewIntValue(2),
			interpreter.NewIntValue(3),
			interpreter.NewIntValue(4),
		),
		value,
	)
}

func TestInterpretArrayConcat(t *testing.T) {

	inter := parseCheckAndInterpret(t, `
      fun test(): [Int] {
          let a = [1, 2]
          return a.concat([3, 4])
      }
    `)

	value, err := inter.Invoke("test")
	assert.Nil(t, err)
	assert.Equal(t,
		interpreter.NewArrayValue(
			interpreter.NewIntValue(1),
			interpreter.NewIntValue(2),
			interpreter.NewIntValue(3),
			interpreter.NewIntValue(4),
		),
		value,
	)
}

func TestInterpretArrayConcatBound(t *testing.T) {

	inter := parseCheckAndInterpret(t, `
      fun test(): [Int] {
          let a = [1, 2]
          let b = a.concat
          return b([3, 4])
      }
    `)

	value, err := inter.Invoke("test")
	assert.Nil(t, err)
	assert.Equal(t,
		interpreter.NewArrayValue(
			interpreter.NewIntValue(1),
			interpreter.NewIntValue(2),
			interpreter.NewIntValue(3),
			interpreter.NewIntValue(4),
		),
		value,
	)
}

func TestInterpretArrayInsert(t *testing.T) {

	inter := parseCheckAndInterpret(t, `
      fun test(): [Int] {
          let x = [1, 2, 3]
          x.insert(at: 1, 4)
          return x
      }
    `)

	value, err := inter.Invoke("test")
	assert.Nil(t, err)
	assert.Equal(t,
		interpreter.NewArrayValue(
			interpreter.NewIntValue(1),
			interpreter.NewIntValue(4),
			interpreter.NewIntValue(2),
			interpreter.NewIntValue(3),
		),
		value,
	)
}

func TestInterpretArrayRemove(t *testing.T) {

	inter := parseCheckAndInterpret(t, `
          let x = [1, 2, 3]
          let y = x.remove(at: 1)
    `)

	assert.Equal(t,
		interpreter.NewArrayValue(
			interpreter.NewIntValue(1),
			interpreter.NewIntValue(3),
		),
		inter.Globals["x"].Value,
	)

	assert.Equal(t,
		interpreter.NewIntValue(2),
		inter.Globals["y"].Value,
	)
}

func TestInterpretArrayRemoveFirst(t *testing.T) {

	inter := parseCheckAndInterpret(t, `
          let x = [1, 2, 3]
          let y = x.removeFirst()
    `)

	assert.Equal(t,
		interpreter.NewArrayValue(
			interpreter.NewIntValue(2),
			interpreter.NewIntValue(3),
		),
		inter.Globals["x"].Value,
	)

	assert.Equal(t,
		interpreter.NewIntValue(1),
		inter.Globals["y"].Value,
	)
}

func TestInterpretArrayRemoveLast(t *testing.T) {

	inter := parseCheckAndInterpret(t, `
          let x = [1, 2, 3]
          let y = x.removeLast()
    `)

	assert.Equal(t,
		interpreter.NewArrayValue(
			interpreter.NewIntValue(1),
			interpreter.NewIntValue(2),
		),
		inter.Globals["x"].Value,
	)

	assert.Equal(t,
		interpreter.NewIntValue(3),
		inter.Globals["y"].Value,
	)
}

func TestInterpretArrayContains(t *testing.T) {

	inter := parseCheckAndInterpret(t, `
      fun doesContain(): Bool {
          let a = [1, 2]
          return a.contains(1)
      }

      fun doesNotContain(): Bool {
          let a = [1, 2]
          return a.contains(3)
      }
    `)

	value, err := inter.Invoke("doesContain")
	assert.Nil(t, err)
	assert.Equal(t,
		interpreter.BoolValue(true),
		value,
	)

	value, err = inter.Invoke("doesNotContain")
	assert.Nil(t, err)
	assert.Equal(t,
		interpreter.BoolValue(false),
		value,
	)
}

func TestInterpretStringConcat(t *testing.T) {

	inter := parseCheckAndInterpret(t, `
      fun test(): String {
          let a = "abc"
          return a.concat("def")
      }
    `)

	value, err := inter.Invoke("test")
	assert.Nil(t, err)
	assert.Equal(t,
		interpreter.NewStringValue("abcdef"),
		value,
	)
}

func TestInterpretStringConcatBound(t *testing.T) {

	inter := parseCheckAndInterpret(t, `
      fun test(): String {
          let a = "abc"
          let b = a.concat
          return b("def")
      }
    `)

	value, err := inter.Invoke("test")
	assert.Nil(t, err)
	assert.Equal(t,
		interpreter.NewStringValue("abcdef"),
		value,
	)
}

func TestInterpretDictionaryRemove(t *testing.T) {

	inter := parseCheckAndInterpret(t, `
      var removed: Int? = nil

      fun test(): {String: Int} {
          let x = {"abc": 1, "def": 2}
          removed = x.remove(key: "abc")
          return x
      }
    `)

	value, err := inter.Invoke("test")
	assert.Nil(t, err)
	assert.Equal(t,
		interpreter.DictionaryValue{
			"def": interpreter.NewIntValue(2),
		},
		value,
	)

	assert.Equal(t,
		interpreter.SomeValue{
			Value: interpreter.NewIntValue(1),
		},
		inter.Globals["removed"].Value,
	)
}

func TestInterpretDictionaryInsert(t *testing.T) {

	inter := parseCheckAndInterpret(t, `
      var inserted: Int? = nil

      fun test(): {String: Int} {
          let x = {"abc": 1, "def": 2}
          inserted = x.insert(key: "abc", 3)
          return x
      }
    `)

	value, err := inter.Invoke("test")
	assert.Nil(t, err)
	assert.Equal(t,
		interpreter.DictionaryValue{
			"def": interpreter.NewIntValue(2),
			"abc": interpreter.NewIntValue(3),
		},
		value,
	)

	assert.Equal(t,
		interpreter.SomeValue{
			Value: interpreter.NewIntValue(1),
		},
		inter.Globals["inserted"].Value,
	)
}

func TestInterpretIntegerLiteralTypeConversionInVariableDeclaration(t *testing.T) {

	inter := parseCheckAndInterpret(t, `
        let x: Int8 = 1
    `)

	assert.Equal(t,
		interpreter.Int8Value(1),
		inter.Globals["x"].Value,
	)
}

func TestInterpretIntegerLiteralTypeConversionInVariableDeclarationOptional(t *testing.T) {

	inter := parseCheckAndInterpret(t, `
        let x: Int8? = 1
    `)

	assert.Equal(t,
		interpreter.SomeValue{
			Value: interpreter.Int8Value(1),
		},
		inter.Globals["x"].Value,
	)
}

func TestInterpretIntegerLiteralTypeConversionInAssignment(t *testing.T) {

	inter := parseCheckAndInterpret(t, `
        var x: Int8 = 1
        fun test() {
            x = 2
        }
    `)

	assert.Equal(t,
		interpreter.Int8Value(1),
		inter.Globals["x"].Value,
	)

	_, err := inter.Invoke("test")
	assert.Nil(t, err)

	assert.Equal(t,
		interpreter.Int8Value(2),
		inter.Globals["x"].Value,
	)
}

func TestInterpretIntegerLiteralTypeConversionInAssignmentOptional(t *testing.T) {

	inter := parseCheckAndInterpret(t, `
        var x: Int8? = 1
        fun test() {
            x = 2
        }
    `)

	assert.Equal(t,
		interpreter.SomeValue{
			Value: interpreter.Int8Value(1),
		},
		inter.Globals["x"].Value,
	)

	_, err := inter.Invoke("test")
	assert.Nil(t, err)

	assert.Equal(t,
		interpreter.SomeValue{
			Value: interpreter.Int8Value(2),
		},
		inter.Globals["x"].Value,
	)
}

func TestInterpretIntegerLiteralTypeConversionInFunctionCallArgument(t *testing.T) {

	inter := parseCheckAndInterpret(t, `
        fun test(_ x: Int8): Int8 {
            return x
        }
        let x = test(1)
    `)

	assert.Equal(t,
		interpreter.Int8Value(1),
		inter.Globals["x"].Value,
	)
}

func TestInterpretIntegerLiteralTypeConversionInFunctionCallArgumentOptional(t *testing.T) {

	inter := parseCheckAndInterpret(t, `
        fun test(_ x: Int8?): Int8? {
            return x
        }
        let x = test(1)
    `)

	assert.Equal(t,
		interpreter.SomeValue{
			Value: interpreter.Int8Value(1),
		},
		inter.Globals["x"].Value,
	)
}

func TestInterpretIntegerLiteralTypeConversionInReturn(t *testing.T) {

	inter := parseCheckAndInterpret(t, `
        fun test(): Int8 {
            return 1
        }
    `)

	value, err := inter.Invoke("test")
	assert.Nil(t, err)
	assert.Equal(t,
		interpreter.Int8Value(1),
		value,
	)
}

func TestInterpretIntegerLiteralTypeConversionInReturnOptional(t *testing.T) {

	inter := parseCheckAndInterpret(t, `
        fun test(): Int8? {
            return 1
        }
    `)

	value, err := inter.Invoke("test")
	assert.Nil(t, err)
	assert.Equal(t,
		interpreter.SomeValue{
			Value: interpreter.Int8Value(1),
		},
		value,
	)
}

func TestInterpretIndirectDestroy(t *testing.T) {

	inter := parseCheckAndInterpret(t, `
      resource X {}

      fun test() {
          let x <- create X()
          destroy x
      }
    `)

	value, err := inter.Invoke("test")
	assert.Nil(t, err)
	assert.Equal(t,
		interpreter.VoidValue{},
		value,
	)
}

func TestInterpretUnaryMove(t *testing.T) {

	inter := parseCheckAndInterpret(t, `
      resource X {}

      fun foo(x: <-X): <-X {
          return <-x
      }

      fun bar() {
          let x <- foo(x: <-create X())
          destroy x
      }
    `)

	value, err := inter.Invoke("bar")
	assert.Nil(t, err)
	assert.Equal(t,
		interpreter.VoidValue{},
		value,
	)
}

func TestInterpretResourceMoveInArrayAndDestroy(t *testing.T) {

	inter := parseCheckAndInterpret(t, `
      var destroys = 0

      resource Foo {
          var bar: Int

          init(bar: Int) {
              self.bar = bar
          }

          destroy() {
              destroys = destroys + 1
          }
      }

      fun test(): Int {
          let foo1 <- create Foo(bar: 1)
          let foo2 <- create Foo(bar: 2)
          let foos <- [<-foo1, <-foo2]
          let bar = foos[1].bar
          destroy foos
          return bar
      }
    `)

	assert.Equal(t,
		interpreter.NewIntValue(0),
		inter.Globals["destroys"].Value,
	)

	value, err := inter.Invoke("test")
	assert.Nil(t, err)

	assert.Equal(t,
		interpreter.NewIntValue(2),
		value,
	)

	assert.Equal(t,
		interpreter.NewIntValue(2),
		inter.Globals["destroys"].Value,
	)
}

func TestInterpretResourceMoveInDictionaryAndDestroy(t *testing.T) {

	inter := parseCheckAndInterpret(t, `
      var destroys = 0

      resource Foo {
          var bar: Int

          init(bar: Int) {
              self.bar = bar
          }

          destroy() {
              destroys = destroys + 1
          }
      }

      fun test() {
          let foo1 <- create Foo(bar: 1)
          let foo2 <- create Foo(bar: 2)
          let foos <- {"foo1": <-foo1, "foo2": <-foo2}
          destroy foos
      }
    `)

	assert.Equal(t,
		interpreter.NewIntValue(0),
		inter.Globals["destroys"].Value,
	)

	_, err := inter.Invoke("test")
	assert.Nil(t, err)

	assert.Equal(t,
		interpreter.NewIntValue(2),
		inter.Globals["destroys"].Value,
	)
}

func TestInterpretClosure(t *testing.T) {
	// Create a closure that increments and returns
	// a variable each time it is invoked.

	inter := parseCheckAndInterpret(t, `
        fun makeCounter(): ((): Int) {
            var count = 0
            return fun (): Int {
                count = count + 1
                return count
            }
        }

        let test = makeCounter()
    `)

	value, err := inter.Invoke("test")
	assert.Nil(t, err)
	assert.Equal(t,
		interpreter.NewIntValue(1),
		value,
	)

	value, err = inter.Invoke("test")
	assert.Nil(t, err)
	assert.Equal(t,
		interpreter.NewIntValue(2),
		value,
	)

	value, err = inter.Invoke("test")
	assert.Nil(t, err)
	assert.Equal(t,
		interpreter.NewIntValue(3),
		value,
	)
}

// TestInterpretCompositeFunctionInvocationFromImportingProgram checks
// that member functions of imported composites can be invoked from an importing program.
// See https://github.com/dapperlabs/flow-go/issues/838
//
func TestInterpretCompositeFunctionInvocationFromImportingProgram(t *testing.T) {

	checkerImported, err := ParseAndCheck(t, `
      // function must have arguments
      fun x(x: Int) {}

      // invocation must be in composite
      struct Y {
        fun x() {
          x(x: 1)
        }
      }
    `)
	require.Nil(t, err)

	checkerImporting, err := ParseAndCheckWithOptions(t,
		`
          import Y from "imported"

          fun test() {
              // get member must bind using imported interpreter
              Y().x()
          }
        `,
		ParseAndCheckOptions{
			ImportResolver: func(location ast.Location) (program *ast.Program, e error) {
				assert.Equal(t,
					ImportedLocation,
					location,
				)
				return checkerImported.Program, nil
			},
		},
	)
	require.Nil(t, err)

	inter, err := interpreter.NewInterpreter(checkerImporting)
	require.Nil(t, err)

	err = inter.Interpret()
	require.Nil(t, err)

	_, err = inter.Invoke("test")
	assert.Nil(t, err)
}

var storageValueDeclaration = map[string]sema.ValueDeclaration{
	"storage": stdlib.StandardLibraryValue{
		Name:       "storage",
		Type:       &sema.StorageType{},
		Kind:       common.DeclarationKindConstant,
		IsConstant: true,
	},
}

type storageIdentifier struct{}

func TestInterpretStorage(t *testing.T) {

	storedValues := map[string]interpreter.OptionalValue{}

	// NOTE: Getter and Setter are very naive for testing purposes and don't remove nil values
	//

	getter := func(_ *interpreter.Interpreter, _ string, key string) interpreter.OptionalValue {
		value, ok := storedValues[key]
		if !ok {
			return interpreter.NilValue{}
		}
		return value
	}

	setter := func(_ *interpreter.Interpreter, _ string, key string, value interpreter.OptionalValue) {
		storedValues[key] = value
	}

	storageValue := interpreter.StorageValue{}

	inter := parseCheckAndInterpretWithOptions(t,
		`
          fun test(): Int? {
              storage[Int] = 42
              return storage[Int]
          }
        `,
		ParseCheckAndInterpretOptions{
			CheckerOptions: []sema.Option{
				sema.WithPredeclaredValues(storageValueDeclaration),
			},
			Options: []interpreter.Option{
				interpreter.WithPredefinedValues(map[string]interpreter.Value{
					"storage": storageValue,
				}),
				interpreter.WithStorageReadHandler(getter),
				interpreter.WithStorageWriteHandler(setter),
				interpreter.WithStorageKeyHandlerFunc(
					func(_ *interpreter.Interpreter, _ string, indexingType sema.Type) string {
						return indexingType.String()
					},
				),
			},
		},
	)

	value, err := inter.Invoke("test")
	assert.Nil(t, err)
	assert.Equal(t,
		interpreter.SomeValue{
			Value: interpreter.NewIntValue(42),
		},
		value,
	)
}

func TestInterpretSwapVariables(t *testing.T) {

	inter := parseCheckAndInterpret(t, `
       fun test(): [Int] {
           var x = 2
           var y = 3
           x <-> y
           return [x, y]
       }
    `)

	value, err := inter.Invoke("test")
	assert.Nil(t, err)
	assert.Equal(t,
		interpreter.NewArrayValue(
			interpreter.NewIntValue(3),
			interpreter.NewIntValue(2),
		),
		value,
	)
}

func TestInterpretSwapArrayAndField(t *testing.T) {

	inter := parseCheckAndInterpret(t, `
       struct Foo {
           var bar: Int

           init(bar: Int) {
               self.bar = bar
           }
       }

       fun test(): [Int] {
           let foo = Foo(bar: 1)
           let nums = [2]
           foo.bar <-> nums[0]
           return [foo.bar, nums[0]]
       }
    `)

	value, err := inter.Invoke("test")
	assert.Nil(t, err)
	assert.Equal(t,
		interpreter.NewArrayValue(
			interpreter.NewIntValue(2),
			interpreter.NewIntValue(1),
		),
		value,
	)
}

func TestInterpretResourceDestroyExpressionNoDestructor(t *testing.T) {

	inter := parseCheckAndInterpret(t, `
       resource R {}

       fun test() {
           let r <- create R()
           destroy r
       }
    `)

	_, err := inter.Invoke("test")
	assert.Nil(t, err)
}

func TestInterpretResourceDestroyExpressionDestructor(t *testing.T) {

	inter := parseCheckAndInterpret(t, `
       var ranDestructor = false

       resource R {
           destroy() {
               ranDestructor = true
           }
       }

       fun test() {
           let r <- create R()
           destroy r
       }
    `)

	assert.Equal(t,
		interpreter.BoolValue(false),
		inter.Globals["ranDestructor"].Value,
	)

	_, err := inter.Invoke("test")
	assert.Nil(t, err)

	assert.Equal(t,
		interpreter.BoolValue(true),
		inter.Globals["ranDestructor"].Value,
	)
}

func TestInterpretResourceDestroyExpressionNestedResources(t *testing.T) {

	inter := parseCheckAndInterpret(t, `
      var ranDestructorA = false
      var ranDestructorB = false

      resource B {
          destroy() {
              ranDestructorB = true
          }
      }

      resource A {
          let b: <-B

          init(b: <-B) {
              self.b <- b
          }

          destroy() {
              ranDestructorA = true
              destroy self.b
          }
      }

      fun test() {
          let b <- create B()
          let a <- create A(b: <-b)
          destroy a
      }
    `)

	assert.Equal(t,
		interpreter.BoolValue(false),
		inter.Globals["ranDestructorA"].Value,
	)

	assert.Equal(t,
		interpreter.BoolValue(false),
		inter.Globals["ranDestructorB"].Value,
	)

	_, err := inter.Invoke("test")
	assert.Nil(t, err)

	assert.Equal(t,
		interpreter.BoolValue(true),
		inter.Globals["ranDestructorA"].Value,
	)

	assert.Equal(t,
		interpreter.BoolValue(true),
		inter.Globals["ranDestructorB"].Value,
	)
}

func TestInterpretResourceDestroyArray(t *testing.T) {

	inter := parseCheckAndInterpret(t, `
      var destructionCount = 0

      resource R {
          destroy() {
              destructionCount = destructionCount + 1
          }
      }

      fun test() {
          let rs <- [<-create R(), <-create R()]
          destroy rs
      }
    `)

	assert.Equal(t,
		interpreter.NewIntValue(0),
		inter.Globals["destructionCount"].Value,
	)

	_, err := inter.Invoke("test")
	assert.Nil(t, err)

	assert.Equal(t,
		interpreter.NewIntValue(2),
		inter.Globals["destructionCount"].Value,
	)
}

func TestInterpretResourceDestroyDictionary(t *testing.T) {

	inter := parseCheckAndInterpret(t, `
      var destructionCount = 0

      resource R {
          destroy() {
              destructionCount = destructionCount + 1
          }
      }

      fun test() {
          let rs <- {"r1": <-create R(), "r2": <-create R()}
          destroy rs
      }
    `)

	assert.Equal(t,
		interpreter.NewIntValue(0),
		inter.Globals["destructionCount"].Value,
	)

	_, err := inter.Invoke("test")
	assert.Nil(t, err)

	assert.Equal(t,
		interpreter.NewIntValue(2),
		inter.Globals["destructionCount"].Value,
	)
}

func TestInterpretResourceDestroyOptionalSome(t *testing.T) {

	inter := parseCheckAndInterpret(t, `
      var destructionCount = 0

      resource R {
          destroy() {
              destructionCount = destructionCount + 1
          }
      }

      fun test() {
          let maybeR: <-R? <- create R()
          destroy maybeR
      }
    `)

	assert.Equal(t,
		interpreter.NewIntValue(0),
		inter.Globals["destructionCount"].Value,
	)

	_, err := inter.Invoke("test")
	assert.Nil(t, err)

	assert.Equal(t,
		interpreter.NewIntValue(1),
		inter.Globals["destructionCount"].Value,
	)
}

func TestInterpretResourceDestroyOptionalNil(t *testing.T) {

	inter := parseCheckAndInterpret(t, `
      var destructionCount = 0

      resource R {
          destroy() {
              destructionCount = destructionCount + 1
          }
      }

      fun test() {
          let maybeR: <-R? <- nil
          destroy maybeR
      }
    `)

	assert.Equal(t,
		interpreter.NewIntValue(0),
		inter.Globals["destructionCount"].Value,
	)

	_, err := inter.Invoke("test")
	assert.Nil(t, err)

	assert.Equal(t,
		interpreter.NewIntValue(0),
		inter.Globals["destructionCount"].Value,
	)
}

// TestInterpretResourceDestroyExpressionResourceInterfaceCondition tests that
// the resource interface's destructor is called, even if the conforming resource
// does not have an destructor
//
func TestInterpretResourceDestroyExpressionResourceInterfaceCondition(t *testing.T) {

	inter := parseCheckAndInterpret(t, `
      resource interface I {
          destroy() {
              pre { false }
          }
      }

      resource R: I {}

      fun test() {
          let r <- create R()
          destroy r
      }
    `)

	_, err := inter.Invoke("test")
	assert.IsType(t, &interpreter.ConditionError{}, err)
}

// TestInterpretInterfaceInitializer tests that the interface's initializer
// is called, even if the conforming composite does not have an initializer
//
func TestInterpretInterfaceInitializer(t *testing.T) {

	inter := parseCheckAndInterpret(t, `
      struct interface I {
          init() {
              pre { false }
          }
      }

      struct S: I {}

      fun test() {
          S()
      }
    `)

	_, err := inter.Invoke("test")
	assert.IsType(t, &interpreter.ConditionError{}, err)
}

func TestInterpretEmitEvent(t *testing.T) {
	var actualEvents []interpreter.EventValue

	inter := parseCheckAndInterpret(t,
		`
            event Transfer(to: Int, from: Int)
            event TransferAmount(to: Int, from: Int, amount: Int)

            fun test() {
              emit Transfer(to: 1, from: 2)
              emit Transfer(to: 3, from: 4)
              emit TransferAmount(to: 1, from: 2, amount: 100)
            }
            `,
	)

	inter.SetOnEventEmittedHandler(func(_ *interpreter.Interpreter, event interpreter.EventValue) {
		actualEvents = append(actualEvents, event)
	})

	_, err := inter.Invoke("test")
	assert.Nil(t, err)

	expectedEvents := []interpreter.EventValue{
		{
			"Transfer",
			[]interpreter.EventField{
				{
					Identifier: "to",
					Value:      interpreter.NewIntValue(1),
				},
				{
					Identifier: "from",
					Value:      interpreter.NewIntValue(2),
				},
			},
			TestLocation,
		},
		{
			"Transfer",
			[]interpreter.EventField{
				{
					Identifier: "to",
					Value:      interpreter.NewIntValue(3),
				},
				{
					Identifier: "from",
					Value:      interpreter.NewIntValue(4),
				},
			},
			TestLocation,
		},
		{
			"TransferAmount",
			[]interpreter.EventField{
				{
					Identifier: "to",
					Value:      interpreter.NewIntValue(1),
				},
				{
					Identifier: "from",
					Value:      interpreter.NewIntValue(2),
				},
				{
					Identifier: "amount",
					Value:      interpreter.NewIntValue(100),
				},
			},
			TestLocation,
		},
	}

	assert.Equal(t, expectedEvents, actualEvents)
}

func TestInterpretSwapResourceDictionaryElementReturnSwapped(t *testing.T) {

	inter := parseCheckAndInterpret(t, `
      resource X {}

      fun test(): <-X? {
          let xs: <-{String: X} <- {}
          var x: <-X? <- create X()
          xs["foo"] <-> x
          destroy xs
          return <-x
      }
    `)

	value, err := inter.Invoke("test")
	assert.Nil(t, err)

	assert.Equal(t,
		interpreter.NilValue{},
		value,
	)
}

func TestInterpretSwapResourceDictionaryElementReturnDictionary(t *testing.T) {

	inter := parseCheckAndInterpret(t, `
      resource X {}

      fun test(): <-{String: X} {
          let xs: <-{String: X} <- {}
          var x: <-X? <- create X()
          xs["foo"] <-> x
          destroy x
          return <-xs
      }
    `)

	value, err := inter.Invoke("test")
	assert.Nil(t, err)

	require.IsType(t,
		interpreter.DictionaryValue{},
		value,
	)

	assert.IsType(t,
		interpreter.CompositeValue{},
		value.(interpreter.DictionaryValue)["foo"],
	)
}

func TestInterpretSwapResourceDictionaryElementRemoveUsingNil(t *testing.T) {

	inter := parseCheckAndInterpret(t, `
      resource X {}

      fun test(): <-X? {
          let xs: <-{String: X} <- {"foo": <-create X()}
          var x: <-X? <- nil
          xs["foo"] <-> x
          destroy xs
          return <-x
      }
    `)

	value, err := inter.Invoke("test")
	assert.Nil(t, err)

	require.IsType(t,
		interpreter.SomeValue{},
		value,
	)

	assert.IsType(t,
		interpreter.CompositeValue{},
		value.(interpreter.SomeValue).Value,
	)
}

func TestInterpretReferenceExpression(t *testing.T) {

	storageValue := interpreter.StorageValue{}

	inter := parseCheckAndInterpretWithOptions(t, `
          resource R {}

          fun test(): &R {
              return &storage[R] as R
          }
        `,
		ParseCheckAndInterpretOptions{
			CheckerOptions: []sema.Option{
				sema.WithPredeclaredValues(storageValueDeclaration),
			},
			Options: []interpreter.Option{
				interpreter.WithPredefinedValues(map[string]interpreter.Value{
					"storage": storageValue,
				}),
				interpreter.WithStorageKeyHandlerFunc(
					func(_ *interpreter.Interpreter, _ string, indexingType sema.Type) string {
						return indexingType.String()
					},
				),
			},
		},
	)

	value, err := inter.Invoke("test")
	require.Nil(t, err)

	require.IsType(t,
		interpreter.ReferenceValue{},
		value,
	)

	rType := inter.Checker.GlobalTypes["R"]

	require.Equal(t,
		interpreter.ReferenceValue{
			StorageIdentifier: storageValue.Identifier,
			// TODO: improve
			Key: rType.String(),
		},
		value,
	)
}

func TestInterpretReferenceUse(t *testing.T) {

	storedValues := map[string]interpreter.OptionalValue{}

	storageIdentifier := "test-account-storage"

	// NOTE: Getter and Setter are very naive for testing purposes and don't remove nil values
	getter := func(_ *interpreter.Interpreter, id string, key string) interpreter.OptionalValue {
		assert.Equal(t, storageIdentifier, id)

		value, ok := storedValues[key]
		if !ok {
			return interpreter.NilValue{}
		}
		return value
	}

	setter := func(_ *interpreter.Interpreter, id string, key string, value interpreter.OptionalValue) {
		assert.Equal(t, storageIdentifier, id)

		storedValues[key] = value
	}

	storageValue := interpreter.StorageValue{
		Identifier: storageIdentifier,
	}

	inter := parseCheckAndInterpretWithOptions(t, `
          resource R {
              var x: Int

              init() {
                  self.x = 0
              }

              fun setX(_ newX: Int) {
                  self.x = newX
              }
          }

          fun test(): [Int] {
              var r: <-R? <- create R()
              storage[R] <-> r
              // there was no old value, but it must be discarded
              destroy r

              let ref1 = &storage[R] as R
              let ref2 = &storage[R] as R

              ref1.x = 1
              let x1 = ref1.x
              ref1.setX(2)
              let x2 = ref1.x

              let x3 = ref2.x
              return [x1, x2, x3]
          }
        `,
		ParseCheckAndInterpretOptions{
			CheckerOptions: []sema.Option{
				sema.WithPredeclaredValues(storageValueDeclaration),
			},
			Options: []interpreter.Option{
				interpreter.WithPredefinedValues(map[string]interpreter.Value{
					"storage": storageValue,
				}),
				interpreter.WithStorageReadHandler(getter),
				interpreter.WithStorageWriteHandler(setter),
				interpreter.WithStorageKeyHandlerFunc(
					func(_ *interpreter.Interpreter, _ string, indexingType sema.Type) string {
						return indexingType.String()
					},
				),
			},
		},
	)

	value, err := inter.Invoke("test")
	require.Nil(t, err)

	assert.Equal(t,
		interpreter.NewArrayValue(
			interpreter.NewIntValue(1),
			interpreter.NewIntValue(2),
			interpreter.NewIntValue(2),
		),
		value,
	)
}

func TestInterpretReferenceUseAccess(t *testing.T) {

	storedValues := map[string]interpreter.OptionalValue{}

	storageIdentifier := "test-account-storage"

	// NOTE: Getter and Setter are very naive for testing purposes and don't remove nil values
	getter := func(_ *interpreter.Interpreter, id string, key string) interpreter.OptionalValue {
		assert.Equal(t, storageIdentifier, id)

		value, ok := storedValues[key]
		if !ok {
			return interpreter.NilValue{}
		}
		return value
	}

	setter := func(_ *interpreter.Interpreter, id string, key string, value interpreter.OptionalValue) {
		assert.Equal(t, storageIdentifier, id)

		storedValues[key] = value
	}

	storageValue := interpreter.StorageValue{
		Identifier: storageIdentifier,
	}

	inter := parseCheckAndInterpretWithOptions(t, `
          resource R {
              var x: Int

              init() {
                  self.x = 0
              }

              fun setX(_ newX: Int) {
                  self.x = newX
              }
          }

          fun test(): [Int] {
              var rs: <-[R]? <- [<-create R()]
              storage[[R]] <-> rs
              // there was no old value, but it must be discarded
              destroy rs

              let ref = &storage[[R]] as [R]
              let x0 = ref[0].x
              ref[0].x = 1
              let x1 = ref[0].x
              ref[0].setX(2)
              let x2 = ref[0].x
              return [x0, x1, x2]
          }
        `,
		ParseCheckAndInterpretOptions{
			CheckerOptions: []sema.Option{
				sema.WithPredeclaredValues(storageValueDeclaration),
			},
			Options: []interpreter.Option{
				interpreter.WithPredefinedValues(map[string]interpreter.Value{
					"storage": storageValue,
				}),
				interpreter.WithStorageReadHandler(getter),
				interpreter.WithStorageWriteHandler(setter),
				interpreter.WithStorageKeyHandlerFunc(
					func(_ *interpreter.Interpreter, _ string, indexingType sema.Type) string {
						return indexingType.String()
					},
				),
			},
		},
	)

	value, err := inter.Invoke("test")
	require.Nil(t, err)

	assert.Equal(t,
		interpreter.NewArrayValue(
			interpreter.NewIntValue(0),
			interpreter.NewIntValue(1),
			interpreter.NewIntValue(2),
		),
		value,
	)
}

func TestInterpretReferenceDereferenceFailure(t *testing.T) {

	storedValues := map[string]interpreter.OptionalValue{}

	storageIdentifier := "test-account-storage"

	// NOTE: Getter and Setter are very naive for testing purposes and don't remove nil values
	getter := func(_ *interpreter.Interpreter, id string, key string) interpreter.OptionalValue {
		assert.Equal(t, storageIdentifier, id)

		value, ok := storedValues[key]
		if !ok {
			return interpreter.NilValue{}
		}
		return value
	}

	setter := func(_ *interpreter.Interpreter, id string, key string, value interpreter.OptionalValue) {
		assert.Equal(t, storageIdentifier, id)

		storedValues[key] = value
	}

	storageValue := interpreter.StorageValue{
		Identifier: storageIdentifier,
	}

	inter := parseCheckAndInterpretWithOptions(t, `
          resource R {
              fun foo() {}
          }

          fun test() {
              let ref = &storage[R] as R
              ref.foo()
          }
        `,
		ParseCheckAndInterpretOptions{
			CheckerOptions: []sema.Option{
				sema.WithPredeclaredValues(storageValueDeclaration),
			},
			Options: []interpreter.Option{
				interpreter.WithPredefinedValues(map[string]interpreter.Value{
					"storage": storageValue,
				}),
				interpreter.WithStorageReadHandler(getter),
				interpreter.WithStorageWriteHandler(setter),
				interpreter.WithStorageKeyHandlerFunc(
					func(_ *interpreter.Interpreter, _ string, indexingType sema.Type) string {
						return indexingType.String()
					},
				),
			},
		},
	)

	_, err := inter.Invoke("test")
	assert.IsType(t, &interpreter.DereferenceError{}, err)
}

func TestInterpretInvalidForwardReferenceCall(t *testing.T) {

	// TODO: improve:
	//   - call to `g` should succeed, but access to `y` should fail with error
	//   - maybe make this a static error

	assert.Panics(t, func() {
		_ = parseCheckAndInterpret(t, `
          fun f(): Int {
             return g()
          }

          let x = f()
          let y = 0

          fun g(): Int {
              return y
          }
        `)
	})
}

<<<<<<< HEAD
func TestInterpretVariableDeclarationSecondValue(t *testing.T) {

	inter := parseCheckAndInterpret(t, `
      resource R {
          let id: Int
          init(id: Int) {
              self.id = id
          }
      }

      fun test(): <-[R?] {
          let x <- create R(id: 1)
          var ys <- {"r": <-create R(id: 2)}
          // NOTE: nested move is valid here
          let z <- ys["r"] <- x

          // NOTE: nested move is invalid here
          let r <- ys.remove(key: "r")

          destroy ys

          return <-[<-z, <-r]
      }
    `)

	value, err := inter.Invoke("test")
	require.Nil(t, err)

	require.IsType(t,
		interpreter.ArrayValue{},
		value,
	)

	values := *value.(interpreter.ArrayValue).Values

	require.IsType(t,
		interpreter.SomeValue{},
		values[0],
	)

	firstValue := values[0].(interpreter.SomeValue).Value

	require.IsType(t,
		interpreter.CompositeValue{},
		firstValue,
	)

	firstResource := firstValue.(interpreter.CompositeValue)

	assert.Equal(t,
		firstResource.GetField("id"),
		interpreter.NewIntValue(2),
	)

	require.IsType(t,
		interpreter.SomeValue{},
		values[1],
	)

	secondValue := values[1].(interpreter.SomeValue).Value

	require.IsType(t,
		interpreter.CompositeValue{},
		secondValue,
	)

	secondResource := secondValue.(interpreter.CompositeValue)

	assert.Equal(t,
		secondResource.GetField("id"),
		interpreter.NewIntValue(1),
=======
func TestInterpreterIntegerConversions(t *testing.T) {

	inter := parseCheckAndInterpret(t, `
      let x: Int8 = 100
      let y = Int8(90) + Int8(10)
      let z = y == x
    `)

	assert.Equal(t,
		interpreter.Int8Value(100),
		inter.Globals["x"].Value,
	)

	assert.Equal(t,
		interpreter.Int8Value(100),
		inter.Globals["y"].Value,
	)

	assert.Equal(t,
		interpreter.BoolValue(true),
		inter.Globals["z"].Value,
>>>>>>> acb01374
	)
}<|MERGE_RESOLUTION|>--- conflicted
+++ resolved
@@ -5579,7 +5579,6 @@
 	})
 }
 
-<<<<<<< HEAD
 func TestInterpretVariableDeclarationSecondValue(t *testing.T) {
 
 	inter := parseCheckAndInterpret(t, `
@@ -5651,7 +5650,9 @@
 	assert.Equal(t,
 		secondResource.GetField("id"),
 		interpreter.NewIntValue(1),
-=======
+	)
+}
+
 func TestInterpreterIntegerConversions(t *testing.T) {
 
 	inter := parseCheckAndInterpret(t, `
@@ -5673,6 +5674,5 @@
 	assert.Equal(t,
 		interpreter.BoolValue(true),
 		inter.Globals["z"].Value,
->>>>>>> acb01374
 	)
 }