--- conflicted
+++ resolved
@@ -724,14 +724,9 @@
 
 				assert.IsType(t, &sema.MissingMoveAnnotationError{}, errs[0])
 
-<<<<<<< HEAD
-				// TODO: add support for non-Any types in failable casting
-=======
 				assert.IsType(t, &sema.InvalidFailableResourceDowncastOutsideOptionalBindingError{}, errs[1])
 
 				// TODO: add support for non-Any types in failable downcasting
->>>>>>> e30c20aa
-
 				assert.IsType(t, &sema.UnsupportedTypeError{}, errs[2])
 
 			case common.CompositeKindContract:
