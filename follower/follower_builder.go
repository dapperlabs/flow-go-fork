package follower

import (
	"context"
	"encoding/json"
	"errors"
	"fmt"
	"strings"

	dht "github.com/libp2p/go-libp2p-kad-dht"
	"github.com/libp2p/go-libp2p/core/host"
	"github.com/libp2p/go-libp2p/core/peer"
	"github.com/libp2p/go-libp2p/core/routing"
	"github.com/rs/zerolog"

	"github.com/onflow/flow-go/cmd"
	"github.com/onflow/flow-go/consensus"
	"github.com/onflow/flow-go/consensus/hotstuff"
	"github.com/onflow/flow-go/consensus/hotstuff/committees"
	"github.com/onflow/flow-go/consensus/hotstuff/notifications"
	"github.com/onflow/flow-go/consensus/hotstuff/notifications/pubsub"
	hotsignature "github.com/onflow/flow-go/consensus/hotstuff/signature"
	hotstuffvalidator "github.com/onflow/flow-go/consensus/hotstuff/validator"
	"github.com/onflow/flow-go/consensus/hotstuff/verification"
	recovery "github.com/onflow/flow-go/consensus/recovery/protocol"
	"github.com/onflow/flow-go/crypto"
	"github.com/onflow/flow-go/engine/common/follower"
	synceng "github.com/onflow/flow-go/engine/common/synchronization"
	"github.com/onflow/flow-go/model/encodable"
	"github.com/onflow/flow-go/model/flow"
	"github.com/onflow/flow-go/model/flow/filter"
	"github.com/onflow/flow-go/module"
	synchronization "github.com/onflow/flow-go/module/chainsync"
	"github.com/onflow/flow-go/module/compliance"
	finalizer "github.com/onflow/flow-go/module/finalizer/consensus"
	"github.com/onflow/flow-go/module/id"
	"github.com/onflow/flow-go/module/local"
	"github.com/onflow/flow-go/module/metrics"
	"github.com/onflow/flow-go/module/upstream"
	"github.com/onflow/flow-go/network"
	alspmgr "github.com/onflow/flow-go/network/alsp/manager"
	netcache "github.com/onflow/flow-go/network/cache"
	"github.com/onflow/flow-go/network/channels"
	cborcodec "github.com/onflow/flow-go/network/codec/cbor"
	"github.com/onflow/flow-go/network/converter"
	"github.com/onflow/flow-go/network/p2p"
	"github.com/onflow/flow-go/network/p2p/cache"
	"github.com/onflow/flow-go/network/p2p/conduit"
	p2pdht "github.com/onflow/flow-go/network/p2p/dht"
	"github.com/onflow/flow-go/network/p2p/keyutils"
	"github.com/onflow/flow-go/network/p2p/middleware"
	"github.com/onflow/flow-go/network/p2p/p2pbuilder"
	p2pconfig "github.com/onflow/flow-go/network/p2p/p2pbuilder/config"
	"github.com/onflow/flow-go/network/p2p/p2pbuilder/inspector"
	"github.com/onflow/flow-go/network/p2p/subscription"
	"github.com/onflow/flow-go/network/p2p/tracer"
	"github.com/onflow/flow-go/network/p2p/translator"
	"github.com/onflow/flow-go/network/p2p/unicast/protocols"
	"github.com/onflow/flow-go/network/p2p/utils"
	"github.com/onflow/flow-go/network/slashing"
	"github.com/onflow/flow-go/network/validator"
	"github.com/onflow/flow-go/state/protocol"
	badgerState "github.com/onflow/flow-go/state/protocol/badger"
	"github.com/onflow/flow-go/state/protocol/blocktimer"
	"github.com/onflow/flow-go/state/protocol/events/gadgets"
)

// FlowBuilder extends cmd.NodeBuilder and declares additional functions needed to bootstrap an Access node
// These functions are shared by staked and observer builders.
// The Staked network allows the staked nodes to communicate among themselves, while the public network allows the
// observers and an Access node to communicate.
//
//                                 public network                           staked network
//  +------------------------+
//  | observer 1             |<--------------------------|
//  +------------------------+                           v
//  +------------------------+                         +----------------------+              +------------------------+
//  | observer 2             |<----------------------->| Access Node (staked) |<------------>| All other staked Nodes |
//  +------------------------+                         +----------------------+              +------------------------+
//  +------------------------+                           ^
//  | observer 3             |<--------------------------|
//  +------------------------+

// FollowerServiceConfig defines all the user defined parameters required to bootstrap an access node
// For a node running as a standalone process, the config fields will be populated from the command line params,
// while for a node running as a library, the config fields are expected to be initialized by the caller.
type FollowerServiceConfig struct {
	bootstrapNodeAddresses  []string
	bootstrapNodePublicKeys []string
	bootstrapIdentities     flow.IdentityList // the identity list of bootstrap peers the node uses to discover other nodes
	NetworkKey              crypto.PrivateKey // the networking key passed in by the caller when being used as a library
	baseOptions             []cmd.Option
}

// DefaultFollowerServiceConfig defines all the default values for the FollowerServiceConfig
func DefaultFollowerServiceConfig() *FollowerServiceConfig {
	return &FollowerServiceConfig{
		bootstrapNodeAddresses:  []string{},
		bootstrapNodePublicKeys: []string{},
	}
}

// FollowerServiceBuilder provides the common functionality needed to bootstrap a Flow staked and observer
// It is composed of the FlowNodeBuilder, the FollowerServiceConfig and contains all the components and modules needed for the
// staked and observers
type FollowerServiceBuilder struct {
	*cmd.FlowNodeBuilder
	*FollowerServiceConfig

	// components
	LibP2PNode          p2p.LibP2PNode
	FollowerState       protocol.FollowerState
	SyncCore            *synchronization.Core
	FollowerDistributor *pubsub.FollowerDistributor
	Committee           hotstuff.DynamicCommittee
	Finalized           *flow.Header
	Pending             []*flow.Header
	FollowerCore        module.HotStuffFollower
	// for the observer, the sync engine participants provider is the libp2p peer store which is not
	// available until after the network has started. Hence, a factory function that needs to be called just before
	// creating the sync engine
	SyncEngineParticipantsProviderFactory func() module.IdentifierProvider

	// engines
	FollowerEng *follower.ComplianceEngine
	SyncEng     *synceng.Engine

	peerID peer.ID
}

// deriveBootstrapPeerIdentities derives the Flow Identity of the bootstrap peers from the parameters.
// These are the identities of the staked and observers also acting as the DHT bootstrap server
func (builder *FollowerServiceBuilder) deriveBootstrapPeerIdentities() error {
	// if bootstrap identities already provided (as part of alternate initialization as a library the skip reading command
	// line params)
	if builder.bootstrapIdentities != nil {
		return nil
	}

	ids, err := BootstrapIdentities(builder.bootstrapNodeAddresses, builder.bootstrapNodePublicKeys)
	if err != nil {
		return fmt.Errorf("failed to derive bootstrap peer identities: %w", err)
	}

	builder.bootstrapIdentities = ids

	return nil
}

func (builder *FollowerServiceBuilder) buildFollowerState() *FollowerServiceBuilder {
	builder.Module("mutable follower state", func(node *cmd.NodeConfig) error {
		// For now, we only support state implementations from package badger.
		// If we ever support different implementations, the following can be replaced by a type-aware factory
		state, ok := node.State.(*badgerState.State)
		if !ok {
			return fmt.Errorf("only implementations of type badger.State are currently supported but read-only state has type %T", node.State)
		}

		followerState, err := badgerState.NewFollowerState(
			node.Logger,
			node.Tracer,
			node.ProtocolEvents,
			state,
			node.Storage.Index,
			node.Storage.Payloads,
			blocktimer.DefaultBlockTimer,
		)
		builder.FollowerState = followerState

		return err
	})

	return builder
}

func (builder *FollowerServiceBuilder) buildSyncCore() *FollowerServiceBuilder {
	builder.Module("sync core", func(node *cmd.NodeConfig) error {
		syncCore, err := synchronization.New(node.Logger, node.SyncCoreConfig, metrics.NewChainSyncCollector(node.RootChainID), node.RootChainID)
		builder.SyncCore = syncCore

		return err
	})

	return builder
}

func (builder *FollowerServiceBuilder) buildCommittee() *FollowerServiceBuilder {
	builder.Component("committee", func(node *cmd.NodeConfig) (module.ReadyDoneAware, error) {
		// initialize consensus committee's membership state
		// This committee state is for the HotStuff follower, which follows the MAIN CONSENSUS committee
		// Note: node.Me.NodeID() is not part of the consensus committee
		committee, err := committees.NewConsensusCommittee(node.State, node.Me.NodeID())
		node.ProtocolEvents.AddConsumer(committee)
		builder.Committee = committee

		return committee, err
	})

	return builder
}

func (builder *FollowerServiceBuilder) buildLatestHeader() *FollowerServiceBuilder {
	builder.Module("latest header", func(node *cmd.NodeConfig) error {
		finalized, pending, err := recovery.FindLatest(node.State, node.Storage.Headers)
		builder.Finalized, builder.Pending = finalized, pending

		return err
	})

	return builder
}

func (builder *FollowerServiceBuilder) buildFollowerCore() *FollowerServiceBuilder {
	builder.Component("follower core", func(node *cmd.NodeConfig) (module.ReadyDoneAware, error) {
		// create a finalizer that will handle updating the protocol
		// state when the follower detects newly finalized blocks
		final := finalizer.NewFinalizer(node.DB, node.Storage.Headers, builder.FollowerState, node.Tracer)

		followerCore, err := consensus.NewFollower(node.Logger, node.Storage.Headers, final,
			builder.FollowerDistributor, node.RootBlock.Header, node.RootQC, builder.Finalized, builder.Pending)
		if err != nil {
			return nil, fmt.Errorf("could not initialize follower core: %w", err)
		}
		builder.FollowerCore = followerCore

		return builder.FollowerCore, nil
	})

	return builder
}

func (builder *FollowerServiceBuilder) buildFollowerEngine() *FollowerServiceBuilder {
	builder.Component("follower engine", func(node *cmd.NodeConfig) (module.ReadyDoneAware, error) {
		var heroCacheCollector module.HeroCacheMetrics = metrics.NewNoopCollector()
		if node.HeroCacheMetricsEnable {
			heroCacheCollector = metrics.FollowerCacheMetrics(node.MetricsRegisterer)
		}

		packer := hotsignature.NewConsensusSigDataPacker(builder.Committee)
		verifier := verification.NewCombinedVerifier(builder.Committee, packer)
		val := hotstuffvalidator.New(builder.Committee, verifier) // verifier for HotStuff signature constructs (QCs, TCs, votes)

		core, err := follower.NewComplianceCore(
			node.Logger,
			node.Metrics.Mempool,
			heroCacheCollector,
			builder.FollowerDistributor,
			builder.FollowerState,
			builder.FollowerCore,
			val,
			builder.SyncCore,
			node.Tracer,
		)
		if err != nil {
			return nil, fmt.Errorf("could not create follower core: %w", err)
		}

		builder.FollowerEng, err = follower.NewComplianceLayer(
			node.Logger,
			node.Network,
			node.Me,
			node.Metrics.Engine,
			node.Storage.Headers,
			builder.Finalized,
			core,
			follower.WithChannel(channels.PublicReceiveBlocks),
			follower.WithComplianceConfigOpt(compliance.WithSkipNewProposalsThreshold(node.ComplianceConfig.SkipNewProposalsThreshold)),
		)
		if err != nil {
			return nil, fmt.Errorf("could not create follower engine: %w", err)
		}

		return builder.FollowerEng, nil
	})

	return builder
}

func (builder *FollowerServiceBuilder) buildSyncEngine() *FollowerServiceBuilder {
	builder.Component("sync engine", func(node *cmd.NodeConfig) (module.ReadyDoneAware, error) {
		sync, err := synceng.New(
			node.Logger,
			node.Metrics.Engine,
			node.Network,
			node.Me,
			node.State,
			node.Storage.Blocks,
			builder.FollowerEng,
			builder.SyncCore,
			builder.SyncEngineParticipantsProviderFactory(),
		)
		if err != nil {
			return nil, fmt.Errorf("could not create synchronization engine: %w", err)
		}
		builder.SyncEng = sync

		return builder.SyncEng, nil
	})

	return builder
}

func (builder *FollowerServiceBuilder) BuildConsensusFollower() cmd.NodeBuilder {
	builder.
		buildFollowerState().
		buildSyncCore().
		buildCommittee().
		buildLatestHeader().
		buildFollowerCore().
		buildFollowerEngine().
		buildSyncEngine()

	return builder
}

type FollowerOption func(*FollowerServiceConfig)

func WithBootStrapPeers(bootstrapNodes ...*flow.Identity) FollowerOption {
	return func(config *FollowerServiceConfig) {
		config.bootstrapIdentities = bootstrapNodes
	}
}

func WithNetworkKey(key crypto.PrivateKey) FollowerOption {
	return func(config *FollowerServiceConfig) {
		config.NetworkKey = key
	}
}

func WithBaseOptions(baseOptions []cmd.Option) FollowerOption {
	return func(config *FollowerServiceConfig) {
		config.baseOptions = baseOptions
	}
}

func FlowConsensusFollowerService(opts ...FollowerOption) *FollowerServiceBuilder {
	config := DefaultFollowerServiceConfig()
	for _, opt := range opts {
		opt(config)
	}
	ret := &FollowerServiceBuilder{
		FollowerServiceConfig: config,
		// TODO: using RoleAccess here for now. This should be refactored eventually to have its own role type
		FlowNodeBuilder:     cmd.FlowNode(flow.RoleAccess.String(), config.baseOptions...),
		FollowerDistributor: pubsub.NewFollowerDistributor(),
	}
	ret.FollowerDistributor.AddProposalViolationConsumer(notifications.NewSlashingViolationsConsumer(ret.Logger))
	// the observer gets a version of the root snapshot file that does not contain any node addresses
	// hence skip all the root snapshot validations that involved an identity address
	ret.FlowNodeBuilder.SkipNwAddressBasedValidations = true
	return ret
}

// initNetwork creates the network.Network implementation with the given metrics, middleware, initial list of network
// participants and topology used to choose peers from the list of participants. The list of participants can later be
// updated by calling network.SetIDs.
func (builder *FollowerServiceBuilder) initNetwork(nodeID module.Local,
	networkMetrics module.NetworkMetrics,
	middleware network.Middleware,
	topology network.Topology,
	receiveCache *netcache.ReceiveCache,
) (*p2p.Network, error) {

	cf, err := conduit.NewDefaultConduitFactory(&alspmgr.MisbehaviorReportManagerConfig{
		Logger:                  builder.Logger,
		SpamRecordCacheSize:     builder.AlspConfig.SpamRecordCacheSize,
		SpamReportQueueSize:     builder.AlspConfig.SpamReportQueueSize,
		DisablePenalty:          builder.AlspConfig.DisablePenalty,
		AlspMetrics:             builder.Metrics.Network,
		HeroCacheMetricsFactory: builder.HeroCacheMetricsFactory(),
	})
	if err != nil {
		return nil, fmt.Errorf("could not create conduit factory: %w", err)
	}

	net, err := p2p.NewNetwork(&p2p.NetworkParameters{
		Logger:              builder.Logger,
		Codec:               cborcodec.NewCodec(),
		Me:                  nodeID,
		MiddlewareFactory:   func() (network.Middleware, error) { return builder.Middleware, nil },
		Topology:            topology,
		SubscriptionManager: subscription.NewChannelSubscriptionManager(middleware),
		Metrics:             networkMetrics,
		IdentityProvider:    builder.IdentityProvider,
		ReceiveCache:        receiveCache,
<<<<<<< HEAD
		ConduitFactory:      cf,
=======
		ConduitFactory: conduit.NewDefaultConduitFactory(&alspmgr.MisbehaviorReportManagerConfig{
			Logger:               builder.Logger,
			SpamRecordsCacheSize: builder.AlspConfig.SpamRecordCacheSize,
			DisablePenalty:       builder.AlspConfig.DisablePenalty,
			AlspMetrics:          builder.Metrics.Network,
			CacheMetrics:         metrics.ApplicationLayerSpamRecordCacheMetricFactory(builder.HeroCacheMetricsFactory(), p2p.PublicNetwork),
		}),
>>>>>>> 6751e524
	})
	if err != nil {
		return nil, fmt.Errorf("could not initialize network: %w", err)
	}

	return net, nil
}

func publicNetworkMsgValidators(log zerolog.Logger, idProvider module.IdentityProvider, selfID flow.Identifier) []network.MessageValidator {
	return []network.MessageValidator{
		// filter out messages sent by this node itself
		validator.ValidateNotSender(selfID),
		validator.NewAnyValidator(
			// message should be either from a valid staked node
			validator.NewOriginValidator(
				id.NewIdentityFilterIdentifierProvider(filter.IsValidCurrentEpochParticipant, idProvider),
			),
			// or the message should be specifically targeted for this node
			validator.ValidateTarget(log, selfID),
		),
	}
}

// BootstrapIdentities converts the bootstrap node addresses and keys to a Flow Identity list where
// each Flow Identity is initialized with the passed address, the networking key
// and the Node ID set to ZeroID, role set to Access, 0 stake and no staking key.
func BootstrapIdentities(addresses []string, keys []string) (flow.IdentityList, error) {

	if len(addresses) != len(keys) {
		return nil, fmt.Errorf("number of addresses and keys provided for the boostrap nodes don't match")
	}

	ids := make([]*flow.Identity, len(addresses))
	for i, address := range addresses {
		key := keys[i]

		// json unmarshaller needs a quotes before and after the string
		// the pflags.StringSliceVar does not retain quotes for the command line arg even if escaped with \"
		// hence this additional check to ensure the key is indeed quoted
		if !strings.HasPrefix(key, "\"") {
			key = fmt.Sprintf("\"%s\"", key)
		}
		// networking public key
		var networkKey encodable.NetworkPubKey
		err := json.Unmarshal([]byte(key), &networkKey)
		if err != nil {
			return nil, err
		}

		// create the identity of the peer by setting only the relevant fields
		ids[i] = &flow.Identity{
			NodeID:        flow.ZeroID, // the NodeID is the hash of the staking key and for the public network it does not apply
			Address:       address,
			Role:          flow.RoleAccess, // the upstream node has to be an access node
			NetworkPubKey: networkKey,
		}
	}
	return ids, nil
}

func (builder *FollowerServiceBuilder) initNodeInfo() error {
	// use the networking key that has been passed in the config, or load from the configured file
	networkingKey := builder.FollowerServiceConfig.NetworkKey

	pubKey, err := keyutils.LibP2PPublicKeyFromFlow(networkingKey.PublicKey())
	if err != nil {
		return fmt.Errorf("could not load networking public key: %w", err)
	}

	builder.peerID, err = peer.IDFromPublicKey(pubKey)
	if err != nil {
		return fmt.Errorf("could not get peer ID from public key: %w", err)
	}

	builder.NodeID, err = translator.NewPublicNetworkIDTranslator().GetFlowID(builder.peerID)
	if err != nil {
		return fmt.Errorf("could not get flow node ID: %w", err)
	}

	builder.NodeConfig.NetworkKey = networkingKey // copy the key to NodeConfig
	builder.NodeConfig.StakingKey = nil           // no staking key for the observer

	return nil
}

func (builder *FollowerServiceBuilder) InitIDProviders() {
	builder.Module("id providers", func(node *cmd.NodeConfig) error {
		idCache, err := cache.NewProtocolStateIDCache(node.Logger, node.State, builder.ProtocolEvents)
		if err != nil {
			return fmt.Errorf("could not initialize ProtocolStateIDCache: %w", err)
		}
		builder.IDTranslator = translator.NewHierarchicalIDTranslator(idCache, translator.NewPublicNetworkIDTranslator())

		builder.NodeDisallowListDistributor = cmd.BuildDisallowListNotificationDisseminator(builder.DisallowListNotificationCacheSize, builder.MetricsRegisterer, builder.Logger, builder.MetricsEnabled)

		// The following wrapper allows to disallow-list byzantine nodes via an admin command:
		// the wrapper overrides the 'Ejected' flag of the disallow-listed nodes to true
		builder.IdentityProvider, err = cache.NewNodeBlocklistWrapper(idCache, node.DB, builder.NodeDisallowListDistributor)
		if err != nil {
			return fmt.Errorf("could not initialize NodeBlockListWrapper: %w", err)
		}

		// use the default identifier provider
		builder.SyncEngineParticipantsProviderFactory = func() module.IdentifierProvider {
			return id.NewCustomIdentifierProvider(func() flow.IdentifierList {
				pids := builder.LibP2PNode.GetPeersForProtocol(protocols.FlowProtocolID(builder.SporkID))
				result := make(flow.IdentifierList, 0, len(pids))

				for _, pid := range pids {
					// exclude own Identifier
					if pid == builder.peerID {
						continue
					}

					if flowID, err := builder.IDTranslator.GetFlowID(pid); err != nil {
						// TODO: this is an instance of "log error and continue with best effort" anti-pattern
						builder.Logger.Err(err).Str("peer", pid.String()).Msg("failed to translate to Flow ID")
					} else {
						result = append(result, flowID)
					}
				}

				return result
			})
		}

		return nil
	})

	builder.Component("disallow list notification distributor", func(node *cmd.NodeConfig) (module.ReadyDoneAware, error) {
		// distributor is returned as a component to be started and stopped.
		return builder.NodeDisallowListDistributor, nil
	})
}

func (builder *FollowerServiceBuilder) Initialize() error {
	if err := builder.deriveBootstrapPeerIdentities(); err != nil {
		return err
	}

	if err := builder.validateParams(); err != nil {
		return err
	}

	if err := builder.initNodeInfo(); err != nil {
		return err
	}

	builder.InitIDProviders()

	builder.enqueuePublicNetworkInit()

	builder.enqueueConnectWithStakedAN()

	if builder.BaseConfig.MetricsEnabled {
		builder.EnqueueMetricsServerInit()
		if err := builder.RegisterBadgerMetrics(); err != nil {
			return err
		}
	}

	builder.PreInit(builder.initObserverLocal())

	return nil
}

func (builder *FollowerServiceBuilder) validateParams() error {
	if builder.BaseConfig.BindAddr == cmd.NotSet || builder.BaseConfig.BindAddr == "" {
		return errors.New("bind address not specified")
	}
	if builder.FollowerServiceConfig.NetworkKey == nil {
		return errors.New("networking key not provided")
	}
	if len(builder.bootstrapIdentities) > 0 {
		return nil
	}
	if len(builder.bootstrapNodeAddresses) == 0 {
		return errors.New("no bootstrap node address provided")
	}
	if len(builder.bootstrapNodeAddresses) != len(builder.bootstrapNodePublicKeys) {
		return errors.New("number of bootstrap node addresses and public keys should match")
	}
	return nil
}

// initPublicLibP2PFactory creates the LibP2P factory function for the given node ID and network key for the observer.
// The factory function is later passed into the initMiddleware function to eventually instantiate the p2p.LibP2PNode instance
// The LibP2P host is created with the following options:
//   - DHT as client and seeded with the given bootstrap peers
//   - The specified bind address as the listen address
//   - The passed in private key as the libp2p key
//   - No connection gater
//   - No connection manager
//   - No peer manager
//   - Default libp2p pubsub options
func (builder *FollowerServiceBuilder) initPublicLibP2PFactory(networkKey crypto.PrivateKey) p2p.LibP2PFactoryFunc {
	return func() (p2p.LibP2PNode, error) {
		var pis []peer.AddrInfo

		for _, b := range builder.bootstrapIdentities {
			pi, err := utils.PeerAddressInfo(*b)

			if err != nil {
				return nil, fmt.Errorf("could not extract peer address info from bootstrap identity %v: %w", b, err)
			}

			pis = append(pis, pi)
		}

		meshTracer := tracer.NewGossipSubMeshTracer(
			builder.Logger,
			builder.Metrics.Network,
			builder.IdentityProvider,
			builder.GossipSubConfig.LocalMeshLogInterval)

		rpcInspectorSuite, err := inspector.NewGossipSubInspectorBuilder(builder.Logger, builder.SporkID, builder.GossipSubConfig.RpcInspector).
			SetPublicNetwork(p2p.PublicNetwork).
			SetMetrics(&p2pconfig.MetricsConfig{
				HeroCacheFactory: builder.HeroCacheMetricsFactory(),
				Metrics:          builder.Metrics.Network,
			}).Build()
		if err != nil {
			return nil, fmt.Errorf("failed to create gossipsub rpc inspectors for public libp2p node: %w", err)
		}

		node, err := p2pbuilder.NewNodeBuilder(
			builder.Logger,
			builder.Metrics.Network,
			builder.BaseConfig.BindAddr,
			networkKey,
			builder.SporkID,
			builder.LibP2PResourceManagerConfig).
			SetSubscriptionFilter(
				subscription.NewRoleBasedFilter(
					subscription.UnstakedRole, builder.IdentityProvider,
				),
			).
			SetRoutingSystem(func(ctx context.Context, h host.Host) (routing.Routing, error) {
				return p2pdht.NewDHT(ctx, h, protocols.FlowPublicDHTProtocolID(builder.SporkID),
					builder.Logger,
					builder.Metrics.Network,
					p2pdht.AsClient(),
					dht.BootstrapPeers(pis...),
				)
			}).
			SetStreamCreationRetryInterval(builder.UnicastCreateStreamRetryDelay).
			SetGossipSubTracer(meshTracer).
			SetGossipSubScoreTracerInterval(builder.GossipSubConfig.ScoreTracerInterval).
			SetGossipSubRpcInspectorSuite(rpcInspectorSuite).
			Build()

		if err != nil {
			return nil, fmt.Errorf("could not build public libp2p node: %w", err)
		}

		builder.LibP2PNode = node

		return builder.LibP2PNode, nil
	}
}

// initObserverLocal initializes the observer's ID, network key and network address
// Currently, it reads a node-info.priv.json like any other node.
// TODO: read the node ID from the special bootstrap files
func (builder *FollowerServiceBuilder) initObserverLocal() func(node *cmd.NodeConfig) error {
	return func(node *cmd.NodeConfig) error {
		// for an observer, set the identity here explicitly since it will not be found in the protocol state
		self := &flow.Identity{
			NodeID:        node.NodeID,
			NetworkPubKey: node.NetworkKey.PublicKey(),
			StakingPubKey: nil,             // no staking key needed for the observer
			Role:          flow.RoleAccess, // observer can only run as an access node
			Address:       builder.BindAddr,
		}

		var err error
		node.Me, err = local.NewNoKey(self)
		if err != nil {
			return fmt.Errorf("could not initialize local: %w", err)
		}
		return nil
	}
}

// Build enqueues the sync engine and the follower engine for the observer.
// Currently, the observer only runs the follower engine.
func (builder *FollowerServiceBuilder) Build() (cmd.Node, error) {
	builder.BuildConsensusFollower()
	return builder.FlowNodeBuilder.Build()
}

// enqueuePublicNetworkInit enqueues the observer network component initialized for the observer
func (builder *FollowerServiceBuilder) enqueuePublicNetworkInit() {
	var libp2pNode p2p.LibP2PNode
	builder.
		Component("public libp2p node", func(node *cmd.NodeConfig) (module.ReadyDoneAware, error) {
			libP2PFactory := builder.initPublicLibP2PFactory(node.NetworkKey)

			var err error
			libp2pNode, err = libP2PFactory()
			if err != nil {
				return nil, fmt.Errorf("could not create public libp2p node: %w", err)
			}

			return libp2pNode, nil
		}).
		Component("public network", func(node *cmd.NodeConfig) (module.ReadyDoneAware, error) {
			receiveCache := netcache.NewHeroReceiveCache(builder.NetworkReceivedMessageCacheSize,
				builder.Logger,
				metrics.NetworkReceiveCacheMetricsFactory(builder.HeroCacheMetricsFactory(), p2p.PublicNetwork))

			err := node.Metrics.Mempool.Register(metrics.PrependPublicPrefix(metrics.ResourceNetworkingReceiveCache), receiveCache.Size)
			if err != nil {
				return nil, fmt.Errorf("could not register networking receive cache metric: %w", err)
			}

			msgValidators := publicNetworkMsgValidators(node.Logger, node.IdentityProvider, node.NodeID)

			builder.initMiddleware(node.NodeID, libp2pNode, msgValidators...)

			// topology is nil since it is automatically managed by libp2p
			net, err := builder.initNetwork(builder.Me, builder.Metrics.Network, builder.Middleware, nil, receiveCache)
			if err != nil {
				return nil, err
			}

			builder.Network = converter.NewNetwork(net, channels.SyncCommittee, channels.PublicSyncCommittee)

			builder.Logger.Info().Msgf("network will run on address: %s", builder.BindAddr)

			idEvents := gadgets.NewIdentityDeltas(builder.Middleware.UpdateNodeAddresses)
			builder.ProtocolEvents.AddConsumer(idEvents)

			return builder.Network, nil
		})
}

// enqueueConnectWithStakedAN enqueues the upstream connector component which connects the libp2p host of the observer
// AN with the staked AN.
// Currently, there is an issue with LibP2P stopping advertisements of subscribed topics if no peers are connected
// (https://github.com/libp2p/go-libp2p-pubsub/issues/442). This means that an observer could end up not being
// discovered by other observers if it subscribes to a topic before connecting to the staked AN. Hence, the need
// of an explicit connect to the staked AN before the node attempts to subscribe to topics.
func (builder *FollowerServiceBuilder) enqueueConnectWithStakedAN() {
	builder.Component("upstream connector", func(_ *cmd.NodeConfig) (module.ReadyDoneAware, error) {
		return upstream.NewUpstreamConnector(builder.bootstrapIdentities, builder.LibP2PNode, builder.Logger), nil
	})
}

// initMiddleware creates the network.Middleware implementation with the libp2p factory function, metrics, peer update
// interval, and validators. The network.Middleware is then passed into the initNetwork function.
func (builder *FollowerServiceBuilder) initMiddleware(nodeID flow.Identifier,
	libp2pNode p2p.LibP2PNode,
	validators ...network.MessageValidator,
) network.Middleware {
	slashingViolationsConsumer := slashing.NewSlashingViolationsConsumer(builder.Logger, builder.Metrics.Network)
	mw := middleware.NewMiddleware(
		builder.Logger,
		libp2pNode,
		nodeID,
		builder.Metrics.Bitswap,
		builder.SporkID,
		middleware.DefaultUnicastTimeout,
		builder.IDTranslator,
		builder.CodecFactory(),
		slashingViolationsConsumer,
		middleware.WithMessageValidators(validators...),
		// use default identifier provider
	)
	builder.NodeDisallowListDistributor.AddConsumer(mw)
	builder.Middleware = mw
	return builder.Middleware
}<|MERGE_RESOLUTION|>--- conflicted
+++ resolved
@@ -383,17 +383,7 @@
 		Metrics:             networkMetrics,
 		IdentityProvider:    builder.IdentityProvider,
 		ReceiveCache:        receiveCache,
-<<<<<<< HEAD
 		ConduitFactory:      cf,
-=======
-		ConduitFactory: conduit.NewDefaultConduitFactory(&alspmgr.MisbehaviorReportManagerConfig{
-			Logger:               builder.Logger,
-			SpamRecordsCacheSize: builder.AlspConfig.SpamRecordCacheSize,
-			DisablePenalty:       builder.AlspConfig.DisablePenalty,
-			AlspMetrics:          builder.Metrics.Network,
-			CacheMetrics:         metrics.ApplicationLayerSpamRecordCacheMetricFactory(builder.HeroCacheMetricsFactory(), p2p.PublicNetwork),
-		}),
->>>>>>> 6751e524
 	})
 	if err != nil {
 		return nil, fmt.Errorf("could not initialize network: %w", err)
