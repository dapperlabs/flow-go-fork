package follower

import (
	"context"
	"encoding/json"
	"errors"
	"fmt"
	"strings"

	dht "github.com/libp2p/go-libp2p-kad-dht"
	"github.com/libp2p/go-libp2p/core/host"
	"github.com/libp2p/go-libp2p/core/peer"
	"github.com/libp2p/go-libp2p/core/routing"
	"github.com/rs/zerolog"

	"github.com/onflow/flow-go/cmd"
	"github.com/onflow/flow-go/consensus"
	"github.com/onflow/flow-go/consensus/hotstuff"
	"github.com/onflow/flow-go/consensus/hotstuff/committees"
	"github.com/onflow/flow-go/consensus/hotstuff/notifications"
	"github.com/onflow/flow-go/consensus/hotstuff/notifications/pubsub"
	hotsignature "github.com/onflow/flow-go/consensus/hotstuff/signature"
	hotstuffvalidator "github.com/onflow/flow-go/consensus/hotstuff/validator"
	"github.com/onflow/flow-go/consensus/hotstuff/verification"
	recovery "github.com/onflow/flow-go/consensus/recovery/protocol"
	"github.com/onflow/flow-go/crypto"
	"github.com/onflow/flow-go/engine/common/follower"
	synceng "github.com/onflow/flow-go/engine/common/synchronization"
	"github.com/onflow/flow-go/model/encodable"
	"github.com/onflow/flow-go/model/flow"
	"github.com/onflow/flow-go/model/flow/filter"
	"github.com/onflow/flow-go/module"
	synchronization "github.com/onflow/flow-go/module/chainsync"
	"github.com/onflow/flow-go/module/compliance"
	finalizer "github.com/onflow/flow-go/module/finalizer/consensus"
	"github.com/onflow/flow-go/module/id"
	"github.com/onflow/flow-go/module/local"
	"github.com/onflow/flow-go/module/metrics"
	"github.com/onflow/flow-go/module/upstream"
	"github.com/onflow/flow-go/network"
	netcache "github.com/onflow/flow-go/network/cache"
	"github.com/onflow/flow-go/network/channels"
	cborcodec "github.com/onflow/flow-go/network/codec/cbor"
	"github.com/onflow/flow-go/network/converter"
	"github.com/onflow/flow-go/network/p2p"
	"github.com/onflow/flow-go/network/p2p/cache"
	p2pdht "github.com/onflow/flow-go/network/p2p/dht"
	"github.com/onflow/flow-go/network/p2p/keyutils"
	"github.com/onflow/flow-go/network/p2p/middleware"
	"github.com/onflow/flow-go/network/p2p/p2pbuilder"
	"github.com/onflow/flow-go/network/p2p/p2pbuilder/inspector"
	"github.com/onflow/flow-go/network/p2p/subscription"
	"github.com/onflow/flow-go/network/p2p/tracer"
	"github.com/onflow/flow-go/network/p2p/translator"
	"github.com/onflow/flow-go/network/p2p/unicast/protocols"
	"github.com/onflow/flow-go/network/p2p/utils"
	"github.com/onflow/flow-go/network/slashing"
	"github.com/onflow/flow-go/network/validator"
	"github.com/onflow/flow-go/state/protocol"
	badgerState "github.com/onflow/flow-go/state/protocol/badger"
	"github.com/onflow/flow-go/state/protocol/blocktimer"
	"github.com/onflow/flow-go/state/protocol/events/gadgets"
)

// FlowBuilder extends cmd.NodeBuilder and declares additional functions needed to bootstrap an Access node
// These functions are shared by staked and observer builders.
// The Staked network allows the staked nodes to communicate among themselves, while the public network allows the
// observers and an Access node to communicate.
//
//                                 public network                           staked network
//  +------------------------+
//  | observer 1             |<--------------------------|
//  +------------------------+                           v
//  +------------------------+                         +----------------------+              +------------------------+
//  | observer 2             |<----------------------->| Access Node (staked) |<------------>| All other staked Nodes |
//  +------------------------+                         +----------------------+              +------------------------+
//  +------------------------+                           ^
//  | observer 3             |<--------------------------|
//  +------------------------+

// FollowerServiceConfig defines all the user defined parameters required to bootstrap an access node
// For a node running as a standalone process, the config fields will be populated from the command line params,
// while for a node running as a library, the config fields are expected to be initialized by the caller.
type FollowerServiceConfig struct {
	bootstrapNodeAddresses  []string
	bootstrapNodePublicKeys []string
	bootstrapIdentities     flow.IdentityList // the identity list of bootstrap peers the node uses to discover other nodes
	NetworkKey              crypto.PrivateKey // the networking key passed in by the caller when being used as a library
	baseOptions             []cmd.Option
}

// DefaultFollowerServiceConfig defines all the default values for the FollowerServiceConfig
func DefaultFollowerServiceConfig() *FollowerServiceConfig {
	return &FollowerServiceConfig{
		bootstrapNodeAddresses:  []string{},
		bootstrapNodePublicKeys: []string{},
	}
}

// FollowerServiceBuilder provides the common functionality needed to bootstrap a Flow staked and observer
// It is composed of the FlowNodeBuilder, the FollowerServiceConfig and contains all the components and modules needed for the
// staked and observers
type FollowerServiceBuilder struct {
	*cmd.FlowNodeBuilder
	*FollowerServiceConfig

	// components
<<<<<<< HEAD
	LibP2PNode          p2p.LibP2PNode
	FollowerState       protocol.FollowerState
	SyncCore            *synchronization.Core
	FollowerDistributor *pubsub.FollowerDistributor
	FinalizedHeader     *synceng.FinalizedHeaderCache
	Committee           hotstuff.DynamicCommittee
	Finalized           *flow.Header
	Pending             []*flow.Header
	FollowerCore        module.HotStuffFollower
	Validator           hotstuff.Validator
=======
	LibP2PNode              p2p.LibP2PNode
	FollowerState           protocol.FollowerState
	SyncCore                *synchronization.Core
	FinalizationDistributor *pubsub.FinalizationDistributor
	FinalizedHeader         *synceng.FinalizedHeaderCache
	Committee               hotstuff.DynamicCommittee
	Finalized               *flow.Header
	Pending                 []*flow.Header
	FollowerCore            module.HotStuffFollower
>>>>>>> f5a23f93
	// for the observer, the sync engine participants provider is the libp2p peer store which is not
	// available until after the network has started. Hence, a factory function that needs to be called just before
	// creating the sync engine
	SyncEngineParticipantsProviderFactory func() module.IdentifierProvider

	// engines
	FollowerEng *follower.ComplianceEngine
	SyncEng     *synceng.Engine

	peerID peer.ID
}

// deriveBootstrapPeerIdentities derives the Flow Identity of the bootstrap peers from the parameters.
// These are the identities of the staked and observers also acting as the DHT bootstrap server
func (builder *FollowerServiceBuilder) deriveBootstrapPeerIdentities() error {
	// if bootstrap identities already provided (as part of alternate initialization as a library the skip reading command
	// line params)
	if builder.bootstrapIdentities != nil {
		return nil
	}

	ids, err := BootstrapIdentities(builder.bootstrapNodeAddresses, builder.bootstrapNodePublicKeys)
	if err != nil {
		return fmt.Errorf("failed to derive bootstrap peer identities: %w", err)
	}

	builder.bootstrapIdentities = ids

	return nil
}

func (builder *FollowerServiceBuilder) buildFollowerState() *FollowerServiceBuilder {
	builder.Module("mutable follower state", func(node *cmd.NodeConfig) error {
		// For now, we only support state implementations from package badger.
		// If we ever support different implementations, the following can be replaced by a type-aware factory
		state, ok := node.State.(*badgerState.State)
		if !ok {
			return fmt.Errorf("only implementations of type badger.State are currently supported but read-only state has type %T", node.State)
		}

		followerState, err := badgerState.NewFollowerState(
			node.Logger,
			node.Tracer,
			node.ProtocolEvents,
			state,
			node.Storage.Index,
			node.Storage.Payloads,
			blocktimer.DefaultBlockTimer,
		)
		builder.FollowerState = followerState

		return err
	})

	return builder
}

func (builder *FollowerServiceBuilder) buildSyncCore() *FollowerServiceBuilder {
	builder.Module("sync core", func(node *cmd.NodeConfig) error {
		syncCore, err := synchronization.New(node.Logger, node.SyncCoreConfig, metrics.NewChainSyncCollector(node.RootChainID), node.RootChainID)
		builder.SyncCore = syncCore

		return err
	})

	return builder
}

func (builder *FollowerServiceBuilder) buildCommittee() *FollowerServiceBuilder {
	builder.Component("committee", func(node *cmd.NodeConfig) (module.ReadyDoneAware, error) {
		// initialize consensus committee's membership state
		// This committee state is for the HotStuff follower, which follows the MAIN CONSENSUS committee
		// Note: node.Me.NodeID() is not part of the consensus committee
		committee, err := committees.NewConsensusCommittee(node.State, node.Me.NodeID())
		node.ProtocolEvents.AddConsumer(committee)
		builder.Committee = committee

		return committee, err
	})

	return builder
}

func (builder *FollowerServiceBuilder) buildLatestHeader() *FollowerServiceBuilder {
	builder.Module("latest header", func(node *cmd.NodeConfig) error {
		finalized, pending, err := recovery.FindLatest(node.State, node.Storage.Headers)
		builder.Finalized, builder.Pending = finalized, pending

		return err
	})

	return builder
}

func (builder *FollowerServiceBuilder) buildFollowerCore() *FollowerServiceBuilder {
	builder.Component("follower core", func(node *cmd.NodeConfig) (module.ReadyDoneAware, error) {
		// create a finalizer that will handle updating the protocol
		// state when the follower detects newly finalized blocks
		final := finalizer.NewFinalizer(node.DB, node.Storage.Headers, builder.FollowerState, node.Tracer)

<<<<<<< HEAD
		packer := hotsignature.NewConsensusSigDataPacker(builder.Committee)
		// initialize the verifier for the protocol consensus
		verifier := verification.NewCombinedVerifier(builder.Committee, packer)
		builder.Validator = hotstuffvalidator.New(builder.Committee, verifier)

		followerCore, err := consensus.NewFollower(node.Logger, builder.Committee, node.Storage.Headers, final, verifier,
			builder.FollowerDistributor, node.RootBlock.Header, node.RootQC, builder.Finalized, builder.Pending)
=======
		followerCore, err := consensus.NewFollower(node.Logger, node.Storage.Headers, final,
			builder.FinalizationDistributor, node.RootBlock.Header, node.RootQC, builder.Finalized, builder.Pending)
>>>>>>> f5a23f93
		if err != nil {
			return nil, fmt.Errorf("could not initialize follower core: %w", err)
		}
		builder.FollowerCore = followerCore

		return builder.FollowerCore, nil
	})

	return builder
}

func (builder *FollowerServiceBuilder) buildFollowerEngine() *FollowerServiceBuilder {
	builder.Component("follower engine", func(node *cmd.NodeConfig) (module.ReadyDoneAware, error) {
		var heroCacheCollector module.HeroCacheMetrics = metrics.NewNoopCollector()
		if node.HeroCacheMetricsEnable {
			heroCacheCollector = metrics.FollowerCacheMetrics(node.MetricsRegisterer)
		}

		packer := hotsignature.NewConsensusSigDataPacker(builder.Committee)
		verifier := verification.NewCombinedVerifier(builder.Committee, packer)
		val := hotstuffvalidator.New(builder.Committee, verifier) // verifier for HotStuff signature constructs (QCs, TCs, votes)

		core, err := follower.NewComplianceCore(
			node.Logger,
			node.Metrics.Mempool,
			heroCacheCollector,
			builder.FollowerDistributor,
			builder.FollowerState,
			builder.FollowerCore,
			val,
			builder.SyncCore,
			node.Tracer,
		)
		if err != nil {
			return nil, fmt.Errorf("could not create follower core: %w", err)
		}

		builder.FollowerEng, err = follower.NewComplianceLayer(
			node.Logger,
			node.Network,
			node.Me,
			node.Metrics.Engine,
			node.Storage.Headers,
			builder.Finalized,
			core,
			follower.WithChannel(channels.PublicReceiveBlocks),
			follower.WithComplianceConfigOpt(compliance.WithSkipNewProposalsThreshold(node.ComplianceConfig.SkipNewProposalsThreshold)),
		)
		if err != nil {
			return nil, fmt.Errorf("could not create follower engine: %w", err)
		}

		return builder.FollowerEng, nil
	})

	return builder
}

func (builder *FollowerServiceBuilder) buildFinalizedHeader() *FollowerServiceBuilder {
	builder.Component("finalized snapshot", func(node *cmd.NodeConfig) (module.ReadyDoneAware, error) {
		finalizedHeader, err := synceng.NewFinalizedHeaderCache(node.Logger, node.State, builder.FollowerDistributor)
		if err != nil {
			return nil, fmt.Errorf("could not create finalized snapshot cache: %w", err)
		}
		builder.FinalizedHeader = finalizedHeader

		return builder.FinalizedHeader, nil
	})

	return builder
}

func (builder *FollowerServiceBuilder) buildSyncEngine() *FollowerServiceBuilder {
	builder.Component("sync engine", func(node *cmd.NodeConfig) (module.ReadyDoneAware, error) {
		sync, err := synceng.New(
			node.Logger,
			node.Metrics.Engine,
			node.Network,
			node.Me,
			node.Storage.Blocks,
			builder.FollowerEng,
			builder.SyncCore,
			builder.FinalizedHeader,
			builder.SyncEngineParticipantsProviderFactory(),
		)
		if err != nil {
			return nil, fmt.Errorf("could not create synchronization engine: %w", err)
		}
		builder.SyncEng = sync

		return builder.SyncEng, nil
	})

	return builder
}

func (builder *FollowerServiceBuilder) BuildConsensusFollower() cmd.NodeBuilder {
	builder.
		buildFollowerState().
		buildSyncCore().
		buildCommittee().
		buildLatestHeader().
		buildFollowerCore().
		buildFollowerEngine().
		buildFinalizedHeader().
		buildSyncEngine()

	return builder
}

type FollowerOption func(*FollowerServiceConfig)

func WithBootStrapPeers(bootstrapNodes ...*flow.Identity) FollowerOption {
	return func(config *FollowerServiceConfig) {
		config.bootstrapIdentities = bootstrapNodes
	}
}

func WithNetworkKey(key crypto.PrivateKey) FollowerOption {
	return func(config *FollowerServiceConfig) {
		config.NetworkKey = key
	}
}

func WithBaseOptions(baseOptions []cmd.Option) FollowerOption {
	return func(config *FollowerServiceConfig) {
		config.baseOptions = baseOptions
	}
}

func FlowConsensusFollowerService(opts ...FollowerOption) *FollowerServiceBuilder {
	config := DefaultFollowerServiceConfig()
	for _, opt := range opts {
		opt(config)
	}
	ret := &FollowerServiceBuilder{
		FollowerServiceConfig: config,
		// TODO: using RoleAccess here for now. This should be refactored eventually to have its own role type
		FlowNodeBuilder:     cmd.FlowNode(flow.RoleAccess.String(), config.baseOptions...),
		FollowerDistributor: pubsub.NewFollowerDistributor(),
	}
	ret.FollowerDistributor.AddConsumer(notifications.NewSlashingViolationsConsumer(ret.Logger))
	// the observer gets a version of the root snapshot file that does not contain any node addresses
	// hence skip all the root snapshot validations that involved an identity address
	ret.FlowNodeBuilder.SkipNwAddressBasedValidations = true
	return ret
}

// initNetwork creates the network.Network implementation with the given metrics, middleware, initial list of network
// participants and topology used to choose peers from the list of participants. The list of participants can later be
// updated by calling network.SetIDs.
func (builder *FollowerServiceBuilder) initNetwork(nodeID module.Local,
	networkMetrics module.NetworkMetrics,
	middleware network.Middleware,
	topology network.Topology,
	receiveCache *netcache.ReceiveCache,
) (*p2p.Network, error) {

	codec := cborcodec.NewCodec()

	// creates network instance
	net, err := p2p.NewNetwork(&p2p.NetworkParameters{
		Logger:              builder.Logger,
		Codec:               codec,
		Me:                  nodeID,
		MiddlewareFactory:   func() (network.Middleware, error) { return builder.Middleware, nil },
		Topology:            topology,
		SubscriptionManager: subscription.NewChannelSubscriptionManager(middleware),
		Metrics:             networkMetrics,
		IdentityProvider:    builder.IdentityProvider,
		ReceiveCache:        receiveCache,
	})
	if err != nil {
		return nil, fmt.Errorf("could not initialize network: %w", err)
	}

	return net, nil
}

func publicNetworkMsgValidators(log zerolog.Logger, idProvider module.IdentityProvider, selfID flow.Identifier) []network.MessageValidator {
	return []network.MessageValidator{
		// filter out messages sent by this node itself
		validator.ValidateNotSender(selfID),
		validator.NewAnyValidator(
			// message should be either from a valid staked node
			validator.NewOriginValidator(
				id.NewIdentityFilterIdentifierProvider(filter.IsValidCurrentEpochParticipant, idProvider),
			),
			// or the message should be specifically targeted for this node
			validator.ValidateTarget(log, selfID),
		),
	}
}

// BootstrapIdentities converts the bootstrap node addresses and keys to a Flow Identity list where
// each Flow Identity is initialized with the passed address, the networking key
// and the Node ID set to ZeroID, role set to Access, 0 stake and no staking key.
func BootstrapIdentities(addresses []string, keys []string) (flow.IdentityList, error) {

	if len(addresses) != len(keys) {
		return nil, fmt.Errorf("number of addresses and keys provided for the boostrap nodes don't match")
	}

	ids := make([]*flow.Identity, len(addresses))
	for i, address := range addresses {
		key := keys[i]

		// json unmarshaller needs a quotes before and after the string
		// the pflags.StringSliceVar does not retain quotes for the command line arg even if escaped with \"
		// hence this additional check to ensure the key is indeed quoted
		if !strings.HasPrefix(key, "\"") {
			key = fmt.Sprintf("\"%s\"", key)
		}
		// networking public key
		var networkKey encodable.NetworkPubKey
		err := json.Unmarshal([]byte(key), &networkKey)
		if err != nil {
			return nil, err
		}

		// create the identity of the peer by setting only the relevant fields
		ids[i] = &flow.Identity{
			NodeID:        flow.ZeroID, // the NodeID is the hash of the staking key and for the public network it does not apply
			Address:       address,
			Role:          flow.RoleAccess, // the upstream node has to be an access node
			NetworkPubKey: networkKey,
		}
	}
	return ids, nil
}

func (builder *FollowerServiceBuilder) initNodeInfo() error {
	// use the networking key that has been passed in the config, or load from the configured file
	networkingKey := builder.FollowerServiceConfig.NetworkKey

	pubKey, err := keyutils.LibP2PPublicKeyFromFlow(networkingKey.PublicKey())
	if err != nil {
		return fmt.Errorf("could not load networking public key: %w", err)
	}

	builder.peerID, err = peer.IDFromPublicKey(pubKey)
	if err != nil {
		return fmt.Errorf("could not get peer ID from public key: %w", err)
	}

	builder.NodeID, err = translator.NewPublicNetworkIDTranslator().GetFlowID(builder.peerID)
	if err != nil {
		return fmt.Errorf("could not get flow node ID: %w", err)
	}

	builder.NodeConfig.NetworkKey = networkingKey // copy the key to NodeConfig
	builder.NodeConfig.StakingKey = nil           // no staking key for the observer

	return nil
}

func (builder *FollowerServiceBuilder) InitIDProviders() {
	builder.Module("id providers", func(node *cmd.NodeConfig) error {
		idCache, err := cache.NewProtocolStateIDCache(node.Logger, node.State, builder.ProtocolEvents)
		if err != nil {
			return fmt.Errorf("could not initialize ProtocolStateIDCache: %w", err)
		}
		builder.IDTranslator = translator.NewHierarchicalIDTranslator(idCache, translator.NewPublicNetworkIDTranslator())

		builder.NodeDisallowListDistributor = cmd.BuildDisallowListNotificationDisseminator(builder.DisallowListNotificationCacheSize, builder.MetricsRegisterer, builder.Logger, builder.MetricsEnabled)

		// The following wrapper allows to disallow-list byzantine nodes via an admin command:
		// the wrapper overrides the 'Ejected' flag of the disallow-listed nodes to true
		builder.IdentityProvider, err = cache.NewNodeBlocklistWrapper(idCache, node.DB, builder.NodeDisallowListDistributor)
		if err != nil {
			return fmt.Errorf("could not initialize NodeBlockListWrapper: %w", err)
		}

		// use the default identifier provider
		builder.SyncEngineParticipantsProviderFactory = func() module.IdentifierProvider {
			return id.NewCustomIdentifierProvider(func() flow.IdentifierList {
				pids := builder.LibP2PNode.GetPeersForProtocol(protocols.FlowProtocolID(builder.SporkID))
				result := make(flow.IdentifierList, 0, len(pids))

				for _, pid := range pids {
					// exclude own Identifier
					if pid == builder.peerID {
						continue
					}

					if flowID, err := builder.IDTranslator.GetFlowID(pid); err != nil {
						// TODO: this is an instance of "log error and continue with best effort" anti-pattern
						builder.Logger.Err(err).Str("peer", pid.String()).Msg("failed to translate to Flow ID")
					} else {
						result = append(result, flowID)
					}
				}

				return result
			})
		}

		return nil
	})

	builder.Component("disallow list notification distributor", func(node *cmd.NodeConfig) (module.ReadyDoneAware, error) {
		// distributor is returned as a component to be started and stopped.
		return builder.NodeDisallowListDistributor, nil
	})
}

func (builder *FollowerServiceBuilder) Initialize() error {
	if err := builder.deriveBootstrapPeerIdentities(); err != nil {
		return err
	}

	if err := builder.validateParams(); err != nil {
		return err
	}

	if err := builder.initNodeInfo(); err != nil {
		return err
	}

	builder.InitIDProviders()

	builder.enqueuePublicNetworkInit()

	builder.enqueueConnectWithStakedAN()

	if builder.BaseConfig.MetricsEnabled {
		builder.EnqueueMetricsServerInit()
		if err := builder.RegisterBadgerMetrics(); err != nil {
			return err
		}
	}

	builder.PreInit(builder.initObserverLocal())

	return nil
}

func (builder *FollowerServiceBuilder) validateParams() error {
	if builder.BaseConfig.BindAddr == cmd.NotSet || builder.BaseConfig.BindAddr == "" {
		return errors.New("bind address not specified")
	}
	if builder.FollowerServiceConfig.NetworkKey == nil {
		return errors.New("networking key not provided")
	}
	if len(builder.bootstrapIdentities) > 0 {
		return nil
	}
	if len(builder.bootstrapNodeAddresses) == 0 {
		return errors.New("no bootstrap node address provided")
	}
	if len(builder.bootstrapNodeAddresses) != len(builder.bootstrapNodePublicKeys) {
		return errors.New("number of bootstrap node addresses and public keys should match")
	}
	return nil
}

// initPublicLibP2PFactory creates the LibP2P factory function for the given node ID and network key for the observer.
// The factory function is later passed into the initMiddleware function to eventually instantiate the p2p.LibP2PNode instance
// The LibP2P host is created with the following options:
//   - DHT as client and seeded with the given bootstrap peers
//   - The specified bind address as the listen address
//   - The passed in private key as the libp2p key
//   - No connection gater
//   - No connection manager
//   - No peer manager
//   - Default libp2p pubsub options
func (builder *FollowerServiceBuilder) initPublicLibP2PFactory(networkKey crypto.PrivateKey) p2p.LibP2PFactoryFunc {
	return func() (p2p.LibP2PNode, error) {
		var pis []peer.AddrInfo

		for _, b := range builder.bootstrapIdentities {
			pi, err := utils.PeerAddressInfo(*b)

			if err != nil {
				return nil, fmt.Errorf("could not extract peer address info from bootstrap identity %v: %w", b, err)
			}

			pis = append(pis, pi)
		}

		meshTracer := tracer.NewGossipSubMeshTracer(
			builder.Logger,
			builder.Metrics.Network,
			builder.IdentityProvider,
			builder.GossipSubConfig.LocalMeshLogInterval)

		rpcInspectorBuilder := inspector.NewGossipSubInspectorBuilder(builder.Logger, builder.SporkID, builder.GossipSubRPCInspectorsConfig, builder.GossipSubInspectorNotifDistributor)
		rpcInspectors, err := rpcInspectorBuilder.
			SetPublicNetwork(p2p.PublicNetworkEnabled).
			SetMetrics(builder.Metrics.Network, builder.MetricsRegisterer).
			SetMetricsEnabled(builder.MetricsEnabled).Build()
		if err != nil {
			return nil, fmt.Errorf("failed to create gossipsub rpc inspectors for public libp2p node: %w", err)
		}

		node, err := p2pbuilder.NewNodeBuilder(
			builder.Logger,
			builder.Metrics.Network,
			builder.BaseConfig.BindAddr,
			networkKey,
			builder.SporkID,
			builder.LibP2PResourceManagerConfig).
			SetSubscriptionFilter(
				subscription.NewRoleBasedFilter(
					subscription.UnstakedRole, builder.IdentityProvider,
				),
			).
			SetRoutingSystem(func(ctx context.Context, h host.Host) (routing.Routing, error) {
				return p2pdht.NewDHT(ctx, h, protocols.FlowPublicDHTProtocolID(builder.SporkID),
					builder.Logger,
					builder.Metrics.Network,
					p2pdht.AsClient(),
					dht.BootstrapPeers(pis...),
				)
			}).
			SetStreamCreationRetryInterval(builder.UnicastCreateStreamRetryDelay).
			SetGossipSubTracer(meshTracer).
			SetGossipSubScoreTracerInterval(builder.GossipSubConfig.ScoreTracerInterval).
			SetGossipSubRPCInspectors(rpcInspectors...).
			Build()

		if err != nil {
			return nil, fmt.Errorf("could not build public libp2p node: %w", err)
		}

		builder.LibP2PNode = node

		return builder.LibP2PNode, nil
	}
}

// initObserverLocal initializes the observer's ID, network key and network address
// Currently, it reads a node-info.priv.json like any other node.
// TODO: read the node ID from the special bootstrap files
func (builder *FollowerServiceBuilder) initObserverLocal() func(node *cmd.NodeConfig) error {
	return func(node *cmd.NodeConfig) error {
		// for an observer, set the identity here explicitly since it will not be found in the protocol state
		self := &flow.Identity{
			NodeID:        node.NodeID,
			NetworkPubKey: node.NetworkKey.PublicKey(),
			StakingPubKey: nil,             // no staking key needed for the observer
			Role:          flow.RoleAccess, // observer can only run as an access node
			Address:       builder.BindAddr,
		}

		var err error
		node.Me, err = local.NewNoKey(self)
		if err != nil {
			return fmt.Errorf("could not initialize local: %w", err)
		}
		return nil
	}
}

// Build enqueues the sync engine and the follower engine for the observer.
// Currently, the observer only runs the follower engine.
func (builder *FollowerServiceBuilder) Build() (cmd.Node, error) {
	builder.BuildConsensusFollower()
	return builder.FlowNodeBuilder.Build()
}

// enqueuePublicNetworkInit enqueues the observer network component initialized for the observer
func (builder *FollowerServiceBuilder) enqueuePublicNetworkInit() {
	var libp2pNode p2p.LibP2PNode
	builder.
		Component("public libp2p node", func(node *cmd.NodeConfig) (module.ReadyDoneAware, error) {
			libP2PFactory := builder.initPublicLibP2PFactory(node.NetworkKey)

			var err error
			libp2pNode, err = libP2PFactory()
			if err != nil {
				return nil, fmt.Errorf("could not create public libp2p node: %w", err)
			}

			return libp2pNode, nil
		}).
		Component("public network", func(node *cmd.NodeConfig) (module.ReadyDoneAware, error) {
			var heroCacheCollector module.HeroCacheMetrics = metrics.NewNoopCollector()
			if builder.HeroCacheMetricsEnable {
				heroCacheCollector = metrics.NetworkReceiveCacheMetricsFactory(builder.MetricsRegisterer)
			}
			receiveCache := netcache.NewHeroReceiveCache(builder.NetworkReceivedMessageCacheSize,
				builder.Logger,
				heroCacheCollector)

			err := node.Metrics.Mempool.Register(metrics.ResourceNetworkingReceiveCache, receiveCache.Size)
			if err != nil {
				return nil, fmt.Errorf("could not register networking receive cache metric: %w", err)
			}

			msgValidators := publicNetworkMsgValidators(node.Logger, node.IdentityProvider, node.NodeID)

			builder.initMiddleware(node.NodeID, libp2pNode, msgValidators...)

			// topology is nil since it is automatically managed by libp2p
			net, err := builder.initNetwork(builder.Me, builder.Metrics.Network, builder.Middleware, nil, receiveCache)
			if err != nil {
				return nil, err
			}

			builder.Network = converter.NewNetwork(net, channels.SyncCommittee, channels.PublicSyncCommittee)

			builder.Logger.Info().Msgf("network will run on address: %s", builder.BindAddr)

			idEvents := gadgets.NewIdentityDeltas(builder.Middleware.UpdateNodeAddresses)
			builder.ProtocolEvents.AddConsumer(idEvents)

			return builder.Network, nil
		})
}

// enqueueConnectWithStakedAN enqueues the upstream connector component which connects the libp2p host of the observer
// AN with the staked AN.
// Currently, there is an issue with LibP2P stopping advertisements of subscribed topics if no peers are connected
// (https://github.com/libp2p/go-libp2p-pubsub/issues/442). This means that an observer could end up not being
// discovered by other observers if it subscribes to a topic before connecting to the staked AN. Hence, the need
// of an explicit connect to the staked AN before the node attempts to subscribe to topics.
func (builder *FollowerServiceBuilder) enqueueConnectWithStakedAN() {
	builder.Component("upstream connector", func(_ *cmd.NodeConfig) (module.ReadyDoneAware, error) {
		return upstream.NewUpstreamConnector(builder.bootstrapIdentities, builder.LibP2PNode, builder.Logger), nil
	})
}

// initMiddleware creates the network.Middleware implementation with the libp2p factory function, metrics, peer update
// interval, and validators. The network.Middleware is then passed into the initNetwork function.
func (builder *FollowerServiceBuilder) initMiddleware(nodeID flow.Identifier,
	libp2pNode p2p.LibP2PNode,
	validators ...network.MessageValidator,
) network.Middleware {
	slashingViolationsConsumer := slashing.NewSlashingViolationsConsumer(builder.Logger, builder.Metrics.Network)
	mw := middleware.NewMiddleware(
		builder.Logger,
		libp2pNode,
		nodeID,
		builder.Metrics.Bitswap,
		builder.SporkID,
		middleware.DefaultUnicastTimeout,
		builder.IDTranslator,
		builder.CodecFactory(),
		slashingViolationsConsumer,
		middleware.WithMessageValidators(validators...),
		// use default identifier provider
	)
	builder.NodeDisallowListDistributor.AddConsumer(mw)
	builder.Middleware = mw
	return builder.Middleware
}<|MERGE_RESOLUTION|>--- conflicted
+++ resolved
@@ -105,7 +105,6 @@
 	*FollowerServiceConfig
 
 	// components
-<<<<<<< HEAD
 	LibP2PNode          p2p.LibP2PNode
 	FollowerState       protocol.FollowerState
 	SyncCore            *synchronization.Core
@@ -115,18 +114,6 @@
 	Finalized           *flow.Header
 	Pending             []*flow.Header
 	FollowerCore        module.HotStuffFollower
-	Validator           hotstuff.Validator
-=======
-	LibP2PNode              p2p.LibP2PNode
-	FollowerState           protocol.FollowerState
-	SyncCore                *synchronization.Core
-	FinalizationDistributor *pubsub.FinalizationDistributor
-	FinalizedHeader         *synceng.FinalizedHeaderCache
-	Committee               hotstuff.DynamicCommittee
-	Finalized               *flow.Header
-	Pending                 []*flow.Header
-	FollowerCore            module.HotStuffFollower
->>>>>>> f5a23f93
 	// for the observer, the sync engine participants provider is the libp2p peer store which is not
 	// available until after the network has started. Hence, a factory function that needs to be called just before
 	// creating the sync engine
@@ -227,18 +214,8 @@
 		// state when the follower detects newly finalized blocks
 		final := finalizer.NewFinalizer(node.DB, node.Storage.Headers, builder.FollowerState, node.Tracer)
 
-<<<<<<< HEAD
-		packer := hotsignature.NewConsensusSigDataPacker(builder.Committee)
-		// initialize the verifier for the protocol consensus
-		verifier := verification.NewCombinedVerifier(builder.Committee, packer)
-		builder.Validator = hotstuffvalidator.New(builder.Committee, verifier)
-
-		followerCore, err := consensus.NewFollower(node.Logger, builder.Committee, node.Storage.Headers, final, verifier,
+		followerCore, err := consensus.NewFollower(node.Logger, node.Storage.Headers, final,
 			builder.FollowerDistributor, node.RootBlock.Header, node.RootQC, builder.Finalized, builder.Pending)
-=======
-		followerCore, err := consensus.NewFollower(node.Logger, node.Storage.Headers, final,
-			builder.FinalizationDistributor, node.RootBlock.Header, node.RootQC, builder.Finalized, builder.Pending)
->>>>>>> f5a23f93
 		if err != nil {
 			return nil, fmt.Errorf("could not initialize follower core: %w", err)
 		}
