--- conflicted
+++ resolved
@@ -187,7 +187,6 @@
 	PeerScoringEnabled              bool // enables peer scoring on pubsub
 	PreferredUnicastProtocols       []string
 	NetworkReceivedMessageCacheSize uint32
-<<<<<<< HEAD
 	HeroCacheMetricsEnable          bool
 	SyncCoreConfig                  chainsync.Config
 	CodecFactory                    func() network.Codec
@@ -208,11 +207,9 @@
 	UnicastBandwidthRateLimit int
 	// UnicastBandwidthBurstLimit bandwidth size in bytes a peer is allowed to send via unicast streams at once.
 	UnicastBandwidthBurstLimit int
-=======
-	PeerUpdateInterval              time.Duration
-	UnicastMessageTimeout           time.Duration
-	DNSCacheTTL                     time.Duration
->>>>>>> 379e79e3
+	PeerUpdateInterval         time.Duration
+	UnicastMessageTimeout      time.Duration
+	DNSCacheTTL                time.Duration
 }
 
 // NodeConfig contains all the derived parameters such the NodeID, private keys etc. and initialized instances of
