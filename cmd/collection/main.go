--- conflicted
+++ resolved
@@ -267,10 +267,7 @@
 				node.Storage.Headers,
 				node.Tracer,
 				colMetrics,
-<<<<<<< HEAD
-=======
 				push,
->>>>>>> 5e32ecc2
 				builder.WithMaxCollectionSize(maxCollectionSize),
 				builder.WithExpiryBuffer(builderExpiryBuffer),
 			)
