--- conflicted
+++ resolved
@@ -183,14 +183,10 @@
 	log.Info().Msg("")
 
 	log.Info().Msg("computing collection node clusters")
-<<<<<<< HEAD
-	assignments, clusters := constructClusterAssignment(partnerNodes, internalNodes)
-=======
 	assignments, clusters, err := constructClusterAssignment(partnerNodes, internalNodes)
 	if err != nil {
 		log.Fatal().Err(err).Msg("unable to generate cluster assignment")
 	}
->>>>>>> 3dd71922
 	log.Info().Msg("")
 
 	log.Info().Msg("constructing root blocks for collection node clusters")
