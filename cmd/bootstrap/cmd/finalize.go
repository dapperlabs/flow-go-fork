package cmd

import (
	"encoding/hex"
	"path/filepath"
	"strings"
	"time"

	"github.com/onflow/cadence"
	"github.com/spf13/cobra"

	"github.com/dapperlabs/flow-go/cmd/bootstrap/run"
	model "github.com/dapperlabs/flow-go/model/bootstrap"
	"github.com/dapperlabs/flow-go/model/encodable"
	"github.com/dapperlabs/flow-go/model/flow"
)

var (
<<<<<<< HEAD
	flagConfig             string
	flagCollectionClusters uint
	flagPartnerNodeInfoDir string
	flagPartnerStakes      string
	flagFastKG             bool
	flagRootChain          string
	flagRootParent         string
	flagRootHeight         uint64
	flagRootTimestamp      string
	flagRootCommit         string
	flagEpochCounter       uint64
=======
	flagConfig                                       string
	flagCollectionClusters                           uint16
	flagGeneratedCollectorAddressTemplate            string
	flagGeneratedCollectorStake                      uint64
	flagPartnerNodeInfoDir                           string
	flagPartnerStakes                                string
	flagCollectorGenerationMaxHashGrindingIterations uint
	flagFastKG                                       bool
	flagRootChain                                    string
	flagRootParent                                   string
	flagRootHeight                                   uint64
	flagRootTimestamp                                string
	flagRootCommit                                   string
	flagServiceAccountPublicKeyJSON                  string
	flagGenesisTokenSupply                           string
>>>>>>> b4d2253c
)

type PartnerStakes map[flow.Identifier]uint64

// finalizeCmd represents the finalize command
var finalizeCmd = &cobra.Command{
	Use:   "finalize",
	Short: "Finalize the bootstrapping process",
	Long: `Finalize the bootstrapping process, which includes generating of internal networking and staking keys,
running the DKG for the generation of the random beacon keys and generating the root block, QC, execution result
and block seal.`,
	Run: func(cmd *cobra.Command, args []string) {

		log.Info().Msg("collecting partner network and staking keys")
		partnerNodes := assemblePartnerNodes()
		log.Info().Msg("")

		log.Info().Msg("generating internal private networking and staking keys")
		internalNodes := genNetworkAndStakingKeys(partnerNodes)
		log.Info().Msg("")

		log.Info().Msg("checking constraints on consensus/cluster nodes")
		checkConstraints(partnerNodes, internalNodes)
		log.Info().Msg("")

		log.Info().Msg("assembling network and staking keys")
		stakingNodes := mergeNodeInfos(internalNodes, partnerNodes)
		writeJSON(model.PathNodeInfosPub, model.ToPublicNodeInfoList(stakingNodes))
		log.Info().Msg("")

		log.Info().Msg("running DKG for consensus nodes")
		dkgData := runDKG(model.FilterByRole(stakingNodes, flow.RoleConsensus))
		log.Info().Msg("")

		var commit []byte
		if flagRootCommit == "0000000000000000000000000000000000000000000000000000000000000000" {
			log.Info().Msg("generating empty execution state")

			var err error
			serviceAccountPublicKey := flow.AccountPublicKey{}
			err = serviceAccountPublicKey.UnmarshalJSON([]byte(flagServiceAccountPublicKeyJSON))
			if err != nil {
				log.Fatal().Err(err).Msg("unable to parse the service account public key json")
			}
			value, err := cadence.NewUFix64(flagGenesisTokenSupply)
			if err != nil {
				log.Fatal().Err(err).Msg("invalid genesis token supply")
			}
			commit, err = run.GenerateExecutionState(filepath.Join(flagOutdir, model.DirnameExecutionState), serviceAccountPublicKey, value, parseChainID(flagRootChain).Chain())
			if err != nil {
				log.Fatal().Err(err).Msg("unable to generate execution state")
			}
			flagRootCommit = hex.EncodeToString(commit)
			log.Info().Msg("")
		}

		log.Info().Msg("constructing root block")
		block := constructRootBlock(flagRootChain, flagRootParent, flagRootHeight, flagRootTimestamp)
		log.Info().Msg("")

		log.Info().Msg("constructing root QC")
		constructRootQC(
			block,
			model.FilterByRole(stakingNodes, flow.RoleConsensus),
			model.FilterByRole(internalNodes, flow.RoleConsensus),
			dkgData,
		)
		log.Info().Msg("")

		log.Info().Msg("computing collection node clusters")
		assignments, clusters := constructClusterAssignment(partnerNodes, internalNodes)
		log.Info().Msg("")

		log.Info().Msg("constructing root blocks for collection node clusters")
		clusterBlocks := run.GenerateRootClusterBlocks(flagEpochCounter, clusters)
		log.Info().Msg("")

		log.Info().Msg("constructing root QCs for collection node clusters")
		clusterQCs := constructRootQCsForClusters(clusters, internalNodes, clusterBlocks)
		log.Info().Msg("")

		log.Info().Msg("constructing root execution result and block seal")
		constructRootResultAndSeal(flagRootCommit, block, stakingNodes, assignments, clusterQCs, dkgData)
		log.Info().Msg("")

		log.Info().Msg("🌊 🏄 🤙 Done – ready to flow!")
	},
}

func init() {
	rootCmd.AddCommand(finalizeCmd)

	// required parameters for network configuration and generation of root node identities
	finalizeCmd.Flags().StringVar(&flagConfig, "config", "",
		"path to a JSON file containing multiple node configurations (fields Role, Address, Stake)")
	finalizeCmd.Flags().StringVar(&flagPartnerNodeInfoDir, "partner-dir", "", "path to directory "+
		"containing one JSON file starting with node-info.pub.<NODE_ID>.json for every partner node (fields "+
		" in the JSON file: Role, Address, NodeID, NetworkPubKey, StakingPubKey)")
	finalizeCmd.Flags().StringVar(&flagPartnerStakes, "partner-stakes", "", "path to a JSON file containing "+
		"a map from partner node's NodeID to their stake")

	_ = finalizeCmd.MarkFlagRequired("config")
	_ = finalizeCmd.MarkFlagRequired("partner-dir")
	_ = finalizeCmd.MarkFlagRequired("partner-stakes")

	// required parameters for generation of root block, root execution result and root block seal
	finalizeCmd.Flags().StringVar(&flagRootChain, "root-chain", "emulator", "chain ID for the root block (can be \"main\", \"test\" or \"emulator\"")
	finalizeCmd.Flags().StringVar(&flagRootParent, "root-parent", "0000000000000000000000000000000000000000000000000000000000000000", "ID for the parent of the root block")
	finalizeCmd.Flags().Uint64Var(&flagRootHeight, "root-height", 0, "height of the root block")
	finalizeCmd.Flags().StringVar(&flagRootTimestamp, "root-timestamp", time.Now().UTC().Format(time.RFC3339), "timestamp of the root block (RFC3339)")
	finalizeCmd.Flags().StringVar(&flagRootCommit, "root-commit", "0000000000000000000000000000000000000000000000000000000000000000", "state commitment of root execution state")
	finalizeCmd.Flags().Uint64Var(&flagEpochCounter, "epoch-counter", 1, "epoch counter for the epoch beginning with the root block")

	_ = finalizeCmd.MarkFlagRequired("root-chain")
	_ = finalizeCmd.MarkFlagRequired("root-parent")
	_ = finalizeCmd.MarkFlagRequired("root-height")
	_ = finalizeCmd.MarkFlagRequired("root-commit")
	_ = finalizeCmd.MarkFlagRequired("epoch-counter")

	// optional parameters to influence various aspects of identity generation
	finalizeCmd.Flags().UintVar(&flagCollectionClusters, "collection-clusters", 2,
		"number of collection clusters")
	finalizeCmd.Flags().BoolVar(&flagFastKG, "fast-kg", false, "use fast (centralized) random beacon key generation "+
		"instead of DKG")

	// these two flags are only used when setup a network from genesis
	finalizeCmd.Flags().StringVar(&flagServiceAccountPublicKeyJSON, "service-account-public-key-json",
		"{\"PublicKey\":\"ABCDEFGHIJK\",\"SignAlgo\":2,\"HashAlgo\":1,\"SeqNumber\":0,\"Weight\":1000}",
		"encoded json of public key for the service account")
	finalizeCmd.Flags().StringVar(&flagGenesisTokenSupply, "genesis-token-supply", "10000000.00000000",
		"genesis flow token supply")
}

func assemblePartnerNodes() []model.NodeInfo {

	partners := readPartnerNodes()
	log.Info().Msgf("read %v partner node configuration files", len(partners))

	var stakes PartnerStakes
	readJSON(flagPartnerStakes, &stakes)
	log.Info().Msgf("read %v stakes for partner nodes", len(stakes))

	var nodes []model.NodeInfo
	for _, partner := range partners {
		// validate every single partner node
		nodeID := validateNodeID(partner.NodeID)
		networkPubKey := validateNetworkPubKey(partner.NetworkPubKey)
		stakingPubKey := validateStakingPubKey(partner.StakingPubKey)
		stake := validateStake(stakes[partner.NodeID])

		node := model.NewPublicNodeInfo(
			nodeID,
			partner.Role,
			partner.Address,
			stake,
			networkPubKey,
			stakingPubKey,
		)

		nodes = append(nodes, node)
	}

	return nodes
}

func validateNodeID(nodeID flow.Identifier) flow.Identifier {
	if nodeID == flow.ZeroID {
		log.Fatal().Msg("NodeID must not be zero")
	}
	return nodeID
}

func validateNetworkPubKey(key encodable.NetworkPubKey) encodable.NetworkPubKey {
	if key.PublicKey == nil {
		log.Fatal().Msg("NetworkPubKey must not be nil")
	}
	return key
}

func validateStakingPubKey(key encodable.StakingPubKey) encodable.StakingPubKey {
	if key.PublicKey == nil {
		log.Fatal().Msg("StakingPubKey must not be nil")
	}
	return key
}

func validateStake(stake uint64) uint64 {
	if stake == 0 {
		log.Fatal().Msg("Stake must be bigger than 0")
	}
	return stake
}

func readPartnerNodes() []model.PartnerNodeInfoPub {
	var partners []model.PartnerNodeInfoPub
	files, err := filesInDir(flagPartnerNodeInfoDir)
	if err != nil {
		log.Fatal().Err(err).Msg("could not read partner node infos")
	}
	for _, f := range files {
		// skip files that do not include node-infos
		if !strings.Contains(f, model.PathPartnerNodeInfoPrefix) {
			continue
		}

		// read file and append to partners
		var p model.PartnerNodeInfoPub
		readJSON(f, &p)
		partners = append(partners, p)
	}
	return partners
}

func mergeNodeInfos(internalNodes, partnerNodes []model.NodeInfo) []model.NodeInfo {
	nodes := append(internalNodes, partnerNodes...)

	// test for duplicate Addresses
	addressLookup := make(map[string]struct{})
	for _, node := range nodes {
		if _, ok := addressLookup[node.Address]; ok {
			log.Fatal().Str("address", node.Address).Msg("duplicate node address")
		}
	}

	// test for duplicate node IDs
	idLookup := make(map[flow.Identifier]struct{})
	for _, node := range nodes {
		if _, ok := idLookup[node.NodeID]; ok {
			log.Fatal().Str("NodeID", node.NodeID.String()).Msg("duplicate node ID")
		}
	}

	return nodes
}<|MERGE_RESOLUTION|>--- conflicted
+++ resolved
@@ -16,35 +16,19 @@
 )
 
 var (
-<<<<<<< HEAD
-	flagConfig             string
-	flagCollectionClusters uint
-	flagPartnerNodeInfoDir string
-	flagPartnerStakes      string
-	flagFastKG             bool
-	flagRootChain          string
-	flagRootParent         string
-	flagRootHeight         uint64
-	flagRootTimestamp      string
-	flagRootCommit         string
-	flagEpochCounter       uint64
-=======
-	flagConfig                                       string
-	flagCollectionClusters                           uint16
-	flagGeneratedCollectorAddressTemplate            string
-	flagGeneratedCollectorStake                      uint64
-	flagPartnerNodeInfoDir                           string
-	flagPartnerStakes                                string
-	flagCollectorGenerationMaxHashGrindingIterations uint
-	flagFastKG                                       bool
-	flagRootChain                                    string
-	flagRootParent                                   string
-	flagRootHeight                                   uint64
-	flagRootTimestamp                                string
-	flagRootCommit                                   string
-	flagServiceAccountPublicKeyJSON                  string
-	flagGenesisTokenSupply                           string
->>>>>>> b4d2253c
+	flagConfig                      string
+	flagCollectionClusters          uint
+	flagPartnerNodeInfoDir          string
+	flagPartnerStakes               string
+	flagFastKG                      bool
+	flagRootChain                   string
+	flagRootParent                  string
+	flagRootHeight                  uint64
+	flagRootTimestamp               string
+	flagRootCommit                  string
+	flagEpochCounter                uint64
+	flagServiceAccountPublicKeyJSON string
+	flagGenesisTokenSupply          string
 )
 
 type PartnerStakes map[flow.Identifier]uint64
