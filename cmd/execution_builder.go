package cmd

import (
	"context"
	"errors"
	"fmt"
	"io"
	"os"
	"path/filepath"
	goruntime "runtime"
	"time"

	awsconfig "github.com/aws/aws-sdk-go-v2/config"
	"github.com/aws/aws-sdk-go-v2/service/s3"
	"github.com/ipfs/go-cid"
	badger "github.com/ipfs/go-ds-badger2"
	"github.com/onflow/flow-core-contracts/lib/go/templates"
	"github.com/rs/zerolog"
	"github.com/shirou/gopsutil/v3/cpu"
	"github.com/shirou/gopsutil/v3/host"
	"github.com/shirou/gopsutil/v3/mem"
	"go.uber.org/atomic"

	"github.com/onflow/flow-go/module/mempool/queue"

	"github.com/onflow/flow-go/admin/commands"
	executionCommands "github.com/onflow/flow-go/admin/commands/execution"
	stateSyncCommands "github.com/onflow/flow-go/admin/commands/state_synchronization"
	storageCommands "github.com/onflow/flow-go/admin/commands/storage"
	uploaderCommands "github.com/onflow/flow-go/admin/commands/uploader"
	"github.com/onflow/flow-go/consensus"
	"github.com/onflow/flow-go/consensus/hotstuff"
	"github.com/onflow/flow-go/consensus/hotstuff/committees"
	"github.com/onflow/flow-go/consensus/hotstuff/notifications/pubsub"
	"github.com/onflow/flow-go/consensus/hotstuff/signature"
	"github.com/onflow/flow-go/consensus/hotstuff/verification"
	recovery "github.com/onflow/flow-go/consensus/recovery/protocol"
	followereng "github.com/onflow/flow-go/engine/common/follower"
	"github.com/onflow/flow-go/engine/common/provider"
	"github.com/onflow/flow-go/engine/common/requester"
	"github.com/onflow/flow-go/engine/common/synchronization"
	"github.com/onflow/flow-go/engine/execution/checker"
	"github.com/onflow/flow-go/engine/execution/computation"
	"github.com/onflow/flow-go/engine/execution/computation/committer"
	"github.com/onflow/flow-go/engine/execution/computation/computer"
	"github.com/onflow/flow-go/engine/execution/computation/computer/uploader"
	"github.com/onflow/flow-go/engine/execution/ingestion"
	exeprovider "github.com/onflow/flow-go/engine/execution/provider"
	"github.com/onflow/flow-go/engine/execution/rpc"
	"github.com/onflow/flow-go/engine/execution/state"
	"github.com/onflow/flow-go/engine/execution/state/bootstrap"
	"github.com/onflow/flow-go/engine/execution/state/delta"
	"github.com/onflow/flow-go/fvm"
	"github.com/onflow/flow-go/fvm/systemcontracts"
	"github.com/onflow/flow-go/ledger/common/pathfinder"
	ledger "github.com/onflow/flow-go/ledger/complete"
	"github.com/onflow/flow-go/ledger/complete/wal"
	bootstrapFilenames "github.com/onflow/flow-go/model/bootstrap"
	"github.com/onflow/flow-go/model/flow"
	"github.com/onflow/flow-go/model/flow/filter"
	"github.com/onflow/flow-go/module"
	"github.com/onflow/flow-go/module/blobs"
	"github.com/onflow/flow-go/module/buffer"
	"github.com/onflow/flow-go/module/chainsync"
	"github.com/onflow/flow-go/module/compliance"
	"github.com/onflow/flow-go/module/executiondatasync/execution_data"
	exedataprovider "github.com/onflow/flow-go/module/executiondatasync/provider"
	"github.com/onflow/flow-go/module/executiondatasync/pruner"
	"github.com/onflow/flow-go/module/executiondatasync/tracker"
	finalizer "github.com/onflow/flow-go/module/finalizer/consensus"
	"github.com/onflow/flow-go/module/metrics"
	"github.com/onflow/flow-go/network"
	"github.com/onflow/flow-go/network/channels"
	"github.com/onflow/flow-go/network/p2p"
	"github.com/onflow/flow-go/state/protocol"
	badgerState "github.com/onflow/flow-go/state/protocol/badger"
	"github.com/onflow/flow-go/state/protocol/blocktimer"
	storage "github.com/onflow/flow-go/storage/badger"
)

const (
	blockDataUploaderMaxRetry     uint64 = 5
	blockdataUploaderRetryTimeout        = 1 * time.Second
)

type ExecutionNodeBuilder struct {
	*FlowNodeBuilder                  // the common configs as a node
	exeConf          *ExecutionConfig // the configs and flags specific for execution node
}

func NewExecutionNodeBuilder(nodeBuilder *FlowNodeBuilder) *ExecutionNodeBuilder {
	return &ExecutionNodeBuilder{
		FlowNodeBuilder: nodeBuilder,
		exeConf:         &ExecutionConfig{},
	}
}

func (builder *ExecutionNodeBuilder) LoadFlags() {
	builder.FlowNodeBuilder.
		ExtraFlags(builder.exeConf.SetupFlags).
		ValidateFlags(builder.exeConf.ValidateFlags)
}

// ExecutionNode contains the running modules and their loading code.
type ExecutionNode struct {
	builder *FlowNodeBuilder // This is needed for accessing the ShutdownFunc
	exeConf *ExecutionConfig

<<<<<<< HEAD
	collector               module.ExecutionMetrics
	executionState          state.ExecutionState
	followerState           protocol.MutableState
	committee               hotstuff.Committee
	ledgerStorage           *ledger.Ledger
	events                  *storage.Events
	serviceEvents           *storage.ServiceEvents
	txResults               *storage.TransactionResults
	results                 *storage.ExecutionResults
	myReceipts              *storage.MyExecutionReceipts
	providerEngine          *exeprovider.Engine
	checkerEng              *checker.Engine
	syncCore                *chainsync.Core
	pendingBlocks           *buffer.PendingBlocks // used in follower engine
	deltas                  *ingestion.Deltas
	syncEngine              *synchronization.Engine
	followerEng             *followereng.Engine // to sync blocks from consensus nodes
	computationManager      *computation.Manager
	collectionRequester     *requester.Engine
	ingestionEng            *ingestion.Engine
	finalizationDistributor *pubsub.FinalizationDistributor
	finalizedHeader         *synchronization.FinalizedHeaderCache
	checkAuthorizedAtBlock  func(blockID flow.Identifier) (bool, error)
	diskWAL                 *wal.DiskWAL
	blockDataUploaders      []uploader.Uploader
	executionDataStore      execution_data.ExecutionDataStore
	toTriggerCheckpoint     *atomic.Bool   // create the checkpoint trigger to be controlled by admin tool, and listened by the compactor
	stopAtHeight            *atomic.Uint64 // stop the node at given block height
	stopAtHeightCrash       *atomic.Bool   // if node stops at height, does it crash or not
	executionDataDatastore  *badger.Datastore
	executionDataPruner     *pruner.Pruner
	executionDataBlobstore  blobs.Blobstore
	executionDataTracker    tracker.Storage
=======
	collector                     module.ExecutionMetrics
	executionState                state.ExecutionState
	followerState                 protocol.MutableState
	committee                     hotstuff.Committee
	ledgerStorage                 *ledger.Ledger
	events                        *storage.Events
	serviceEvents                 *storage.ServiceEvents
	txResults                     *storage.TransactionResults
	results                       *storage.ExecutionResults
	myReceipts                    *storage.MyExecutionReceipts
	computationResultUploadStatus *storage.ComputationResultUploadStatus
	commits                       *storage.Commits
	collections                   *storage.Collections
	transactions                  *storage.Transactions
	providerEngine                *exeprovider.Engine
	checkerEng                    *checker.Engine
	syncCore                      *chainsync.Core
	pendingBlocks                 *buffer.PendingBlocks // used in follower engine
	deltas                        *ingestion.Deltas
	syncEngine                    *synchronization.Engine
	followerEng                   *followereng.Engine // to sync blocks from consensus nodes
	computationManager            *computation.Manager
	collectionRequester           *requester.Engine
	ingestionEng                  *ingestion.Engine
	finalizationDistributor       *pubsub.FinalizationDistributor
	finalizedHeader               *synchronization.FinalizedHeaderCache
	checkAuthorizedAtBlock        func(blockID flow.Identifier) (bool, error)
	diskWAL                       *wal.DiskWAL
	blockDataUploaders            []uploader.Uploader
	executionDataStore            execution_data.ExecutionDataStore
	toTriggerCheckpoint           *atomic.Bool // create the checkpoint trigger to be controlled by admin tool, and listened by the compactor
	executionDataDatastore        *badger.Datastore
	executionDataPruner           *pruner.Pruner
	executionDataBlobstore        blobs.Blobstore
	executionDataTracker          tracker.Storage
>>>>>>> fc4eda0c
}

func (builder *ExecutionNodeBuilder) LoadComponentsAndModules() {
	exeNode := &ExecutionNode{
		builder:             builder.FlowNodeBuilder,
		exeConf:             builder.exeConf,
		toTriggerCheckpoint: atomic.NewBool(false),
	}

	builder.FlowNodeBuilder.
		AdminCommand("read-execution-data", func(config *NodeConfig) commands.AdminCommand {
			return stateSyncCommands.NewReadExecutionDataCommand(exeNode.executionDataStore)
		}).
		AdminCommand("trigger-checkpoint", func(config *NodeConfig) commands.AdminCommand {
			return executionCommands.NewTriggerCheckpointCommand(exeNode.toTriggerCheckpoint)
		}).
		AdminCommand("stop-at-height", func(config *NodeConfig) commands.AdminCommand {
			return executionCommands.NewStopAtHeightCommand(exeNode.stopAtHeight, exeNode.stopAtHeightCrash)
		}).
		AdminCommand("set-uploader-enabled", func(config *NodeConfig) commands.AdminCommand {
			return uploaderCommands.NewToggleUploaderCommand()
		}).
		AdminCommand("get-transactions", func(conf *NodeConfig) commands.AdminCommand {
			return storageCommands.NewGetTransactionsCommand(conf.State, conf.Storage.Payloads, conf.Storage.Collections)
		}).
		Module("mutable follower state", exeNode.LoadMutableFollowerState).
		Module("system specs", exeNode.LoadSystemSpecs).
		Module("execution metrics", exeNode.LoadExecutionMetrics).
		Module("sync core", exeNode.LoadSyncCore).
		Module("execution receipts storage", exeNode.LoadExecutionReceiptsStorage).
		Module("pending block cache", exeNode.LoadPendingBlockCache).
		Module("state exeNode.deltas mempool", exeNode.LoadDeltasMempool).
		Module("authorization checking function", exeNode.LoadAuthorizationCheckingFunction).
		Module("execution data datastore", exeNode.LoadExecutionDataDatastore).
		Module("execution data getter", exeNode.LoadExecutionDataGetter).
		Component("execution state ledger", exeNode.LoadExecutionStateLedger).
		Component("execution state ledger WAL compactor", exeNode.LoadExecutionStateLedgerWALCompactor).
		Component("execution data pruner", exeNode.LoadExecutionDataPruner).
		Component("GCP block data uploader", exeNode.LoadGCPBlockDataUploader).
		Component("S3 block data uploader", exeNode.LoadS3BlockDataUploader).
		Component("provider engine", exeNode.LoadProviderEngine).
		Component("checker engine", exeNode.LoadCheckerEngine).
		Component("ingestion engine", exeNode.LoadIngestionEngine).
		Component("follower engine", exeNode.LoadFollowerEngine).
		Component("collection requester engine", exeNode.LoadCollectionRequesterEngine).
		Component("receipt provider engine", exeNode.LoadReceiptProviderEngine).
		Component("finalized snapshot", exeNode.LoadFinalizedSnapshot).
		Component("synchronization engine", exeNode.LoadSynchronizationEngine).
		Component("grpc server", exeNode.LoadGrpcServer)
}

func (exeNode *ExecutionNode) LoadMutableFollowerState(node *NodeConfig) error {
	// For now, we only support state implementations from package badger.
	// If we ever support different implementations, the following can be replaced by a type-aware factory
	bState, ok := node.State.(*badgerState.State)
	if !ok {
		return fmt.Errorf("only implementations of type badger.State are currently supported but read-only state has type %T", node.State)
	}
	var err error
	exeNode.followerState, err = badgerState.NewFollowerState(
		bState,
		node.Storage.Index,
		node.Storage.Payloads,
		node.Tracer,
		node.ProtocolEvents,
		blocktimer.DefaultBlockTimer,
	)
	return err
}

func (exeNode *ExecutionNode) LoadSystemSpecs(node *NodeConfig) error {
	sysInfoLogger := node.Logger.With().Str("system", "specs").Logger()
	err := logSysInfo(sysInfoLogger)
	if err != nil {
		sysInfoLogger.Error().Err(err)
	}
	return nil
}

func (exeNode *ExecutionNode) LoadExecutionMetrics(node *NodeConfig) error {
	exeNode.collector = metrics.NewExecutionCollector(node.Tracer)
	return nil
}

func (exeNode *ExecutionNode) LoadSyncCore(node *NodeConfig) error {
	var err error
	exeNode.syncCore, err = chainsync.New(node.Logger, node.SyncCoreConfig, metrics.NewChainSyncCollector())
	return err
}

func (exeNode *ExecutionNode) LoadExecutionReceiptsStorage(
	node *NodeConfig,
) error {
	exeNode.results = storage.NewExecutionResults(node.Metrics.Cache, node.DB)
	exeNode.myReceipts = storage.NewMyExecutionReceipts(node.Metrics.Cache, node.DB, node.Storage.Receipts.(*storage.ExecutionReceipts))
	return nil
}

func (exeNode *ExecutionNode) LoadPendingBlockCache(node *NodeConfig) error {
	exeNode.pendingBlocks = buffer.NewPendingBlocks() // for following main chain consensus
	return nil
}

func (exeNode *ExecutionNode) LoadGCPBlockDataUploader(
	node *NodeConfig,
) (
	module.ReadyDoneAware,
	error,
) {
	// Since RetryableAsyncUploaderWrapper relies on executionDataService so we should create
	// it after execution data service is fully setup.
	if exeNode.exeConf.enableBlockDataUpload && exeNode.exeConf.gcpBucketName != "" {
		logger := node.Logger.With().Str("component_name", "gcp_block_data_uploader").Logger()
		gcpBucketUploader, err := uploader.NewGCPBucketUploader(
			context.Background(),
			exeNode.exeConf.gcpBucketName,
			logger,
		)
		if err != nil {
			return nil, fmt.Errorf("cannot create GCP Bucket uploader: %w", err)
		}

		asyncUploader := uploader.NewAsyncUploader(
			gcpBucketUploader,
			blockdataUploaderRetryTimeout,
			blockDataUploaderMaxRetry,
			logger,
			exeNode.collector,
		)

		bs, err := node.Network.RegisterBlobService(channels.ExecutionDataService, exeNode.executionDataDatastore)
		if err != nil {
			return nil, fmt.Errorf("could not register blob service: %w", err)
		}

		exeNode.events = storage.NewEvents(node.Metrics.Cache, node.DB)
		exeNode.commits = storage.NewCommits(node.Metrics.Cache, node.DB)
		exeNode.computationResultUploadStatus = storage.NewComputationResultUploadStatus(node.DB)
		exeNode.collections = storage.NewCollections(node.DB, exeNode.transactions)
		exeNode.transactions = storage.NewTransactions(node.Metrics.Cache, node.DB)
		exeNode.txResults = storage.NewTransactionResults(node.Metrics.Cache, node.DB, exeNode.exeConf.transactionResultsCacheSize)

		// Setting up RetryableUploader for GCP uploader
		retryableUploader := uploader.NewBadgerRetryableUploaderWrapper(
			asyncUploader,
			node.Storage.Blocks,
			exeNode.commits,
			exeNode.collections,
			exeNode.events,
			exeNode.results,
			exeNode.txResults,
			exeNode.computationResultUploadStatus,
			execution_data.NewDownloader(bs),
			exeNode.collector)
		if retryableUploader == nil {
			return nil, errors.New("failed to create ComputationResult upload status store")
		}

		exeNode.blockDataUploaders = append(exeNode.blockDataUploaders, retryableUploader)

		return retryableUploader, nil
	}

	// Since we don't have conditional component creation, we just use Noop one.
	// It's functions will be once per startup/shutdown - non-measurable performance penalty
	// blockDataUploader will stay nil and disable calling uploader at all
	return &module.NoopReadyDoneAware{}, nil
}

func (exeNode *ExecutionNode) LoadS3BlockDataUploader(
	node *NodeConfig,
) (
	module.ReadyDoneAware,
	error,
) {
	if exeNode.exeConf.enableBlockDataUpload && exeNode.exeConf.s3BucketName != "" {
		logger := node.Logger.With().Str("component_name", "s3_block_data_uploader").Logger()

		ctx := context.Background()
		config, err := awsconfig.LoadDefaultConfig(ctx)
		if err != nil {
			return nil, fmt.Errorf("failed to load AWS configuration: %w", err)
		}

		client := s3.NewFromConfig(config)
		s3Uploader := uploader.NewS3Uploader(
			ctx,
			client,
			exeNode.exeConf.s3BucketName,
			logger,
		)
		asyncUploader := uploader.NewAsyncUploader(
			s3Uploader,
			blockdataUploaderRetryTimeout,
			blockDataUploaderMaxRetry,
			logger,
			exeNode.collector,
		)

		// We are not enabling RetryableUploader for S3 uploader for now. When we need upload
		// retry for multiple uploaders, we will need to use different BadgerDB key prefix.
		exeNode.blockDataUploaders = append(exeNode.blockDataUploaders, asyncUploader)

		return asyncUploader, nil
	}

	// Since we don't have conditional component creation, we just use Noop one.
	// It's functions will be once per startup/shutdown - non-measurable performance penalty
	// blockDataUploader will stay nil and disable calling uploader at all
	return &module.NoopReadyDoneAware{}, nil
}

func (exeNode *ExecutionNode) LoadProviderEngine(
	node *NodeConfig,
) (
	module.ReadyDoneAware,
	error,
) {
	opts := []network.BlobServiceOption{}

	if exeNode.exeConf.blobstoreRateLimit > 0 && exeNode.exeConf.blobstoreBurstLimit > 0 {
		opts = append(opts, p2p.WithRateLimit(float64(exeNode.exeConf.blobstoreRateLimit), exeNode.exeConf.blobstoreBurstLimit))
	}

	bs, err := node.Network.RegisterBlobService(channels.ExecutionDataService, exeNode.executionDataDatastore, opts...)
	if err != nil {
		return nil, fmt.Errorf("failed to register blob service: %w", err)
	}

	var providerMetrics module.ExecutionDataProviderMetrics = metrics.NewNoopCollector()
	if node.MetricsEnabled {
		providerMetrics = metrics.NewExecutionDataProviderCollector()
	}

	executionDataProvider := exedataprovider.NewProvider(
		node.Logger,
		providerMetrics,
		execution_data.DefaultSerializer,
		bs,
		exeNode.executionDataTracker,
	)

	vmCtx := fvm.NewContext(node.FvmOptions...)

	ledgerViewCommitter := committer.NewLedgerViewCommitter(exeNode.ledgerStorage, node.Tracer)
	manager, err := computation.New(
		node.Logger,
		exeNode.collector,
		node.Tracer,
		node.Me,
		node.State,
		vmCtx,
		ledgerViewCommitter,
		exeNode.blockDataUploaders,
		executionDataProvider,
		exeNode.exeConf.computationConfig,
	)
	if err != nil {
		return nil, err
	}
	exeNode.computationManager = manager

	chunkDataPacks := storage.NewChunkDataPacks(node.Metrics.Cache, node.DB, node.Storage.Collections, exeNode.exeConf.chunkDataPackCacheSize)
	stateCommitments := storage.NewCommits(node.Metrics.Cache, node.DB)

	// Needed for gRPC server, make sure to assign to main scoped vars
	exeNode.events = storage.NewEvents(node.Metrics.Cache, node.DB)
	exeNode.serviceEvents = storage.NewServiceEvents(node.Metrics.Cache, node.DB)
	exeNode.txResults = storage.NewTransactionResults(node.Metrics.Cache, node.DB, exeNode.exeConf.transactionResultsCacheSize)

	exeNode.executionState = state.NewExecutionState(
		exeNode.ledgerStorage,
		stateCommitments,
		node.Storage.Blocks,
		node.Storage.Headers,
		node.Storage.Collections,
		chunkDataPacks,
		exeNode.results,
		exeNode.myReceipts,
		exeNode.events,
		exeNode.serviceEvents,
		exeNode.txResults,
		node.DB,
		node.Tracer,
	)

	var chunkDataPackRequestQueueMetrics module.HeroCacheMetrics = metrics.NewNoopCollector()
	if node.HeroCacheMetricsEnable {
		chunkDataPackRequestQueueMetrics = metrics.ChunkDataPackRequestQueueMetricsFactory(node.MetricsRegisterer)
	}
	chdpReqQueue := queue.NewChunkDataPackRequestQueue(exeNode.exeConf.chunkDataPackRequestsCacheSize, node.Logger, chunkDataPackRequestQueueMetrics)
	exeNode.providerEngine, err = exeprovider.New(
		node.Logger,
		node.Tracer,
		node.Network,
		node.State,
		exeNode.executionState,
		exeNode.collector,
		exeNode.checkAuthorizedAtBlock,
		chdpReqQueue,
		exeNode.exeConf.chunkDataPackRequestWorkers,
		exeNode.exeConf.chunkDataPackQueryTimeout,
		exeNode.exeConf.chunkDataPackDeliveryTimeout,
	)
	if err != nil {
		return nil, err
	}

	// Get latest executed block and a view at that block
	ctx := context.Background()
	_, blockID, err := exeNode.executionState.GetHighestExecutedBlockID(ctx)
	if err != nil {
		return nil, fmt.Errorf("cannot get the latest executed block id: %w", err)
	}
	stateCommit, err := exeNode.executionState.StateCommitmentByBlockID(ctx, blockID)
	if err != nil {
		return nil, fmt.Errorf("cannot get the state comitment at latest executed block id %s: %w", blockID.String(), err)
	}
	blockView := exeNode.executionState.NewView(stateCommit)

	// Get the epoch counter from the smart contract at the last executed block.
	contractEpochCounter, err := getContractEpochCounter(exeNode.computationManager.VM(), vmCtx, blockView)
	// Failing to fetch the epoch counter from the smart contract is a fatal error.
	if err != nil {
		return nil, fmt.Errorf("cannot get epoch counter from the smart contract at block %s: %w", blockID.String(), err)
	}

	// Get the epoch counter form the protocol state, at the same block.
	protocolStateEpochCounter, err := node.State.
		AtBlockID(blockID).
		Epochs().
		Current().
		Counter()
	// Failing to fetch the epoch counter from the protocol state is a fatal error.
	if err != nil {
		return nil, fmt.Errorf("cannot get epoch counter from the protocol state at block %s: %w", blockID.String(), err)
	}

	l := node.Logger.With().
		Str("component", "provider engine").
		Uint64("contractEpochCounter", contractEpochCounter).
		Uint64("protocolStateEpochCounter", protocolStateEpochCounter).
		Str("blockID", blockID.String()).
		Logger()

	if contractEpochCounter != protocolStateEpochCounter {
		// Do not error, because immediately following a spork they will be mismatching,
		// until the resetEpoch transaction is submitted.
		l.Warn().
			Msg("Epoch counter from the FlowEpoch smart contract and from the protocol state mismatch!")
	} else {
		l.Info().
			Msg("Epoch counter from the FlowEpoch smart contract and from the protocol state match.")
	}

	return exeNode.providerEngine, nil
}

func (exeNode *ExecutionNode) LoadDeltasMempool(node *NodeConfig) error {
	var err error
	exeNode.deltas, err = ingestion.NewDeltas(exeNode.exeConf.stateDeltasLimit)
	return err
}

func (exeNode *ExecutionNode) LoadAuthorizationCheckingFunction(
	node *NodeConfig,
) error {

	exeNode.checkAuthorizedAtBlock = func(blockID flow.Identifier) (bool, error) {
		return protocol.IsNodeAuthorizedAt(node.State.AtBlockID(blockID), node.Me.NodeID())
	}
	return nil
}

func (exeNode *ExecutionNode) LoadExecutionDataDatastore(
	node *NodeConfig,
) error {
	datastoreDir := filepath.Join(exeNode.exeConf.executionDataDir, "blobstore")
	err := os.MkdirAll(datastoreDir, 0700)
	if err != nil {
		return err
	}
	dsOpts := &badger.DefaultOptions
	ds, err := badger.NewDatastore(datastoreDir, dsOpts)
	if err != nil {
		return err
	}
	exeNode.executionDataDatastore = ds
	exeNode.builder.ShutdownFunc(ds.Close)
	return nil
}

func (exeNode *ExecutionNode) LoadExecutionDataGetter(node *NodeConfig) error {
	exeNode.executionDataBlobstore = blobs.NewBlobstore(exeNode.executionDataDatastore)
	exeNode.executionDataStore = execution_data.NewExecutionDataStore(exeNode.executionDataBlobstore, execution_data.DefaultSerializer)
	return nil
}

func (exeNode *ExecutionNode) LoadExecutionStateLedger(
	node *NodeConfig,
) (
	module.ReadyDoneAware,
	error,
) {
	// check if the execution database already exists
	bootstrapper := bootstrap.NewBootstrapper(node.Logger)

	commit, bootstrapped, err := bootstrapper.IsBootstrapped(node.DB)
	if err != nil {
		return nil, fmt.Errorf("could not query database to know whether database has been bootstrapped: %w", err)
	}

	// if the execution database does not exist, then we need to bootstrap the execution database.
	if !bootstrapped {
		// when bootstrapping, the bootstrap folder must have a checkpoint file
		// we need to cover this file to the trie folder to restore the trie to restore the execution state.
		err = copyBootstrapState(node.BootstrapDir, exeNode.exeConf.triedir)
		if err != nil {
			return nil, fmt.Errorf("could not load bootstrap state from checkpoint file: %w", err)
		}

		// TODO: check that the checkpoint file contains the root block's statecommit hash

		err = bootstrapper.BootstrapExecutionDatabase(node.DB, node.RootSeal.FinalState, node.RootBlock.Header)
		if err != nil {
			return nil, fmt.Errorf("could not bootstrap execution database: %w", err)
		}
	} else {
		// if execution database has been bootstrapped, then the root statecommit must equal to the one
		// in the bootstrap folder
		if commit != node.RootSeal.FinalState {
			return nil, fmt.Errorf("mismatching root statecommitment. database has state commitment: %x, "+
				"bootstap has statecommitment: %x",
				commit, node.RootSeal.FinalState)
		}
	}

	// DiskWal is a dependent component because we need to ensure
	// that all WAL updates are completed before closing opened WAL segment.
	exeNode.diskWAL, err = wal.NewDiskWAL(node.Logger.With().Str("subcomponent", "wal").Logger(),
		node.MetricsRegisterer, exeNode.collector, exeNode.exeConf.triedir, int(exeNode.exeConf.mTrieCacheSize), pathfinder.PathByteSize, wal.SegmentSize)
	if err != nil {
		return nil, fmt.Errorf("failed to initialize wal: %w", err)
	}

	exeNode.ledgerStorage, err = ledger.NewLedger(exeNode.diskWAL, int(exeNode.exeConf.mTrieCacheSize), exeNode.collector, node.Logger.With().Str("subcomponent",
		"ledger").Logger(), ledger.DefaultPathFinderVersion)
	return exeNode.ledgerStorage, err
}

func (exeNode *ExecutionNode) LoadExecutionStateLedgerWALCompactor(
	node *NodeConfig,
) (
	module.ReadyDoneAware,
	error,
) {
	return ledger.NewCompactor(
		exeNode.ledgerStorage,
		exeNode.diskWAL,
		node.Logger.With().Str("subcomponent", "checkpointer").Logger(),
		uint(exeNode.exeConf.mTrieCacheSize),
		exeNode.exeConf.checkpointDistance,
		exeNode.exeConf.checkpointsToKeep,
		exeNode.toTriggerCheckpoint, // compactor will listen to the signal from admin tool for force triggering checkpointing
	)
}

func (exeNode *ExecutionNode) LoadExecutionDataPruner(
	node *NodeConfig,
) (
	module.ReadyDoneAware,
	error,
) {
	sealed, err := node.State.Sealed().Head()
	if err != nil {
		return nil, fmt.Errorf("cannot get the sealed block: %w", err)
	}

	trackerDir := filepath.Join(exeNode.exeConf.executionDataDir, "tracker")
	exeNode.executionDataTracker, err = tracker.OpenStorage(
		trackerDir,
		sealed.Height,
		node.Logger,
		tracker.WithPruneCallback(func(c cid.Cid) error {
			// TODO: use a proper context here
			return exeNode.executionDataBlobstore.DeleteBlob(context.TODO(), c)
		}),
	)
	if err != nil {
		return nil, err
	}

	// by default, pruning is disabled
	if exeNode.exeConf.executionDataPrunerHeightRangeTarget == 0 {
		return &module.NoopReadyDoneAware{}, nil
	}

	var prunerMetrics module.ExecutionDataPrunerMetrics = metrics.NewNoopCollector()
	if node.MetricsEnabled {
		prunerMetrics = metrics.NewExecutionDataPrunerCollector()
	}

	exeNode.executionDataPruner, err = pruner.NewPruner(
		node.Logger,
		prunerMetrics,
		exeNode.executionDataTracker,
		pruner.WithPruneCallback(func(ctx context.Context) error {
			return exeNode.executionDataDatastore.CollectGarbage(ctx)
		}),
		pruner.WithHeightRangeTarget(exeNode.exeConf.executionDataPrunerHeightRangeTarget),
		pruner.WithThreshold(exeNode.exeConf.executionDataPrunerThreshold),
	)
	return exeNode.executionDataPruner, err
}

func (exeNode *ExecutionNode) LoadCheckerEngine(
	node *NodeConfig,
) (
	module.ReadyDoneAware,
	error,
) {
	exeNode.checkerEng = checker.New(
		node.Logger,
		node.State,
		exeNode.executionState,
		node.Storage.Seals,
	)
	return exeNode.checkerEng, nil
}

func (exeNode *ExecutionNode) LoadIngestionEngine(
	node *NodeConfig,
) (
	module.ReadyDoneAware,
	error,
) {
	var err error
	exeNode.collectionRequester, err = requester.New(node.Logger, node.Metrics.Engine, node.Network, node.Me, node.State,
		channels.RequestCollections,
		filter.Any,
		func() flow.Entity { return &flow.Collection{} },
		// we are manually triggering batches in execution, but lets still send off a batch once a minute, as a safety net for the sake of retries
		requester.WithBatchInterval(exeNode.exeConf.requestInterval),
		// consistency of collection can be checked by checking hash, and hash comes from trusted source (blocks from consensus follower)
		// hence we not need to check origin
		requester.WithValidateStaking(false),
	)

	if err != nil {
		return nil, fmt.Errorf("could not create requester engine: %w", err)
	}

	preferredExeFilter := filter.Any
	preferredExeNodeID, err := flow.HexStringToIdentifier(exeNode.exeConf.preferredExeNodeIDStr)
	if err == nil {
		node.Logger.Info().Hex("prefered_exe_node_id", preferredExeNodeID[:]).Msg("starting with preferred exe sync node")
		preferredExeFilter = filter.HasNodeID(preferredExeNodeID)
	} else if err != nil && exeNode.exeConf.preferredExeNodeIDStr != "" {
		node.Logger.Debug().Str("prefered_exe_node_id_string", exeNode.exeConf.preferredExeNodeIDStr).Msg("could not parse exe node id, starting WITHOUT preferred exe sync node")
	}

<<<<<<< HEAD
			exeNode.ingestionEng, err = ingestion.New(
				node.Logger,
				node.Network,
				node.Me,
				exeNode.collectionRequester,
				node.State,
				node.Storage.Blocks,
				node.Storage.Collections,
				exeNode.events,
				exeNode.serviceEvents,
				exeNode.txResults,
				exeNode.computationManager,
				exeNode.providerEngine,
				exeNode.executionState,
				exeNode.collector,
				node.Tracer,
				exeNode.exeConf.extensiveLog,
				preferredExeFilter,
				exeNode.deltas,
				exeNode.exeConf.syncThreshold,
				exeNode.exeConf.syncFast,
				exeNode.checkAuthorizedAtBlock,
				exeNode.exeConf.pauseExecution,
				exeNode.executionDataPruner,
				exeNode.stopAtHeight,
				exeNode.stopAtHeightCrash,
			)
=======
	exeNode.ingestionEng, err = ingestion.New(
		node.Logger,
		node.Network,
		node.Me,
		exeNode.collectionRequester,
		node.State,
		node.Storage.Blocks,
		node.Storage.Collections,
		exeNode.events,
		exeNode.serviceEvents,
		exeNode.txResults,
		exeNode.computationManager,
		exeNode.providerEngine,
		exeNode.executionState,
		exeNode.collector,
		node.Tracer,
		exeNode.exeConf.extensiveLog,
		preferredExeFilter,
		exeNode.deltas,
		exeNode.exeConf.syncThreshold,
		exeNode.exeConf.syncFast,
		exeNode.checkAuthorizedAtBlock,
		exeNode.exeConf.pauseExecution,
		exeNode.executionDataPruner,
		exeNode.blockDataUploaders,
	)
>>>>>>> fc4eda0c

	// TODO: we should solve these mutual dependencies better
	// => https://github.com/dapperlabs/flow-go/issues/4360
	exeNode.collectionRequester = exeNode.collectionRequester.WithHandle(exeNode.ingestionEng.OnCollection)

	node.ProtocolEvents.AddConsumer(exeNode.ingestionEng)

	return exeNode.ingestionEng, err
}

func (exeNode *ExecutionNode) LoadFollowerEngine(
	node *NodeConfig,
) (
	module.ReadyDoneAware,
	error,
) {
	// initialize cleaner for DB
	cleaner := storage.NewCleaner(node.Logger, node.DB, node.Metrics.CleanCollector, flow.DefaultValueLogGCFrequency)

	// create a finalizer that handles updating the protocol
	// state when the follower detects newly finalized blocks
	final := finalizer.NewFinalizer(node.DB, node.Storage.Headers, exeNode.followerState, node.Tracer)

	// initialize consensus committee's membership state
	// This committee state is for the HotStuff follower, which follows the MAIN CONSENSUS Committee
	// Note: node.Me.NodeID() is not part of the consensus exeNode.committee
	var err error
	exeNode.committee, err = committees.NewConsensusCommittee(node.State, node.Me.NodeID())
	if err != nil {
		return nil, fmt.Errorf("could not create Committee state for main consensus: %w", err)
	}

	packer := signature.NewConsensusSigDataPacker(exeNode.committee)
	// initialize the verifier for the protocol consensus
	verifier := verification.NewCombinedVerifier(exeNode.committee, packer)

	finalized, pending, err := recovery.FindLatest(node.State, node.Storage.Headers)
	if err != nil {
		return nil, fmt.Errorf("could not find latest finalized block and pending blocks to recover consensus follower: %w", err)
	}

	exeNode.finalizationDistributor = pubsub.NewFinalizationDistributor()
	exeNode.finalizationDistributor.AddConsumer(exeNode.checkerEng)

	// creates a consensus follower with ingestEngine as the notifier
	// so that it gets notified upon each new finalized block
	followerCore, err := consensus.NewFollower(node.Logger, exeNode.committee, node.Storage.Headers, final, verifier, exeNode.finalizationDistributor, node.RootBlock.Header, node.RootQC, finalized, pending)
	if err != nil {
		return nil, fmt.Errorf("could not create follower core logic: %w", err)
	}

	exeNode.followerEng, err = followereng.New(
		node.Logger,
		node.Network,
		node.Me,
		node.Metrics.Engine,
		node.Metrics.Mempool,
		cleaner,
		node.Storage.Headers,
		node.Storage.Payloads,
		exeNode.followerState,
		exeNode.pendingBlocks,
		followerCore,
		exeNode.syncCore,
		node.Tracer,
		followereng.WithComplianceOptions(compliance.WithSkipNewProposalsThreshold(node.ComplianceConfig.SkipNewProposalsThreshold)),
	)
	if err != nil {
		return nil, fmt.Errorf("could not create follower engine: %w", err)
	}

	return exeNode.followerEng, nil
}

func (exeNode *ExecutionNode) LoadCollectionRequesterEngine(
	node *NodeConfig,
) (
	module.ReadyDoneAware,
	error,
) {
	// We initialize the requester engine inside the ingestion engine due to the mutual dependency. However, in
	// order for it to properly start and shut down, we should still return it as its own engine here, so it can
	// be handled by the scaffold.
	return exeNode.collectionRequester, nil
}

func (exeNode *ExecutionNode) LoadReceiptProviderEngine(
	node *NodeConfig,
) (
	module.ReadyDoneAware,
	error,
) {
	retrieve := func(blockID flow.Identifier) (flow.Entity, error) {
		return exeNode.myReceipts.MyReceipt(blockID)
	}
	eng, err := provider.New(
		node.Logger,
		node.Metrics.Engine,
		node.Network,
		node.Me,
		node.State,
		channels.ProvideReceiptsByBlockID,
		filter.HasRole(flow.RoleConsensus),
		retrieve,
	)
	return eng, err
}

func (exeNode *ExecutionNode) LoadFinalizedSnapshot(
	node *NodeConfig,
) (
	module.ReadyDoneAware,
	error,
) {
	var err error
	exeNode.finalizedHeader, err = synchronization.NewFinalizedHeaderCache(node.Logger, node.State, exeNode.finalizationDistributor)
	if err != nil {
		return nil, fmt.Errorf("could not create finalized snapshot cache: %w", err)
	}

	return exeNode.finalizedHeader, nil
}

func (exeNode *ExecutionNode) LoadSynchronizationEngine(
	node *NodeConfig,
) (
	module.ReadyDoneAware,
	error,
) {
	// initialize the synchronization engine
	var err error
	exeNode.syncEngine, err = synchronization.New(
		node.Logger,
		node.Metrics.Engine,
		node.Network,
		node.Me,
		node.Storage.Blocks,
		exeNode.followerEng,
		exeNode.syncCore,
		exeNode.finalizedHeader,
		node.SyncEngineIdentifierProvider,
	)
	if err != nil {
		return nil, fmt.Errorf("could not initialize synchronization engine: %w", err)
	}

	return exeNode.syncEngine, nil
}

func (exeNode *ExecutionNode) LoadGrpcServer(
	node *NodeConfig,
) (
	module.ReadyDoneAware,
	error,
) {
	return rpc.New(
		node.Logger,
		exeNode.exeConf.rpcConf,
		exeNode.ingestionEng,
		node.Storage.Blocks,
		node.Storage.Headers,
		node.State,
		exeNode.events,
		exeNode.results,
		exeNode.txResults,
		node.RootChainID,
		signature.NewBlockSignerDecoder(exeNode.committee),
		exeNode.exeConf.apiRatelimits,
		exeNode.exeConf.apiBurstlimits,
	), nil
}

// getContractEpochCounter Gets the epoch counters from the FlowEpoch smart contract from the view provided.
func getContractEpochCounter(vm computer.VirtualMachine, vmCtx fvm.Context, view *delta.View) (uint64, error) {
	// Get the address of the FlowEpoch smart contract
	sc, err := systemcontracts.SystemContractsForChain(vmCtx.Chain.ChainID())
	if err != nil {
		return 0, fmt.Errorf("could not get system contracts: %w", err)
	}
	address := sc.Epoch.Address

	// Generate the script to get the epoch counter from the FlowEpoch smart contract
	scriptCode := templates.GenerateGetCurrentEpochCounterScript(templates.Environment{
		EpochAddress: address.Hex(),
	})
	script := fvm.Script(scriptCode)

	// execute the script
	err = vm.RunV2(vmCtx, script, view)
	if err != nil {
		return 0, fmt.Errorf("could not read epoch counter, internal error while executing script: %w", err)
	}
	if script.Err != nil {
		return 0, fmt.Errorf("could not read epoch counter, script error: %w", script.Err)
	}
	if script.Value == nil {
		return 0, fmt.Errorf("could not read epoch counter, script returned no value")
	}

	epochCounter := script.Value.ToGoValue().(uint64)
	return epochCounter, nil
}

// copy the checkpoint files from the bootstrap folder to the execution state folder
// Checkpoint file is required to restore the trie, and has to be placed in the execution
// state folder.
// There are two ways to generate a checkpoint file:
//  1. From a clean state.
//     Refer to the code in the testcase: TestGenerateExecutionState
//  2. From a previous execution state
//     This is often used when sporking the network.
//     Use the execution-state-extract util commandline to generate a checkpoint file from
//     a previous checkpoint file
func copyBootstrapState(dir, trie string) error {
	filename := ""
	firstCheckpointFilename := "00000000"

	fileExists := func(fileName string) bool {
		_, err := os.Stat(filepath.Join(dir, bootstrapFilenames.DirnameExecutionState, fileName))
		return err == nil
	}

	// if there is a root checkpoint file, then copy that file over
	if fileExists(bootstrapFilenames.FilenameWALRootCheckpoint) {
		filename = bootstrapFilenames.FilenameWALRootCheckpoint
	} else if fileExists(firstCheckpointFilename) {
		// else if there is a checkpoint file, then copy that file over
		filename = firstCheckpointFilename
	} else {
		filePath := filepath.Join(dir, bootstrapFilenames.DirnameExecutionState, firstCheckpointFilename)

		// include absolute path of the missing file in the error message
		absPath, err := filepath.Abs(filePath)
		if err != nil {
			absPath = filePath
		}

		return fmt.Errorf("execution state file not found: %v", absPath)
	}

	// copy from the bootstrap folder to the execution state folder
	src := filepath.Join(dir, bootstrapFilenames.DirnameExecutionState, filename)
	dst := filepath.Join(trie, filename)

	in, err := os.Open(src)
	if err != nil {
		return err
	}
	defer in.Close()

	// It's possible that the trie dir does not yet exist. If not this will create the the required path
	err = os.MkdirAll(trie, 0700)
	if err != nil {
		return err
	}

	out, err := os.Create(dst)
	if err != nil {
		return err
	}
	defer out.Close()

	_, err = io.Copy(out, in)
	if err != nil {
		return err
	}

	fmt.Printf("copied bootstrap state file from: %v, to: %v\n", src, dst)

	return out.Close()
}

func logSysInfo(logger zerolog.Logger) error {

	vmem, err := mem.VirtualMemory()
	if err != nil {
		return fmt.Errorf("failed to get virtual memory: %w", err)
	}

	info, err := cpu.Info()
	if err != nil {
		return fmt.Errorf("failed to get cpu info: %w", err)
	}

	logicalCores, err := cpu.Counts(true)
	if err != nil {
		return fmt.Errorf("failed to get logical cores: %w", err)
	}

	physicalCores, err := cpu.Counts(false)
	if err != nil {
		return fmt.Errorf("failed to get physical cores: %w", err)
	}

	if len(info) == 0 {
		return fmt.Errorf("cpu info length is 0")
	}

	logger.Info().Msgf("CPU: ModelName=%s, MHz=%.0f, Family=%s, Model=%s, Stepping=%d, Microcode=%s, PhysicalCores=%d, LogicalCores=%d",
		info[0].ModelName, info[0].Mhz, info[0].Family, info[0].Model, info[0].Stepping, info[0].Microcode, physicalCores, logicalCores)

	logger.Info().Msgf("RAM: Total=%d, Free=%d", vmem.Total, vmem.Free)

	hostInfo, err := host.Info()
	if err != nil {
		return fmt.Errorf("failed to get platform info: %w", err)
	}
	logger.Info().Msgf("OS: OS=%s, Platform=%s, PlatformVersion=%s, KernelVersion=%s, Uptime: %d",
		hostInfo.OS, hostInfo.Platform, hostInfo.PlatformVersion, hostInfo.KernelVersion, hostInfo.Uptime)

	// goruntime.GOMAXPROCS(0) doesn't modify any settings.
	logger.Info().Msgf("GO: GoVersion=%s, GOMAXPROCS=%d, NumCPU=%d",
		goruntime.Version(), goruntime.GOMAXPROCS(0), goruntime.NumCPU())

	return nil
}<|MERGE_RESOLUTION|>--- conflicted
+++ resolved
@@ -106,41 +106,6 @@
 	builder *FlowNodeBuilder // This is needed for accessing the ShutdownFunc
 	exeConf *ExecutionConfig
 
-<<<<<<< HEAD
-	collector               module.ExecutionMetrics
-	executionState          state.ExecutionState
-	followerState           protocol.MutableState
-	committee               hotstuff.Committee
-	ledgerStorage           *ledger.Ledger
-	events                  *storage.Events
-	serviceEvents           *storage.ServiceEvents
-	txResults               *storage.TransactionResults
-	results                 *storage.ExecutionResults
-	myReceipts              *storage.MyExecutionReceipts
-	providerEngine          *exeprovider.Engine
-	checkerEng              *checker.Engine
-	syncCore                *chainsync.Core
-	pendingBlocks           *buffer.PendingBlocks // used in follower engine
-	deltas                  *ingestion.Deltas
-	syncEngine              *synchronization.Engine
-	followerEng             *followereng.Engine // to sync blocks from consensus nodes
-	computationManager      *computation.Manager
-	collectionRequester     *requester.Engine
-	ingestionEng            *ingestion.Engine
-	finalizationDistributor *pubsub.FinalizationDistributor
-	finalizedHeader         *synchronization.FinalizedHeaderCache
-	checkAuthorizedAtBlock  func(blockID flow.Identifier) (bool, error)
-	diskWAL                 *wal.DiskWAL
-	blockDataUploaders      []uploader.Uploader
-	executionDataStore      execution_data.ExecutionDataStore
-	toTriggerCheckpoint     *atomic.Bool   // create the checkpoint trigger to be controlled by admin tool, and listened by the compactor
-	stopAtHeight            *atomic.Uint64 // stop the node at given block height
-	stopAtHeightCrash       *atomic.Bool   // if node stops at height, does it crash or not
-	executionDataDatastore  *badger.Datastore
-	executionDataPruner     *pruner.Pruner
-	executionDataBlobstore  blobs.Blobstore
-	executionDataTracker    tracker.Storage
-=======
 	collector                     module.ExecutionMetrics
 	executionState                state.ExecutionState
 	followerState                 protocol.MutableState
@@ -171,12 +136,13 @@
 	diskWAL                       *wal.DiskWAL
 	blockDataUploaders            []uploader.Uploader
 	executionDataStore            execution_data.ExecutionDataStore
-	toTriggerCheckpoint           *atomic.Bool // create the checkpoint trigger to be controlled by admin tool, and listened by the compactor
+	toTriggerCheckpoint           *atomic.Bool   // create the checkpoint trigger to be controlled by admin tool, and listened by the compactor
+	stopAtHeight            *atomic.Uint64 // stop the node at given block height
+	stopAtHeightCrash       *atomic.Bool   // if node stops at height, does it crash or not
 	executionDataDatastore        *badger.Datastore
 	executionDataPruner           *pruner.Pruner
 	executionDataBlobstore        blobs.Blobstore
 	executionDataTracker          tracker.Storage
->>>>>>> fc4eda0c
 }
 
 func (builder *ExecutionNodeBuilder) LoadComponentsAndModules() {
@@ -738,35 +704,6 @@
 		node.Logger.Debug().Str("prefered_exe_node_id_string", exeNode.exeConf.preferredExeNodeIDStr).Msg("could not parse exe node id, starting WITHOUT preferred exe sync node")
 	}
 
-<<<<<<< HEAD
-			exeNode.ingestionEng, err = ingestion.New(
-				node.Logger,
-				node.Network,
-				node.Me,
-				exeNode.collectionRequester,
-				node.State,
-				node.Storage.Blocks,
-				node.Storage.Collections,
-				exeNode.events,
-				exeNode.serviceEvents,
-				exeNode.txResults,
-				exeNode.computationManager,
-				exeNode.providerEngine,
-				exeNode.executionState,
-				exeNode.collector,
-				node.Tracer,
-				exeNode.exeConf.extensiveLog,
-				preferredExeFilter,
-				exeNode.deltas,
-				exeNode.exeConf.syncThreshold,
-				exeNode.exeConf.syncFast,
-				exeNode.checkAuthorizedAtBlock,
-				exeNode.exeConf.pauseExecution,
-				exeNode.executionDataPruner,
-				exeNode.stopAtHeight,
-				exeNode.stopAtHeightCrash,
-			)
-=======
 	exeNode.ingestionEng, err = ingestion.New(
 		node.Logger,
 		node.Network,
@@ -792,8 +729,9 @@
 		exeNode.exeConf.pauseExecution,
 		exeNode.executionDataPruner,
 		exeNode.blockDataUploaders,
-	)
->>>>>>> fc4eda0c
+		exeNode.stopAtHeight,
+		exeNode.stopAtHeightCrash,
+	)
 
 	// TODO: we should solve these mutual dependencies better
 	// => https://github.com/dapperlabs/flow-go/issues/4360
