--- conflicted
+++ resolved
@@ -874,23 +874,19 @@
 			builder.IdentityProvider,
 			builder.GossipSubConfig.LocalMeshLogInterval)
 
-<<<<<<< HEAD
+		rpcInspectorBuilder := inspector.NewGossipSubInspectorBuilder(builder.Logger, builder.SporkID, builder.GossipSubRPCInspectorsConfig, builder.GossipSubInspectorNotifDistributor)
+		rpcInspectors, err := rpcInspectorBuilder.
+			SetPublicNetwork(p2p.PublicNetworkEnabled).
+			SetMetrics(builder.Metrics.Network, builder.MetricsRegisterer).
+			SetMetricsEnabled(builder.MetricsEnabled).Build()
 		rpcValidationInspector, err := p2pbuilder.BuildGossipSubRpcInspector(
 			builder.Logger,
 			builder.SporkID,
 			builder.GossipSubConfig.RpcValidation,
 			builder.HeroCacheMetricsFactory())
 		if err != nil {
+			return nil, fmt.Errorf("failed to create gossipsub rpc inspectors: %w", err)
 			return nil, fmt.Errorf("failed to create gossipsub rpc inspector: %w", err)
-=======
-		rpcInspectorBuilder := inspector.NewGossipSubInspectorBuilder(builder.Logger, builder.SporkID, builder.GossipSubRPCInspectorsConfig, builder.GossipSubInspectorNotifDistributor)
-		rpcInspectors, err := rpcInspectorBuilder.
-			SetPublicNetwork(p2p.PublicNetworkEnabled).
-			SetMetrics(builder.Metrics.Network, builder.MetricsRegisterer).
-			SetMetricsEnabled(builder.MetricsEnabled).Build()
-		if err != nil {
-			return nil, fmt.Errorf("failed to create gossipsub rpc inspectors: %w", err)
->>>>>>> be8ae6da
 		}
 
 		node, err := p2pbuilder.NewNodeBuilder(
