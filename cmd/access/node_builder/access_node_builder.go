--- conflicted
+++ resolved
@@ -616,14 +616,8 @@
 				node.Storage.Results,
 				node.RootChainID,
 				builder.executionDataConfig.InitialBlockHeight,
-<<<<<<< HEAD
-				heroCacheCollector,
+				highestAvailableHeight,
 				builder.unsecureGrpcServer,
-=======
-				highestAvailableHeight,
-				builder.apiRatelimits,
-				builder.apiBurstlimits,
->>>>>>> 3dd71922
 			)
 			if err != nil {
 				return nil, fmt.Errorf("could not create state stream engine: %w", err)
