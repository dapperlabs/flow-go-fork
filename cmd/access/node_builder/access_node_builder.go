package node_builder

import (
	"context"
	"errors"
	"fmt"
	"math"
	"os"
	"path"
	"path/filepath"
	"strings"
	"time"

	"github.com/cockroachdb/pebble"
	"github.com/dgraph-io/badger/v2"
	"github.com/ipfs/boxo/bitswap"
	"github.com/ipfs/go-cid"
	"github.com/ipfs/go-datastore"
	badgerds "github.com/ipfs/go-ds-badger2"
	"github.com/libp2p/go-libp2p/core/host"
	"github.com/libp2p/go-libp2p/core/routing"
	"github.com/onflow/crypto"
	"github.com/onflow/flow/protobuf/go/flow/access"
	"github.com/rs/zerolog"
	"github.com/spf13/pflag"
	"google.golang.org/grpc"
	"google.golang.org/grpc/credentials"
	"google.golang.org/grpc/credentials/insecure"

	accessNode "github.com/onflow/flow-go/access"
	"github.com/onflow/flow-go/admin/commands"
	stateSyncCommands "github.com/onflow/flow-go/admin/commands/state_synchronization"
	storageCommands "github.com/onflow/flow-go/admin/commands/storage"
	"github.com/onflow/flow-go/cmd"
	"github.com/onflow/flow-go/cmd/build"
	"github.com/onflow/flow-go/consensus"
	"github.com/onflow/flow-go/consensus/hotstuff"
	"github.com/onflow/flow-go/consensus/hotstuff/committees"
	"github.com/onflow/flow-go/consensus/hotstuff/notifications"
	consensuspubsub "github.com/onflow/flow-go/consensus/hotstuff/notifications/pubsub"
	"github.com/onflow/flow-go/consensus/hotstuff/signature"
	hotstuffvalidator "github.com/onflow/flow-go/consensus/hotstuff/validator"
	"github.com/onflow/flow-go/consensus/hotstuff/verification"
	recovery "github.com/onflow/flow-go/consensus/recovery/protocol"
	"github.com/onflow/flow-go/engine"
	"github.com/onflow/flow-go/engine/access/index"
	"github.com/onflow/flow-go/engine/access/ingestion"
	"github.com/onflow/flow-go/engine/access/ingestion/tx_error_messages"
	pingeng "github.com/onflow/flow-go/engine/access/ping"
	"github.com/onflow/flow-go/engine/access/rest"
	"github.com/onflow/flow-go/engine/access/rest/routes"
	"github.com/onflow/flow-go/engine/access/rpc"
	"github.com/onflow/flow-go/engine/access/rpc/backend"
	rpcConnection "github.com/onflow/flow-go/engine/access/rpc/connection"
	"github.com/onflow/flow-go/engine/access/state_stream"
	statestreambackend "github.com/onflow/flow-go/engine/access/state_stream/backend"
	"github.com/onflow/flow-go/engine/access/subscription"
	followereng "github.com/onflow/flow-go/engine/common/follower"
	"github.com/onflow/flow-go/engine/common/requester"
	commonrpc "github.com/onflow/flow-go/engine/common/rpc"
	"github.com/onflow/flow-go/engine/common/stop"
	synceng "github.com/onflow/flow-go/engine/common/synchronization"
	"github.com/onflow/flow-go/engine/common/version"
	"github.com/onflow/flow-go/engine/execution/computation/query"
	"github.com/onflow/flow-go/fvm/storage/derived"
	"github.com/onflow/flow-go/ledger"
	"github.com/onflow/flow-go/ledger/complete/wal"
	"github.com/onflow/flow-go/model/bootstrap"
	"github.com/onflow/flow-go/model/flow"
	"github.com/onflow/flow-go/model/flow/filter"
	"github.com/onflow/flow-go/module"
	"github.com/onflow/flow-go/module/blobs"
	"github.com/onflow/flow-go/module/chainsync"
	"github.com/onflow/flow-go/module/counters"
	"github.com/onflow/flow-go/module/execution"
	"github.com/onflow/flow-go/module/executiondatasync/execution_data"
	execdatacache "github.com/onflow/flow-go/module/executiondatasync/execution_data/cache"
	"github.com/onflow/flow-go/module/executiondatasync/pruner"
	edstorage "github.com/onflow/flow-go/module/executiondatasync/storage"
	"github.com/onflow/flow-go/module/executiondatasync/tracker"
	finalizer "github.com/onflow/flow-go/module/finalizer/consensus"
	"github.com/onflow/flow-go/module/grpcserver"
	"github.com/onflow/flow-go/module/id"
	"github.com/onflow/flow-go/module/mempool/herocache"
	"github.com/onflow/flow-go/module/mempool/stdmap"
	"github.com/onflow/flow-go/module/metrics"
	"github.com/onflow/flow-go/module/metrics/unstaked"
	"github.com/onflow/flow-go/module/state_synchronization"
	"github.com/onflow/flow-go/module/state_synchronization/indexer"
	edrequester "github.com/onflow/flow-go/module/state_synchronization/requester"
	"github.com/onflow/flow-go/network"
	alspmgr "github.com/onflow/flow-go/network/alsp/manager"
	netcache "github.com/onflow/flow-go/network/cache"
	"github.com/onflow/flow-go/network/channels"
	cborcodec "github.com/onflow/flow-go/network/codec/cbor"
	"github.com/onflow/flow-go/network/p2p"
	"github.com/onflow/flow-go/network/p2p/blob"
	p2pbuilder "github.com/onflow/flow-go/network/p2p/builder"
	p2pbuilderconfig "github.com/onflow/flow-go/network/p2p/builder/config"
	"github.com/onflow/flow-go/network/p2p/cache"
	"github.com/onflow/flow-go/network/p2p/conduit"
	"github.com/onflow/flow-go/network/p2p/connection"
	"github.com/onflow/flow-go/network/p2p/dht"
	networkingsubscription "github.com/onflow/flow-go/network/p2p/subscription"
	"github.com/onflow/flow-go/network/p2p/translator"
	"github.com/onflow/flow-go/network/p2p/unicast/protocols"
	relaynet "github.com/onflow/flow-go/network/relay"
	"github.com/onflow/flow-go/network/slashing"
	"github.com/onflow/flow-go/network/topology"
	"github.com/onflow/flow-go/network/underlay"
	"github.com/onflow/flow-go/network/validator"
	"github.com/onflow/flow-go/state/protocol"
	badgerState "github.com/onflow/flow-go/state/protocol/badger"
	"github.com/onflow/flow-go/state/protocol/blocktimer"
	"github.com/onflow/flow-go/storage"
	bstorage "github.com/onflow/flow-go/storage/badger"
	pstorage "github.com/onflow/flow-go/storage/pebble"
	"github.com/onflow/flow-go/utils/grpcutils"
)

// AccessNodeBuilder extends cmd.NodeBuilder and declares additional functions needed to bootstrap an Access node.
// The private network allows the staked nodes to communicate among themselves, while the public network allows the
// Observers and an Access node to communicate.
//
//                                 public network                           private network
//  +------------------------+
//  | Observer             1 |<--------------------------|
//  +------------------------+                           v
//  +------------------------+                         +--------------------+                 +------------------------+
//  | Observer             2 |<----------------------->| Staked Access Node |<--------------->| All other staked Nodes |
//  +------------------------+                         +--------------------+                 +------------------------+
//  +------------------------+                           ^
//  | Observer             3 |<--------------------------|
//  +------------------------+

// AccessNodeConfig defines all the user defined parameters required to bootstrap an access node
// For a node running as a standalone process, the config fields will be populated from the command line params,
// while for a node running as a library, the config fields are expected to be initialized by the caller.
type AccessNodeConfig struct {
	supportsObserver                     bool // True if this is an Access node that supports observers and consensus follower engines
	collectionGRPCPort                   uint
	executionGRPCPort                    uint
	pingEnabled                          bool
	nodeInfoFile                         string
	apiRatelimits                        map[string]int
	apiBurstlimits                       map[string]int
	rpcConf                              rpc.Config
	stateStreamConf                      statestreambackend.Config
	stateStreamFilterConf                map[string]int
	ExecutionNodeAddress                 string // deprecated
	HistoricalAccessRPCs                 []access.AccessAPIClient
	logTxTimeToFinalized                 bool
	logTxTimeToExecuted                  bool
	logTxTimeToFinalizedExecuted         bool
	retryEnabled                         bool
	rpcMetricsEnabled                    bool
	executionDataSyncEnabled             bool
	publicNetworkExecutionDataEnabled    bool
	executionDataDBMode                  string
	executionDataPrunerHeightRangeTarget uint64
	executionDataPrunerThreshold         uint64
	executionDataPruningInterval         time.Duration
	executionDataDir                     string
	executionDataStartHeight             uint64
	executionDataConfig                  edrequester.ExecutionDataConfig
	PublicNetworkConfig                  PublicNetworkConfig
	TxResultCacheSize                    uint
	executionDataIndexingEnabled         bool
	registersDBPath                      string
	checkpointFile                       string
	scriptExecutorConfig                 query.QueryConfig
	scriptExecMinBlock                   uint64
	scriptExecMaxBlock                   uint64
	registerCacheType                    string
	registerCacheSize                    uint
	programCacheSize                     uint
	checkPayerBalanceMode                string
	versionControlEnabled                bool
	storeTxResultErrorMessages           bool
	stopControlEnabled                   bool
	registerDBPruneThreshold             uint64
}

type PublicNetworkConfig struct {
	// NetworkKey crypto.PublicKey // TODO: do we need a different key for the public network?
	BindAddress string
	Network     network.EngineRegistry
	Metrics     module.NetworkMetrics
}

// DefaultAccessNodeConfig defines all the default values for the AccessNodeConfig
func DefaultAccessNodeConfig() *AccessNodeConfig {
	homedir, _ := os.UserHomeDir()
	return &AccessNodeConfig{
		supportsObserver:   false,
		collectionGRPCPort: 9000,
		executionGRPCPort:  9000,
		rpcConf: rpc.Config{
			UnsecureGRPCListenAddr: "0.0.0.0:9000",
			SecureGRPCListenAddr:   "0.0.0.0:9001",
			HTTPListenAddr:         "0.0.0.0:8000",
			CollectionAddr:         "",
			HistoricalAccessAddrs:  "",
			BackendConfig: backend.Config{
				CollectionClientTimeout:   3 * time.Second,
				ExecutionClientTimeout:    3 * time.Second,
				ConnectionPoolSize:        backend.DefaultConnectionPoolSize,
				MaxHeightRange:            backend.DefaultMaxHeightRange,
				PreferredExecutionNodeIDs: nil,
				FixedExecutionNodeIDs:     nil,
				CircuitBreakerConfig: rpcConnection.CircuitBreakerConfig{
					Enabled:        false,
					RestoreTimeout: 60 * time.Second,
					MaxFailures:    5,
					MaxRequests:    1,
				},
				ScriptExecutionMode: backend.IndexQueryModeExecutionNodesOnly.String(), // default to ENs only for now
				EventQueryMode:      backend.IndexQueryModeExecutionNodesOnly.String(), // default to ENs only for now
				TxResultQueryMode:   backend.IndexQueryModeExecutionNodesOnly.String(), // default to ENs only for now
			},
			RestConfig: rest.Config{
				ListenAddress: "",
				WriteTimeout:  rest.DefaultWriteTimeout,
				ReadTimeout:   rest.DefaultReadTimeout,
				IdleTimeout:   rest.DefaultIdleTimeout,
			},
			MaxMsgSize:     grpcutils.DefaultMaxMsgSize,
			CompressorName: grpcutils.NoCompressor,
		},
		stateStreamConf: statestreambackend.Config{
			MaxExecutionDataMsgSize: grpcutils.DefaultMaxMsgSize,
			ExecutionDataCacheSize:  subscription.DefaultCacheSize,
			ClientSendTimeout:       subscription.DefaultSendTimeout,
			ClientSendBufferSize:    subscription.DefaultSendBufferSize,
			MaxGlobalStreams:        subscription.DefaultMaxGlobalStreams,
			EventFilterConfig:       state_stream.DefaultEventFilterConfig,
			RegisterIDsRequestLimit: state_stream.DefaultRegisterIDsRequestLimit,
			ResponseLimit:           subscription.DefaultResponseLimit,
			HeartbeatInterval:       subscription.DefaultHeartbeatInterval,
		},
		stateStreamFilterConf:        nil,
		ExecutionNodeAddress:         "localhost:9000",
		logTxTimeToFinalized:         false,
		logTxTimeToExecuted:          false,
		logTxTimeToFinalizedExecuted: false,
		pingEnabled:                  false,
		retryEnabled:                 false,
		rpcMetricsEnabled:            false,
		nodeInfoFile:                 "",
		apiRatelimits:                nil,
		apiBurstlimits:               nil,
		TxResultCacheSize:            0,
		PublicNetworkConfig: PublicNetworkConfig{
			BindAddress: cmd.NotSet,
			Metrics:     metrics.NewNoopCollector(),
		},
		executionDataSyncEnabled:          true,
		publicNetworkExecutionDataEnabled: false,
		executionDataDir:                  filepath.Join(homedir, ".flow", "execution_data"),
		executionDataStartHeight:          0,
		executionDataConfig: edrequester.ExecutionDataConfig{
			InitialBlockHeight: 0,
			MaxSearchAhead:     edrequester.DefaultMaxSearchAhead,
			FetchTimeout:       edrequester.DefaultFetchTimeout,
			MaxFetchTimeout:    edrequester.DefaultMaxFetchTimeout,
			RetryDelay:         edrequester.DefaultRetryDelay,
			MaxRetryDelay:      edrequester.DefaultMaxRetryDelay,
		},
		executionDataIndexingEnabled:         false,
		executionDataDBMode:                  execution_data.ExecutionDataDBModeBadger.String(),
		executionDataPrunerHeightRangeTarget: 0,
		executionDataPrunerThreshold:         pruner.DefaultThreshold,
		executionDataPruningInterval:         pruner.DefaultPruningInterval,
		registersDBPath:                      filepath.Join(homedir, ".flow", "execution_state"),
		checkpointFile:                       cmd.NotSet,
		scriptExecutorConfig:                 query.NewDefaultConfig(),
		scriptExecMinBlock:                   0,
		scriptExecMaxBlock:                   math.MaxUint64,
		registerCacheType:                    pstorage.CacheTypeTwoQueue.String(),
		registerCacheSize:                    0,
		programCacheSize:                     0,
		checkPayerBalanceMode:                accessNode.Disabled.String(),
		versionControlEnabled:                true,
		storeTxResultErrorMessages:           false,
		stopControlEnabled:                   false,
		registerDBPruneThreshold:             pruner.DefaultThreshold,
	}
}

// FlowAccessNodeBuilder provides the common functionality needed to bootstrap a Flow access node
// It is composed of the FlowNodeBuilder, the AccessNodeConfig and contains all the components and modules needed for the
// access nodes
type FlowAccessNodeBuilder struct {
	*cmd.FlowNodeBuilder
	*AccessNodeConfig

	// components
	FollowerState                protocol.FollowerState
	SyncCore                     *chainsync.Core
	RpcEng                       *rpc.Engine
	FollowerDistributor          *consensuspubsub.FollowerDistributor
	CollectionRPC                access.AccessAPIClient
	TransactionTimings           *stdmap.TransactionTimings
	CollectionsToMarkFinalized   *stdmap.Times
	CollectionsToMarkExecuted    *stdmap.Times
	BlocksToMarkExecuted         *stdmap.Times
	TransactionMetrics           *metrics.TransactionCollector
	TransactionValidationMetrics *metrics.TransactionValidationCollector
	RestMetrics                  *metrics.RestCollector
	AccessMetrics                module.AccessMetrics
	PingMetrics                  module.PingMetrics
	Committee                    hotstuff.DynamicCommittee
	Finalized                    *flow.Header // latest finalized block that the node knows of at startup time
	Pending                      []*flow.Header
	FollowerCore                 module.HotStuffFollower
	Validator                    hotstuff.Validator
	ExecutionDataDownloader      execution_data.Downloader
	PublicBlobService            network.BlobService
	ExecutionDataRequester       state_synchronization.ExecutionDataRequester
	ExecutionDataStore           execution_data.ExecutionDataStore
	ExecutionDataBlobstore       blobs.Blobstore
	ExecutionDataCache           *execdatacache.ExecutionDataCache
	ExecutionIndexer             *indexer.Indexer
	ExecutionIndexerCore         *indexer.IndexerCore
	ScriptExecutor               *backend.ScriptExecutor
	RegistersAsyncStore          *execution.RegistersAsyncStore
	Reporter                     *index.Reporter
	EventsIndex                  *index.EventsIndex
	TxResultsIndex               *index.TransactionResultsIndex
	IndexerDependencies          *cmd.DependencyList
	collectionExecutedMetric     module.CollectionExecutedMetric
	ExecutionDataPruner          *pruner.Pruner
	ExecutionDatastoreManager    edstorage.DatastoreManager
	ExecutionDataTracker         tracker.Storage
	VersionControl               *version.VersionControl
	StopControl                  *stop.StopControl

	// The sync engine participants provider is the libp2p peer store for the access node
	// which is not available until after the network has started.
	// Hence, a factory function that needs to be called just before creating the sync engine
	SyncEngineParticipantsProviderFactory func() module.IdentifierProvider

	// engines
	IngestEng      *ingestion.Engine
	RequestEng     *requester.Engine
	FollowerEng    *followereng.ComplianceEngine
	SyncEng        *synceng.Engine
	StateStreamEng *statestreambackend.Engine

	// grpc servers
	secureGrpcServer      *grpcserver.GrpcServer
	unsecureGrpcServer    *grpcserver.GrpcServer
	stateStreamGrpcServer *grpcserver.GrpcServer

	stateStreamBackend *statestreambackend.StateStreamBackend
	nodeBackend        *backend.Backend

<<<<<<< HEAD
	ExecNodeIdentitiesProvider *commonrpc.ExecutionNodeIdentitiesProvider
=======
	TxResultErrorMessagesCore *tx_error_messages.TxErrorMessagesCore
>>>>>>> 2180706e
}

func (builder *FlowAccessNodeBuilder) buildFollowerState() *FlowAccessNodeBuilder {
	builder.Module("mutable follower state", func(node *cmd.NodeConfig) error {
		// For now, we only support state implementations from package badger.
		// If we ever support different implementations, the following can be replaced by a type-aware factory
		state, ok := node.State.(*badgerState.State)
		if !ok {
			return fmt.Errorf("only implementations of type badger.State are currently supported but read-only state has type %T", node.State)
		}

		followerState, err := badgerState.NewFollowerState(
			node.Logger,
			node.Tracer,
			node.ProtocolEvents,
			state,
			node.Storage.Index,
			node.Storage.Payloads,
			blocktimer.DefaultBlockTimer,
		)
		builder.FollowerState = followerState

		return err
	})

	return builder
}

func (builder *FlowAccessNodeBuilder) buildSyncCore() *FlowAccessNodeBuilder {
	builder.Module("sync core", func(node *cmd.NodeConfig) error {
		syncCore, err := chainsync.New(node.Logger, node.SyncCoreConfig, metrics.NewChainSyncCollector(node.RootChainID), node.RootChainID)
		builder.SyncCore = syncCore

		return err
	})

	return builder
}

func (builder *FlowAccessNodeBuilder) buildCommittee() *FlowAccessNodeBuilder {
	builder.Component("committee", func(node *cmd.NodeConfig) (module.ReadyDoneAware, error) {
		// initialize consensus committee's membership state
		// This committee state is for the HotStuff follower, which follows the MAIN CONSENSUS committee
		// Note: node.Me.NodeID() is not part of the consensus committee
		committee, err := committees.NewConsensusCommittee(node.State, node.Me.NodeID())
		node.ProtocolEvents.AddConsumer(committee)
		builder.Committee = committee

		return committee, err
	})

	return builder
}

func (builder *FlowAccessNodeBuilder) buildLatestHeader() *FlowAccessNodeBuilder {
	builder.Module("latest header", func(node *cmd.NodeConfig) error {
		finalized, pending, err := recovery.FindLatest(node.State, node.Storage.Headers)
		builder.Finalized, builder.Pending = finalized, pending

		return err
	})

	return builder
}

func (builder *FlowAccessNodeBuilder) buildFollowerCore() *FlowAccessNodeBuilder {
	builder.Component("follower core", func(node *cmd.NodeConfig) (module.ReadyDoneAware, error) {
		// create a finalizer that will handle updating the protocol
		// state when the follower detects newly finalized blocks
		final := finalizer.NewFinalizer(node.DB, node.Storage.Headers, builder.FollowerState, node.Tracer)

		packer := signature.NewConsensusSigDataPacker(builder.Committee)
		// initialize the verifier for the protocol consensus
		verifier := verification.NewCombinedVerifier(builder.Committee, packer)
		builder.Validator = hotstuffvalidator.New(builder.Committee, verifier)

		followerCore, err := consensus.NewFollower(
			node.Logger,
			node.Metrics.Mempool,
			node.Storage.Headers,
			final,
			builder.FollowerDistributor,
			node.FinalizedRootBlock.Header,
			node.RootQC,
			builder.Finalized,
			builder.Pending,
		)
		if err != nil {
			return nil, fmt.Errorf("could not initialize follower core: %w", err)
		}
		builder.FollowerCore = followerCore

		return builder.FollowerCore, nil
	})

	return builder
}

func (builder *FlowAccessNodeBuilder) buildFollowerEngine() *FlowAccessNodeBuilder {
	builder.Component("follower engine", func(node *cmd.NodeConfig) (module.ReadyDoneAware, error) {
		var heroCacheCollector module.HeroCacheMetrics = metrics.NewNoopCollector()
		if node.HeroCacheMetricsEnable {
			heroCacheCollector = metrics.FollowerCacheMetrics(node.MetricsRegisterer)
		}

		core, err := followereng.NewComplianceCore(
			node.Logger,
			node.Metrics.Mempool,
			heroCacheCollector,
			builder.FollowerDistributor,
			builder.FollowerState,
			builder.FollowerCore,
			builder.Validator,
			builder.SyncCore,
			node.Tracer,
		)
		if err != nil {
			return nil, fmt.Errorf("could not create follower core: %w", err)
		}

		builder.FollowerEng, err = followereng.NewComplianceLayer(
			node.Logger,
			node.EngineRegistry,
			node.Me,
			node.Metrics.Engine,
			node.Storage.Headers,
			builder.Finalized,
			core,
			node.ComplianceConfig,
		)
		if err != nil {
			return nil, fmt.Errorf("could not create follower engine: %w", err)
		}
		builder.FollowerDistributor.AddOnBlockFinalizedConsumer(builder.FollowerEng.OnFinalizedBlock)

		return builder.FollowerEng, nil
	})

	return builder
}

func (builder *FlowAccessNodeBuilder) buildSyncEngine() *FlowAccessNodeBuilder {
	builder.Component("sync engine", func(node *cmd.NodeConfig) (module.ReadyDoneAware, error) {
		spamConfig, err := synceng.NewSpamDetectionConfig()
		if err != nil {
			return nil, fmt.Errorf("could not initialize spam detection config: %w", err)
		}
		sync, err := synceng.New(
			node.Logger,
			node.Metrics.Engine,
			node.EngineRegistry,
			node.Me,
			node.State,
			node.Storage.Blocks,
			builder.FollowerEng,
			builder.SyncCore,
			builder.SyncEngineParticipantsProviderFactory(),
			spamConfig,
		)
		if err != nil {
			return nil, fmt.Errorf("could not create synchronization engine: %w", err)
		}
		builder.SyncEng = sync
		builder.FollowerDistributor.AddFinalizationConsumer(sync)

		return builder.SyncEng, nil
	})

	return builder
}

func (builder *FlowAccessNodeBuilder) BuildConsensusFollower() *FlowAccessNodeBuilder {
	builder.
		buildFollowerState().
		buildSyncCore().
		buildCommittee().
		buildLatestHeader().
		buildFollowerCore().
		buildFollowerEngine().
		buildSyncEngine()

	return builder
}

func (builder *FlowAccessNodeBuilder) BuildExecutionSyncComponents() *FlowAccessNodeBuilder {
	var ds datastore.Batching
	var bs network.BlobService
	var processedBlockHeight storage.ConsumerProgress
	var processedNotifications storage.ConsumerProgress
	var bsDependable *module.ProxiedReadyDoneAware
	var execDataDistributor *edrequester.ExecutionDataDistributor
	var execDataCacheBackend *herocache.BlockExecutionData
	var executionDataStoreCache *execdatacache.ExecutionDataCache
	var executionDataDBMode execution_data.ExecutionDataDBMode

	// setup dependency chain to ensure indexer starts after the requester
	requesterDependable := module.NewProxiedReadyDoneAware()
	builder.IndexerDependencies.Add(requesterDependable)

	executionDataPrunerEnabled := builder.executionDataPrunerHeightRangeTarget != 0

	builder.
		AdminCommand("read-execution-data", func(config *cmd.NodeConfig) commands.AdminCommand {
			return stateSyncCommands.NewReadExecutionDataCommand(builder.ExecutionDataStore)
		}).
		Module("execution data datastore and blobstore", func(node *cmd.NodeConfig) error {
			datastoreDir := filepath.Join(builder.executionDataDir, "blobstore")
			err := os.MkdirAll(datastoreDir, 0700)
			if err != nil {
				return err
			}

			executionDataDBMode, err = execution_data.ParseExecutionDataDBMode(builder.executionDataDBMode)
			if err != nil {
				return fmt.Errorf("could not parse execution data DB mode: %w", err)
			}

			if executionDataDBMode == execution_data.ExecutionDataDBModePebble {
				builder.ExecutionDatastoreManager, err = edstorage.NewPebbleDatastoreManager(datastoreDir, nil)
				if err != nil {
					return fmt.Errorf("could not create PebbleDatastoreManager for execution data: %w", err)
				}
			} else {
				builder.ExecutionDatastoreManager, err = edstorage.NewBadgerDatastoreManager(datastoreDir, &badgerds.DefaultOptions)
				if err != nil {
					return fmt.Errorf("could not create BadgerDatastoreManager for execution data: %w", err)
				}
			}
			ds = builder.ExecutionDatastoreManager.Datastore()

			builder.ShutdownFunc(func() error {
				if err := builder.ExecutionDatastoreManager.Close(); err != nil {
					return fmt.Errorf("could not close execution data datastore: %w", err)
				}
				return nil
			})

			return nil
		}).
		Module("processed block height consumer progress", func(node *cmd.NodeConfig) error {
			// Note: progress is stored in the datastore's DB since that is where the jobqueue
			// writes execution data to.
			if executionDataDBMode == execution_data.ExecutionDataDBModeBadger {
				processedBlockHeight = bstorage.NewConsumerProgress(builder.ExecutionDatastoreManager.DB().(*badger.DB), module.ConsumeProgressExecutionDataRequesterBlockHeight)
			} else {
				processedBlockHeight = pstorage.NewConsumerProgress(builder.ExecutionDatastoreManager.DB().(*pebble.DB), module.ConsumeProgressExecutionDataRequesterBlockHeight)
			}
			return nil
		}).
		Module("processed notifications consumer progress", func(node *cmd.NodeConfig) error {
			// Note: progress is stored in the datastore's DB since that is where the jobqueue
			// writes execution data to.
			if executionDataDBMode == execution_data.ExecutionDataDBModeBadger {
				processedNotifications = bstorage.NewConsumerProgress(builder.ExecutionDatastoreManager.DB().(*badger.DB), module.ConsumeProgressExecutionDataRequesterNotification)
			} else {
				processedNotifications = pstorage.NewConsumerProgress(builder.ExecutionDatastoreManager.DB().(*pebble.DB), module.ConsumeProgressExecutionDataRequesterNotification)
			}
			return nil
		}).
		Module("blobservice peer manager dependencies", func(node *cmd.NodeConfig) error {
			bsDependable = module.NewProxiedReadyDoneAware()
			builder.PeerManagerDependencies.Add(bsDependable)
			return nil
		}).
		Module("execution datastore", func(node *cmd.NodeConfig) error {
			builder.ExecutionDataBlobstore = blobs.NewBlobstore(ds)
			builder.ExecutionDataStore = execution_data.NewExecutionDataStore(builder.ExecutionDataBlobstore, execution_data.DefaultSerializer)
			return nil
		}).
		Module("execution data cache", func(node *cmd.NodeConfig) error {
			var heroCacheCollector module.HeroCacheMetrics = metrics.NewNoopCollector()
			if builder.HeroCacheMetricsEnable {
				heroCacheCollector = metrics.AccessNodeExecutionDataCacheMetrics(builder.MetricsRegisterer)
			}

			execDataCacheBackend = herocache.NewBlockExecutionData(builder.stateStreamConf.ExecutionDataCacheSize, builder.Logger, heroCacheCollector)

			// Execution Data cache that uses a blobstore as the backend (instead of a downloader)
			// This ensures that it simply returns a not found error if the blob doesn't exist
			// instead of attempting to download it from the network.
			executionDataStoreCache = execdatacache.NewExecutionDataCache(
				builder.ExecutionDataStore,
				builder.Storage.Headers,
				builder.Storage.Seals,
				builder.Storage.Results,
				execDataCacheBackend,
			)

			return nil
		}).
		Component("execution data service", func(node *cmd.NodeConfig) (module.ReadyDoneAware, error) {
			opts := []network.BlobServiceOption{
				blob.WithBitswapOptions(
					// Only allow block requests from staked ENs and ANs
					bitswap.WithPeerBlockRequestFilter(
						blob.AuthorizedRequester(nil, builder.IdentityProvider, builder.Logger),
					),
					bitswap.WithTracer(
						blob.NewTracer(node.Logger.With().Str("blob_service", channels.ExecutionDataService.String()).Logger()),
					),
				),
			}

			if !builder.BitswapReprovideEnabled {
				opts = append(opts, blob.WithReprovideInterval(-1))
			}

			var err error
			bs, err = node.EngineRegistry.RegisterBlobService(channels.ExecutionDataService, ds, opts...)
			if err != nil {
				return nil, fmt.Errorf("could not register blob service: %w", err)
			}

			// add blobservice into ReadyDoneAware dependency passed to peer manager
			// this starts the blob service and configures peer manager to wait for the blobservice
			// to be ready before starting
			bsDependable.Init(bs)

			var downloaderOpts []execution_data.DownloaderOption

			if executionDataPrunerEnabled {
				sealed, err := node.State.Sealed().Head()
				if err != nil {
					return nil, fmt.Errorf("cannot get the sealed block: %w", err)
				}

				trackerDir := filepath.Join(builder.executionDataDir, "tracker")
				builder.ExecutionDataTracker, err = tracker.OpenStorage(
					trackerDir,
					sealed.Height,
					node.Logger,
					tracker.WithPruneCallback(func(c cid.Cid) error {
						// TODO: use a proper context here
						return builder.ExecutionDataBlobstore.DeleteBlob(context.TODO(), c)
					}),
				)
				if err != nil {
					return nil, fmt.Errorf("failed to create execution data tracker: %w", err)
				}

				downloaderOpts = []execution_data.DownloaderOption{
					execution_data.WithExecutionDataTracker(builder.ExecutionDataTracker, node.Storage.Headers),
				}
			}

			builder.ExecutionDataDownloader = execution_data.NewDownloader(bs, downloaderOpts...)
			return builder.ExecutionDataDownloader, nil
		}).
		Component("execution data requester", func(node *cmd.NodeConfig) (module.ReadyDoneAware, error) {
			// Validation of the start block height needs to be done after loading state
			if builder.executionDataStartHeight > 0 {
				if builder.executionDataStartHeight <= builder.FinalizedRootBlock.Header.Height {
					return nil, fmt.Errorf(
						"execution data start block height (%d) must be greater than the root block height (%d)",
						builder.executionDataStartHeight, builder.FinalizedRootBlock.Header.Height)
				}

				latestSeal, err := builder.State.Sealed().Head()
				if err != nil {
					return nil, fmt.Errorf("failed to get latest sealed height")
				}

				// Note: since the root block of a spork is also sealed in the root protocol state, the
				// latest sealed height is always equal to the root block height. That means that at the
				// very beginning of a spork, this check will always fail. Operators should not specify
				// an InitialBlockHeight when starting from the beginning of a spork.
				if builder.executionDataStartHeight > latestSeal.Height {
					return nil, fmt.Errorf(
						"execution data start block height (%d) must be less than or equal to the latest sealed block height (%d)",
						builder.executionDataStartHeight, latestSeal.Height)
				}

				// executionDataStartHeight is provided as the first block to sync, but the
				// requester expects the initial last processed height, which is the first height - 1
				builder.executionDataConfig.InitialBlockHeight = builder.executionDataStartHeight - 1
			} else {
				builder.executionDataConfig.InitialBlockHeight = builder.SealedRootBlock.Header.Height
			}

			execDataDistributor = edrequester.NewExecutionDataDistributor()

			// Execution Data cache with a downloader as the backend. This is used by the requester
			// to download and cache execution data for each block. It shares a cache backend instance
			// with the datastore implementation.
			executionDataCache := execdatacache.NewExecutionDataCache(
				builder.ExecutionDataDownloader,
				builder.Storage.Headers,
				builder.Storage.Seals,
				builder.Storage.Results,
				execDataCacheBackend,
			)

			r, err := edrequester.New(
				builder.Logger,
				metrics.NewExecutionDataRequesterCollector(),
				builder.ExecutionDataDownloader,
				executionDataCache,
				processedBlockHeight,
				processedNotifications,
				builder.State,
				builder.Storage.Headers,
				builder.executionDataConfig,
				execDataDistributor,
			)
			if err != nil {
				return nil, fmt.Errorf("failed to create execution data requester: %w", err)
			}
			builder.ExecutionDataRequester = r

			builder.FollowerDistributor.AddOnBlockFinalizedConsumer(builder.ExecutionDataRequester.OnBlockFinalized)

			// add requester into ReadyDoneAware dependency passed to indexer. This allows the indexer
			// to wait for the requester to be ready before starting.
			requesterDependable.Init(builder.ExecutionDataRequester)

			return builder.ExecutionDataRequester, nil
		}).
		Component("execution data pruner", func(node *cmd.NodeConfig) (module.ReadyDoneAware, error) {
			if !executionDataPrunerEnabled {
				return &module.NoopReadyDoneAware{}, nil
			}

			var prunerMetrics module.ExecutionDataPrunerMetrics = metrics.NewNoopCollector()
			if node.MetricsEnabled {
				prunerMetrics = metrics.NewExecutionDataPrunerCollector()
			}

			var err error
			builder.ExecutionDataPruner, err = pruner.NewPruner(
				node.Logger,
				prunerMetrics,
				builder.ExecutionDataTracker,
				pruner.WithPruneCallback(func(ctx context.Context) error {
					return builder.ExecutionDatastoreManager.CollectGarbage(ctx)
				}),
				pruner.WithHeightRangeTarget(builder.executionDataPrunerHeightRangeTarget),
				pruner.WithThreshold(builder.executionDataPrunerThreshold),
				pruner.WithPruningInterval(builder.executionDataPruningInterval),
			)
			if err != nil {
				return nil, fmt.Errorf("failed to create execution data pruner: %w", err)
			}

			builder.ExecutionDataPruner.RegisterHeightRecorder(builder.ExecutionDataDownloader)

			return builder.ExecutionDataPruner, nil
		})

	if builder.publicNetworkExecutionDataEnabled {
		var publicBsDependable *module.ProxiedReadyDoneAware

		builder.Module("public blobservice peer manager dependencies", func(node *cmd.NodeConfig) error {
			publicBsDependable = module.NewProxiedReadyDoneAware()
			builder.PeerManagerDependencies.Add(publicBsDependable)
			return nil
		})
		builder.Component("public network execution data service", func(node *cmd.NodeConfig) (module.ReadyDoneAware, error) {
			opts := []network.BlobServiceOption{
				blob.WithBitswapOptions(
					bitswap.WithTracer(
						blob.NewTracer(node.Logger.With().Str("public_blob_service", channels.PublicExecutionDataService.String()).Logger()),
					),
				),
				blob.WithParentBlobService(bs),
			}

			net := builder.AccessNodeConfig.PublicNetworkConfig.Network

			var err error
			builder.PublicBlobService, err = net.RegisterBlobService(channels.PublicExecutionDataService, ds, opts...)
			if err != nil {
				return nil, fmt.Errorf("could not register blob service: %w", err)
			}

			// add blobservice into ReadyDoneAware dependency passed to peer manager
			// this starts the blob service and configures peer manager to wait for the blobservice
			// to be ready before starting
			publicBsDependable.Init(builder.PublicBlobService)
			return &module.NoopReadyDoneAware{}, nil
		})
	}

	if builder.executionDataIndexingEnabled {
		var indexedBlockHeight storage.ConsumerProgress

		builder.
			AdminCommand("execute-script", func(config *cmd.NodeConfig) commands.AdminCommand {
				return stateSyncCommands.NewExecuteScriptCommand(builder.ScriptExecutor)
			}).
			Module("indexed block height consumer progress", func(node *cmd.NodeConfig) error {
				// Note: progress is stored in the MAIN db since that is where indexed execution data is stored.
				indexedBlockHeight = bstorage.NewConsumerProgress(builder.DB, module.ConsumeProgressExecutionDataIndexerBlockHeight)
				return nil
			}).
			Module("transaction results storage", func(node *cmd.NodeConfig) error {
				builder.Storage.LightTransactionResults = bstorage.NewLightTransactionResults(node.Metrics.Cache, node.DB, bstorage.DefaultCacheSize)
				return nil
			}).
			DependableComponent("execution data indexer", func(node *cmd.NodeConfig) (module.ReadyDoneAware, error) {
				// Note: using a DependableComponent here to ensure that the indexer does not block
				// other components from starting while bootstrapping the register db since it may
				// take hours to complete.

				pdb, err := pstorage.OpenRegisterPebbleDB(builder.registersDBPath)
				if err != nil {
					return nil, fmt.Errorf("could not open registers db: %w", err)
				}
				builder.ShutdownFunc(func() error {
					return pdb.Close()
				})

				bootstrapped, err := pstorage.IsBootstrapped(pdb)
				if err != nil {
					return nil, fmt.Errorf("could not check if registers db is bootstrapped: %w", err)
				}

				if !bootstrapped {
					checkpointFile := builder.checkpointFile
					if checkpointFile == cmd.NotSet {
						checkpointFile = path.Join(builder.BootstrapDir, bootstrap.PathRootCheckpoint)
					}

					// currently, the checkpoint must be from the root block.
					// read the root hash from the provided checkpoint and verify it matches the
					// state commitment from the root snapshot.
					err := wal.CheckpointHasRootHash(
						node.Logger,
						"", // checkpoint file already full path
						checkpointFile,
						ledger.RootHash(node.RootSeal.FinalState),
					)
					if err != nil {
						return nil, fmt.Errorf("could not verify checkpoint file: %w", err)
					}

					checkpointHeight := builder.SealedRootBlock.Header.Height

					if builder.SealedRootBlock.ID() != builder.RootSeal.BlockID {
						return nil, fmt.Errorf("mismatching sealed root block and root seal: %v != %v",
							builder.SealedRootBlock.ID(), builder.RootSeal.BlockID)
					}

					rootHash := ledger.RootHash(builder.RootSeal.FinalState)
					bootstrap, err := pstorage.NewRegisterBootstrap(pdb, checkpointFile, checkpointHeight, rootHash, builder.Logger)
					if err != nil {
						return nil, fmt.Errorf("could not create registers bootstrap: %w", err)
					}

					// TODO: find a way to hook a context up to this to allow a graceful shutdown
					workerCount := 10
					err = bootstrap.IndexCheckpointFile(context.Background(), workerCount)
					if err != nil {
						return nil, fmt.Errorf("could not load checkpoint file: %w", err)
					}
				}

				registers, err := pstorage.NewRegisters(pdb, builder.registerDBPruneThreshold)
				if err != nil {
					return nil, fmt.Errorf("could not create registers storage: %w", err)
				}

				if builder.registerCacheSize > 0 {
					cacheType, err := pstorage.ParseCacheType(builder.registerCacheType)
					if err != nil {
						return nil, fmt.Errorf("could not parse register cache type: %w", err)
					}
					cacheMetrics := metrics.NewCacheCollector(builder.RootChainID)
					registersCache, err := pstorage.NewRegistersCache(registers, cacheType, builder.registerCacheSize, cacheMetrics)
					if err != nil {
						return nil, fmt.Errorf("could not create registers cache: %w", err)
					}
					builder.Storage.RegisterIndex = registersCache
				} else {
					builder.Storage.RegisterIndex = registers
				}

				indexerDerivedChainData, queryDerivedChainData, err := builder.buildDerivedChainData()
				if err != nil {
					return nil, fmt.Errorf("could not create derived chain data: %w", err)
				}

				indexerCore, err := indexer.New(
					builder.Logger,
					metrics.NewExecutionStateIndexerCollector(),
					builder.DB,
					builder.Storage.RegisterIndex,
					builder.Storage.Headers,
					builder.Storage.Events,
					builder.Storage.Collections,
					builder.Storage.Transactions,
					builder.Storage.LightTransactionResults,
					builder.RootChainID.Chain(),
					indexerDerivedChainData,
					builder.collectionExecutedMetric,
				)
				if err != nil {
					return nil, err
				}
				builder.ExecutionIndexerCore = indexerCore

				// execution state worker uses a jobqueue to process new execution data and indexes it by using the indexer.
				builder.ExecutionIndexer, err = indexer.NewIndexer(
					builder.Logger,
					registers.FirstHeight(),
					registers,
					indexerCore,
					executionDataStoreCache,
					builder.ExecutionDataRequester.HighestConsecutiveHeight,
					indexedBlockHeight,
				)
				if err != nil {
					return nil, err
				}

				if executionDataPrunerEnabled {
					builder.ExecutionDataPruner.RegisterHeightRecorder(builder.ExecutionIndexer)
				}

				// setup requester to notify indexer when new execution data is received
				execDataDistributor.AddOnExecutionDataReceivedConsumer(builder.ExecutionIndexer.OnExecutionData)

				// create script execution module, this depends on the indexer being initialized and the
				// having the register storage bootstrapped
				scripts := execution.NewScripts(
					builder.Logger,
					metrics.NewExecutionCollector(builder.Tracer),
					builder.RootChainID,
					query.NewProtocolStateWrapper(builder.State),
					builder.Storage.Headers,
					builder.ExecutionIndexerCore.RegisterValue,
					builder.scriptExecutorConfig,
					queryDerivedChainData,
					builder.programCacheSize > 0,
				)

				err = builder.ScriptExecutor.Initialize(builder.ExecutionIndexer, scripts, builder.VersionControl)
				if err != nil {
					return nil, err
				}

				err = builder.Reporter.Initialize(builder.ExecutionIndexer)
				if err != nil {
					return nil, err
				}

				err = builder.RegistersAsyncStore.Initialize(registers)
				if err != nil {
					return nil, err
				}

				if builder.stopControlEnabled {
					builder.StopControl.RegisterHeightRecorder(builder.ExecutionIndexer)
				}

				return builder.ExecutionIndexer, nil
			}, builder.IndexerDependencies)
	}

	if builder.stateStreamConf.ListenAddr != "" {
		builder.Component("exec state stream engine", func(node *cmd.NodeConfig) (module.ReadyDoneAware, error) {
			for key, value := range builder.stateStreamFilterConf {
				switch key {
				case "EventTypes":
					builder.stateStreamConf.MaxEventTypes = value
				case "Addresses":
					builder.stateStreamConf.MaxAddresses = value
				case "Contracts":
					builder.stateStreamConf.MaxContracts = value
				case "AccountAddresses":
					builder.stateStreamConf.MaxAccountAddress = value
				}
			}
			builder.stateStreamConf.RpcMetricsEnabled = builder.rpcMetricsEnabled

			highestAvailableHeight, err := builder.ExecutionDataRequester.HighestConsecutiveHeight()
			if err != nil {
				return nil, fmt.Errorf("could not get highest consecutive height: %w", err)
			}
			broadcaster := engine.NewBroadcaster()

			eventQueryMode, err := backend.ParseIndexQueryMode(builder.rpcConf.BackendConfig.EventQueryMode)
			if err != nil {
				return nil, fmt.Errorf("could not parse event query mode: %w", err)
			}

			// use the events index for events if enabled and the node is configured to use it for
			// regular event queries
			useIndex := builder.executionDataIndexingEnabled &&
				eventQueryMode != backend.IndexQueryModeExecutionNodesOnly

			executionDataTracker := subscription.NewExecutionDataTracker(
				builder.Logger,
				node.State,
				builder.executionDataConfig.InitialBlockHeight,
				node.Storage.Headers,
				broadcaster,
				highestAvailableHeight,
				builder.EventsIndex,
				useIndex,
			)

			builder.stateStreamBackend, err = statestreambackend.New(
				node.Logger,
				node.State,
				node.Storage.Headers,
				node.Storage.Seals,
				node.Storage.Results,
				builder.ExecutionDataStore,
				executionDataStoreCache,
				builder.RegistersAsyncStore,
				builder.EventsIndex,
				useIndex,
				int(builder.stateStreamConf.RegisterIDsRequestLimit),
				subscription.NewSubscriptionHandler(
					builder.Logger,
					broadcaster,
					builder.stateStreamConf.ClientSendTimeout,
					builder.stateStreamConf.ResponseLimit,
					builder.stateStreamConf.ClientSendBufferSize,
				),
				executionDataTracker,
			)
			if err != nil {
				return nil, fmt.Errorf("could not create state stream backend: %w", err)
			}

			stateStreamEng, err := statestreambackend.NewEng(
				node.Logger,
				builder.stateStreamConf,
				executionDataStoreCache,
				node.Storage.Headers,
				node.RootChainID,
				builder.stateStreamGrpcServer,
				builder.stateStreamBackend,
			)
			if err != nil {
				return nil, fmt.Errorf("could not create state stream engine: %w", err)
			}
			builder.StateStreamEng = stateStreamEng

			// setup requester to notify ExecutionDataTracker when new execution data is received
			execDataDistributor.AddOnExecutionDataReceivedConsumer(builder.stateStreamBackend.OnExecutionData)

			return builder.StateStreamEng, nil
		})
	}

	return builder
}

// buildDerivedChainData creates the derived chain data for the indexer and the query engine
// If program caching is disabled, the function will return nil for the indexer cache, and a
// derived chain data object for the query engine cache.
func (builder *FlowAccessNodeBuilder) buildDerivedChainData() (
	indexerCache *derived.DerivedChainData,
	queryCache *derived.DerivedChainData,
	err error,
) {
	cacheSize := builder.programCacheSize

	// the underlying cache requires size > 0. no data will be written so 1 is fine.
	if cacheSize == 0 {
		cacheSize = 1
	}

	derivedChainData, err := derived.NewDerivedChainData(cacheSize)
	if err != nil {
		return nil, nil, err
	}

	// writes are done by the indexer. using a nil value effectively disables writes to the cache.
	if builder.programCacheSize == 0 {
		return nil, derivedChainData, nil
	}

	return derivedChainData, derivedChainData, nil
}

func FlowAccessNode(nodeBuilder *cmd.FlowNodeBuilder) *FlowAccessNodeBuilder {
	dist := consensuspubsub.NewFollowerDistributor()
	dist.AddProposalViolationConsumer(notifications.NewSlashingViolationsConsumer(nodeBuilder.Logger))
	return &FlowAccessNodeBuilder{
		AccessNodeConfig:    DefaultAccessNodeConfig(),
		FlowNodeBuilder:     nodeBuilder,
		FollowerDistributor: dist,
		IndexerDependencies: cmd.NewDependencyList(),
	}
}

func (builder *FlowAccessNodeBuilder) ParseFlags() error {
	builder.BaseFlags()

	builder.extraFlags()

	return builder.ParseAndPrintFlags()
}

func (builder *FlowAccessNodeBuilder) extraFlags() {
	builder.ExtraFlags(func(flags *pflag.FlagSet) {
		defaultConfig := DefaultAccessNodeConfig()

		flags.UintVar(&builder.collectionGRPCPort, "collection-ingress-port", defaultConfig.collectionGRPCPort, "the grpc ingress port for all collection nodes")
		flags.UintVar(&builder.executionGRPCPort, "execution-ingress-port", defaultConfig.executionGRPCPort, "the grpc ingress port for all execution nodes")
		flags.StringVarP(&builder.rpcConf.UnsecureGRPCListenAddr,
			"rpc-addr",
			"r",
			defaultConfig.rpcConf.UnsecureGRPCListenAddr,
			"the address the unsecured gRPC server listens on")
		flags.StringVar(&builder.rpcConf.SecureGRPCListenAddr,
			"secure-rpc-addr",
			defaultConfig.rpcConf.SecureGRPCListenAddr,
			"the address the secure gRPC server listens on")
		flags.StringVar(&builder.stateStreamConf.ListenAddr,
			"state-stream-addr",
			defaultConfig.stateStreamConf.ListenAddr,
			"the address the state stream server listens on (if empty the server will not be started)")
		flags.StringVarP(&builder.rpcConf.HTTPListenAddr, "http-addr", "h", defaultConfig.rpcConf.HTTPListenAddr, "the address the http proxy server listens on")
		flags.StringVar(&builder.rpcConf.RestConfig.ListenAddress,
			"rest-addr",
			defaultConfig.rpcConf.RestConfig.ListenAddress,
			"the address the REST server listens on (if empty the REST server will not be started)")
		flags.DurationVar(&builder.rpcConf.RestConfig.WriteTimeout,
			"rest-write-timeout",
			defaultConfig.rpcConf.RestConfig.WriteTimeout,
			"timeout to use when writing REST response")
		flags.DurationVar(&builder.rpcConf.RestConfig.ReadTimeout,
			"rest-read-timeout",
			defaultConfig.rpcConf.RestConfig.ReadTimeout,
			"timeout to use when reading REST request headers")
		flags.DurationVar(&builder.rpcConf.RestConfig.IdleTimeout, "rest-idle-timeout", defaultConfig.rpcConf.RestConfig.IdleTimeout, "idle timeout for REST connections")
		flags.StringVarP(&builder.rpcConf.CollectionAddr,
			"static-collection-ingress-addr",
			"",
			defaultConfig.rpcConf.CollectionAddr,
			"the address (of the collection node) to send transactions to")
		flags.StringVarP(&builder.ExecutionNodeAddress,
			"script-addr",
			"s",
			defaultConfig.ExecutionNodeAddress,
			"the address (of the execution node) forward the script to")
		flags.StringVarP(&builder.rpcConf.HistoricalAccessAddrs,
			"historical-access-addr",
			"",
			defaultConfig.rpcConf.HistoricalAccessAddrs,
			"comma separated rpc addresses for historical access nodes")
		flags.DurationVar(&builder.rpcConf.BackendConfig.CollectionClientTimeout,
			"collection-client-timeout",
			defaultConfig.rpcConf.BackendConfig.CollectionClientTimeout,
			"grpc client timeout for a collection node")
		flags.DurationVar(&builder.rpcConf.BackendConfig.ExecutionClientTimeout,
			"execution-client-timeout",
			defaultConfig.rpcConf.BackendConfig.ExecutionClientTimeout,
			"grpc client timeout for an execution node")
		flags.UintVar(&builder.rpcConf.BackendConfig.ConnectionPoolSize,
			"connection-pool-size",
			defaultConfig.rpcConf.BackendConfig.ConnectionPoolSize,
			"maximum number of connections allowed in the connection pool, size of 0 disables the connection pooling, and anything less than the default size will be overridden to use the default size")
		flags.UintVar(&builder.rpcConf.MaxMsgSize,
			"rpc-max-message-size",
			grpcutils.DefaultMaxMsgSize,
			"the maximum message size in bytes for messages sent or received over grpc")
		flags.UintVar(&builder.rpcConf.BackendConfig.MaxHeightRange,
			"rpc-max-height-range",
			defaultConfig.rpcConf.BackendConfig.MaxHeightRange,
			"maximum size for height range requests")
		flags.StringSliceVar(&builder.rpcConf.BackendConfig.PreferredExecutionNodeIDs,
			"preferred-execution-node-ids",
			defaultConfig.rpcConf.BackendConfig.PreferredExecutionNodeIDs,
			"comma separated list of execution nodes ids to choose from when making an upstream call e.g. b4a4dbdcd443d...,fb386a6a... etc.")
		flags.StringSliceVar(&builder.rpcConf.BackendConfig.FixedExecutionNodeIDs,
			"fixed-execution-node-ids",
			defaultConfig.rpcConf.BackendConfig.FixedExecutionNodeIDs,
			"comma separated list of execution nodes ids to choose from when making an upstream call if no matching preferred execution id is found e.g. b4a4dbdcd443d...,fb386a6a... etc.")
		flags.StringVar(&builder.rpcConf.CompressorName,
			"grpc-compressor",
			defaultConfig.rpcConf.CompressorName,
			"name of grpc compressor that will be used for requests to other nodes. One of (gzip, snappy, deflate)")
		flags.BoolVar(&builder.logTxTimeToFinalized, "log-tx-time-to-finalized", defaultConfig.logTxTimeToFinalized, "log transaction time to finalized")
		flags.BoolVar(&builder.logTxTimeToExecuted, "log-tx-time-to-executed", defaultConfig.logTxTimeToExecuted, "log transaction time to executed")
		flags.BoolVar(&builder.logTxTimeToFinalizedExecuted,
			"log-tx-time-to-finalized-executed",
			defaultConfig.logTxTimeToFinalizedExecuted,
			"log transaction time to finalized and executed")
		flags.BoolVar(&builder.pingEnabled,
			"ping-enabled",
			defaultConfig.pingEnabled,
			"whether to enable the ping process that pings all other peers and report the connectivity to metrics")
		flags.BoolVar(&builder.retryEnabled, "retry-enabled", defaultConfig.retryEnabled, "whether to enable the retry mechanism at the access node level")
		flags.BoolVar(&builder.rpcMetricsEnabled, "rpc-metrics-enabled", defaultConfig.rpcMetricsEnabled, "whether to enable the rpc metrics")
		flags.UintVar(&builder.TxResultCacheSize, "transaction-result-cache-size", defaultConfig.TxResultCacheSize, "transaction result cache size.(Disabled by default i.e 0)")
		flags.StringVarP(&builder.nodeInfoFile,
			"node-info-file",
			"",
			defaultConfig.nodeInfoFile,
			"full path to a json file which provides more details about nodes when reporting its reachability metrics")
		flags.StringToIntVar(&builder.apiRatelimits, "api-rate-limits", defaultConfig.apiRatelimits, "per second rate limits for Access API methods e.g. Ping=300,GetTransaction=500 etc.")
		flags.StringToIntVar(&builder.apiBurstlimits, "api-burst-limits", defaultConfig.apiBurstlimits, "burst limits for Access API methods e.g. Ping=100,GetTransaction=100 etc.")
		flags.BoolVar(&builder.supportsObserver, "supports-observer", defaultConfig.supportsObserver, "true if this staked access node supports observer or follower connections")
		flags.StringVar(&builder.PublicNetworkConfig.BindAddress, "public-network-address", defaultConfig.PublicNetworkConfig.BindAddress, "staked access node's public network bind address")
		flags.BoolVar(&builder.rpcConf.BackendConfig.CircuitBreakerConfig.Enabled,
			"circuit-breaker-enabled",
			defaultConfig.rpcConf.BackendConfig.CircuitBreakerConfig.Enabled,
			"specifies whether the circuit breaker is enabled for collection and execution API clients.")
		flags.DurationVar(&builder.rpcConf.BackendConfig.CircuitBreakerConfig.RestoreTimeout,
			"circuit-breaker-restore-timeout",
			defaultConfig.rpcConf.BackendConfig.CircuitBreakerConfig.RestoreTimeout,
			"duration after which the circuit breaker will restore the connection to the client after closing it due to failures. Default value is 60s")
		flags.Uint32Var(&builder.rpcConf.BackendConfig.CircuitBreakerConfig.MaxFailures,
			"circuit-breaker-max-failures",
			defaultConfig.rpcConf.BackendConfig.CircuitBreakerConfig.MaxFailures,
			"maximum number of failed calls to the client that will cause the circuit breaker to close the connection. Default value is 5")
		flags.Uint32Var(&builder.rpcConf.BackendConfig.CircuitBreakerConfig.MaxRequests,
			"circuit-breaker-max-requests",
			defaultConfig.rpcConf.BackendConfig.CircuitBreakerConfig.MaxRequests,
			"maximum number of requests to check if connection restored after timeout. Default value is 1")
		flags.BoolVar(&builder.versionControlEnabled,
			"version-control-enabled",
			defaultConfig.versionControlEnabled,
			"whether to enable the version control feature. Default value is true")
		flags.BoolVar(&builder.stopControlEnabled,
			"stop-control-enabled",
			defaultConfig.stopControlEnabled,
			"whether to enable the stop control feature. Default value is false")
		// ExecutionDataRequester config
		flags.BoolVar(&builder.executionDataSyncEnabled,
			"execution-data-sync-enabled",
			defaultConfig.executionDataSyncEnabled,
			"whether to enable the execution data sync protocol")
		flags.BoolVar(&builder.publicNetworkExecutionDataEnabled,
			"public-network-execution-data-sync-enabled",
			defaultConfig.publicNetworkExecutionDataEnabled,
			"[experimental] whether to enable the execution data sync protocol on public network")
		flags.StringVar(&builder.executionDataDir, "execution-data-dir", defaultConfig.executionDataDir, "directory to use for Execution Data database")
		flags.Uint64Var(&builder.executionDataStartHeight,
			"execution-data-start-height",
			defaultConfig.executionDataStartHeight,
			"height of first block to sync execution data from when starting with an empty Execution Data database")
		flags.Uint64Var(&builder.executionDataConfig.MaxSearchAhead,
			"execution-data-max-search-ahead",
			defaultConfig.executionDataConfig.MaxSearchAhead,
			"max number of heights to search ahead of the lowest outstanding execution data height")
		flags.DurationVar(&builder.executionDataConfig.FetchTimeout,
			"execution-data-fetch-timeout",
			defaultConfig.executionDataConfig.FetchTimeout,
			"initial timeout to use when fetching execution data from the network. timeout increases using an incremental backoff until execution-data-max-fetch-timeout. e.g. 30s")
		flags.DurationVar(&builder.executionDataConfig.MaxFetchTimeout,
			"execution-data-max-fetch-timeout",
			defaultConfig.executionDataConfig.MaxFetchTimeout,
			"maximum timeout to use when fetching execution data from the network e.g. 300s")
		flags.DurationVar(&builder.executionDataConfig.RetryDelay,
			"execution-data-retry-delay",
			defaultConfig.executionDataConfig.RetryDelay,
			"initial delay for exponential backoff when fetching execution data fails e.g. 10s")
		flags.DurationVar(&builder.executionDataConfig.MaxRetryDelay,
			"execution-data-max-retry-delay",
			defaultConfig.executionDataConfig.MaxRetryDelay,
			"maximum delay for exponential backoff when fetching execution data fails e.g. 5m")
		flags.StringVar(&builder.executionDataDBMode,
			"execution-data-db",
			defaultConfig.executionDataDBMode,
			"[experimental] the DB type for execution datastore. One of [badger, pebble]")
		flags.Uint64Var(&builder.executionDataPrunerHeightRangeTarget,
			"execution-data-height-range-target",
			defaultConfig.executionDataPrunerHeightRangeTarget,
			"number of blocks of Execution Data to keep on disk. older data is pruned")
		flags.Uint64Var(&builder.executionDataPrunerThreshold,
			"execution-data-height-range-threshold",
			defaultConfig.executionDataPrunerThreshold,
			"number of unpruned blocks of Execution Data beyond the height range target to allow before pruning")
		flags.DurationVar(&builder.executionDataPruningInterval,
			"execution-data-pruning-interval",
			defaultConfig.executionDataPruningInterval,
			"duration after which the pruner tries to prune execution data. The default value is 10 minutes")

		// Execution State Streaming API
		flags.Uint32Var(&builder.stateStreamConf.ExecutionDataCacheSize, "execution-data-cache-size", defaultConfig.stateStreamConf.ExecutionDataCacheSize, "block execution data cache size")
		flags.Uint32Var(&builder.stateStreamConf.MaxGlobalStreams, "state-stream-global-max-streams", defaultConfig.stateStreamConf.MaxGlobalStreams, "global maximum number of concurrent streams")
		flags.UintVar(&builder.stateStreamConf.MaxExecutionDataMsgSize,
			"state-stream-max-message-size",
			defaultConfig.stateStreamConf.MaxExecutionDataMsgSize,
			"maximum size for a gRPC message containing block execution data")
		flags.StringToIntVar(&builder.stateStreamFilterConf,
			"state-stream-event-filter-limits",
			defaultConfig.stateStreamFilterConf,
			"event filter limits for ExecutionData SubscribeEvents API e.g. EventTypes=100,Addresses=100,Contracts=100 etc.")
		flags.DurationVar(&builder.stateStreamConf.ClientSendTimeout,
			"state-stream-send-timeout",
			defaultConfig.stateStreamConf.ClientSendTimeout,
			"maximum wait before timing out while sending a response to a streaming client e.g. 30s")
		flags.UintVar(&builder.stateStreamConf.ClientSendBufferSize,
			"state-stream-send-buffer-size",
			defaultConfig.stateStreamConf.ClientSendBufferSize,
			"maximum number of responses to buffer within a stream")
		flags.Float64Var(&builder.stateStreamConf.ResponseLimit,
			"state-stream-response-limit",
			defaultConfig.stateStreamConf.ResponseLimit,
			"max number of responses per second to send over streaming endpoints. this helps manage resources consumed by each client querying data not in the cache e.g. 3 or 0.5. 0 means no limit")
		flags.Uint64Var(&builder.stateStreamConf.HeartbeatInterval,
			"state-stream-heartbeat-interval",
			defaultConfig.stateStreamConf.HeartbeatInterval,
			"default interval in blocks at which heartbeat messages should be sent. applied when client did not specify a value.")
		flags.Uint32Var(&builder.stateStreamConf.RegisterIDsRequestLimit,
			"state-stream-max-register-values",
			defaultConfig.stateStreamConf.RegisterIDsRequestLimit,
			"maximum number of register ids to include in a single request to the GetRegisters endpoint")

		// Execution Data Indexer
		flags.BoolVar(&builder.executionDataIndexingEnabled,
			"execution-data-indexing-enabled",
			defaultConfig.executionDataIndexingEnabled,
			"whether to enable the execution data indexing")
		flags.StringVar(&builder.registersDBPath, "execution-state-dir", defaultConfig.registersDBPath, "directory to use for execution-state database")
		flags.StringVar(&builder.checkpointFile, "execution-state-checkpoint", defaultConfig.checkpointFile, "execution-state checkpoint file")

		flags.StringVar(&builder.rpcConf.BackendConfig.EventQueryMode,
			"event-query-mode",
			defaultConfig.rpcConf.BackendConfig.EventQueryMode,
			"mode to use when querying events. one of [local-only, execution-nodes-only(default), failover]")

		flags.StringVar(&builder.rpcConf.BackendConfig.TxResultQueryMode,
			"tx-result-query-mode",
			defaultConfig.rpcConf.BackendConfig.TxResultQueryMode,
			"mode to use when querying transaction results. one of [local-only, execution-nodes-only(default), failover]")
<<<<<<< HEAD
		flags.BoolVar(&builder.storeTxResultErrorMessages, "store-tx-result-error-messages", defaultConfig.storeTxResultErrorMessages, "whether enable storing the transaction error messages into the db")

=======
		flags.BoolVar(&builder.storeTxResultErrorMessages,
			"store-tx-result-error-messages",
			defaultConfig.storeTxResultErrorMessages,
			"whether to enable storing transaction error messages into the db")
>>>>>>> 2180706e
		// Script Execution
		flags.StringVar(&builder.rpcConf.BackendConfig.ScriptExecutionMode,
			"script-execution-mode",
			defaultConfig.rpcConf.BackendConfig.ScriptExecutionMode,
			"mode to use when executing scripts. one of (local-only, execution-nodes-only, failover, compare)")
		flags.Uint64Var(&builder.scriptExecutorConfig.ComputationLimit,
			"script-execution-computation-limit",
			defaultConfig.scriptExecutorConfig.ComputationLimit,
			"maximum number of computation units a locally executed script can use. default: 100000")
		flags.IntVar(&builder.scriptExecutorConfig.MaxErrorMessageSize,
			"script-execution-max-error-length",
			defaultConfig.scriptExecutorConfig.MaxErrorMessageSize,
			"maximum number characters to include in error message strings. additional characters are truncated. default: 1000")
		flags.DurationVar(&builder.scriptExecutorConfig.LogTimeThreshold,
			"script-execution-log-time-threshold",
			defaultConfig.scriptExecutorConfig.LogTimeThreshold,
			"emit a log for any scripts that take over this threshold. default: 1s")
		flags.DurationVar(&builder.scriptExecutorConfig.ExecutionTimeLimit,
			"script-execution-timeout",
			defaultConfig.scriptExecutorConfig.ExecutionTimeLimit,
			"timeout value for locally executed scripts. default: 10s")
		flags.Uint64Var(&builder.scriptExecMinBlock,
			"script-execution-min-height",
			defaultConfig.scriptExecMinBlock,
			"lowest block height to allow for script execution. default: no limit")
		flags.Uint64Var(&builder.scriptExecMaxBlock,
			"script-execution-max-height",
			defaultConfig.scriptExecMaxBlock,
			"highest block height to allow for script execution. default: no limit")
		flags.StringVar(&builder.registerCacheType,
			"register-cache-type",
			defaultConfig.registerCacheType,
			"type of backend cache to use for registers (lru, arc, 2q)")
		flags.UintVar(&builder.registerCacheSize,
			"register-cache-size",
			defaultConfig.registerCacheSize,
			"number of registers to cache for script execution. default: 0 (no cache)")
		flags.UintVar(&builder.programCacheSize,
			"program-cache-size",
			defaultConfig.programCacheSize,
			"[experimental] number of blocks to cache for cadence programs. use 0 to disable cache. default: 0. Note: this is an experimental feature and may cause nodes to become unstable under certain workloads. Use with caution.")

		// Payer Balance
		flags.StringVar(&builder.checkPayerBalanceMode,
			"check-payer-balance-mode",
			defaultConfig.checkPayerBalanceMode,
			"flag for payer balance validation that specifies whether or not to enforce the balance check. one of [disabled(default), warn, enforce]")

		// Register DB Pruning
		flags.Uint64Var(&builder.registerDBPruneThreshold,
			"registerdb-pruning-threshold",
			defaultConfig.registerDBPruneThreshold,
			fmt.Sprintf("specifies the number of blocks below the latest stored block height to keep in register db. default: %d", defaultConfig.registerDBPruneThreshold))
	}).ValidateFlags(func() error {
		if builder.supportsObserver && (builder.PublicNetworkConfig.BindAddress == cmd.NotSet || builder.PublicNetworkConfig.BindAddress == "") {
			return errors.New("public-network-address must be set if supports-observer is true")
		}
		if builder.executionDataSyncEnabled {
			if builder.executionDataConfig.FetchTimeout <= 0 {
				return errors.New("execution-data-fetch-timeout must be greater than 0")
			}
			if builder.executionDataConfig.MaxFetchTimeout < builder.executionDataConfig.FetchTimeout {
				return errors.New("execution-data-max-fetch-timeout must be greater than execution-data-fetch-timeout")
			}
			if builder.executionDataConfig.RetryDelay <= 0 {
				return errors.New("execution-data-retry-delay must be greater than 0")
			}
			if builder.executionDataConfig.MaxRetryDelay < builder.executionDataConfig.RetryDelay {
				return errors.New("execution-data-max-retry-delay must be greater than or equal to execution-data-retry-delay")
			}
			if builder.executionDataConfig.MaxSearchAhead == 0 {
				return errors.New("execution-data-max-search-ahead must be greater than 0")
			}
		}
		if builder.stateStreamConf.ListenAddr != "" {
			if builder.stateStreamConf.ExecutionDataCacheSize == 0 {
				return errors.New("execution-data-cache-size must be greater than 0")
			}
			if builder.stateStreamConf.ClientSendBufferSize == 0 {
				return errors.New("state-stream-send-buffer-size must be greater than 0")
			}
			if len(builder.stateStreamFilterConf) > 4 {
				return errors.New("state-stream-event-filter-limits must have at most 3 keys (EventTypes, Addresses, Contracts, AccountAddresses)")
			}
			for key, value := range builder.stateStreamFilterConf {
				switch key {
				case "EventTypes", "Addresses", "Contracts", "AccountAddresses":
					if value <= 0 {
						return fmt.Errorf("state-stream-event-filter-limits %s must be greater than 0", key)
					}
				default:
					return errors.New("state-stream-event-filter-limits may only contain the keys EventTypes, Addresses, Contracts, AccountAddresses")
				}
			}
			if builder.stateStreamConf.ResponseLimit < 0 {
				return errors.New("state-stream-response-limit must be greater than or equal to 0")
			}
			if builder.stateStreamConf.RegisterIDsRequestLimit <= 0 {
				return errors.New("state-stream-max-register-values must be greater than 0")
			}
		}
		if builder.rpcConf.BackendConfig.CircuitBreakerConfig.Enabled {
			if builder.rpcConf.BackendConfig.CircuitBreakerConfig.MaxFailures == 0 {
				return errors.New("circuit-breaker-max-failures must be greater than 0")
			}
			if builder.rpcConf.BackendConfig.CircuitBreakerConfig.MaxRequests == 0 {
				return errors.New("circuit-breaker-max-requests must be greater than 0")
			}
			if builder.rpcConf.BackendConfig.CircuitBreakerConfig.RestoreTimeout <= 0 {
				return errors.New("circuit-breaker-restore-timeout must be greater than 0")
			}
		}

		if builder.checkPayerBalanceMode != accessNode.Disabled.String() && !builder.executionDataIndexingEnabled {
			return errors.New("execution-data-indexing-enabled must be set if check-payer-balance is enabled")
		}

		return nil
	})
}

func publicNetworkMsgValidators(log zerolog.Logger, idProvider module.IdentityProvider, selfID flow.Identifier) []network.MessageValidator {
	return []network.MessageValidator{
		// filter out messages sent by this node itself
		validator.ValidateNotSender(selfID),
		validator.NewAnyValidator(
			// message should be either from a valid staked node
			validator.NewOriginValidator(
				id.NewIdentityFilterIdentifierProvider(filter.IsValidCurrentEpochParticipant, idProvider),
			),
			// or the message should be specifically targeted for this node
			validator.ValidateTarget(log, selfID),
		),
	}
}

func (builder *FlowAccessNodeBuilder) InitIDProviders() {
	builder.Module("id providers", func(node *cmd.NodeConfig) error {
		idCache, err := cache.NewProtocolStateIDCache(node.Logger, node.State, node.ProtocolEvents)
		if err != nil {
			return fmt.Errorf("could not initialize ProtocolStateIDCache: %w", err)
		}
		builder.IDTranslator = translator.NewHierarchicalIDTranslator(idCache, translator.NewPublicNetworkIDTranslator())

		// The following wrapper allows to disallow-list byzantine nodes via an admin command:
		// the wrapper overrides the 'Ejected' flag of disallow-listed nodes to true
		disallowListWrapper, err := cache.NewNodeDisallowListWrapper(idCache, node.DB, func() network.DisallowListNotificationConsumer {
			return builder.NetworkUnderlay
		})
		if err != nil {
			return fmt.Errorf("could not initialize NodeBlockListWrapper: %w", err)
		}
		builder.IdentityProvider = disallowListWrapper

		// register the wrapper for dynamic configuration via admin command
		err = node.ConfigManager.RegisterIdentifierListConfig("network-id-provider-blocklist",
			disallowListWrapper.GetDisallowList, disallowListWrapper.Update)
		if err != nil {
			return fmt.Errorf("failed to register disallow-list wrapper with config manager: %w", err)
		}

		builder.SyncEngineParticipantsProviderFactory = func() module.IdentifierProvider {
			return id.NewIdentityFilterIdentifierProvider(
				filter.And(
					filter.HasRole[flow.Identity](flow.RoleConsensus),
					filter.Not(filter.HasNodeID[flow.Identity](node.Me.NodeID())),
					filter.NotEjectedFilter,
				),
				builder.IdentityProvider,
			)
		}
		return nil
	})
}

func (builder *FlowAccessNodeBuilder) Initialize() error {
	builder.InitIDProviders()

	builder.EnqueueResolver()

	// enqueue the regular network
	builder.EnqueueNetworkInit()

	builder.AdminCommand("get-transactions", func(conf *cmd.NodeConfig) commands.AdminCommand {
		return storageCommands.NewGetTransactionsCommand(conf.State, conf.Storage.Payloads, conf.Storage.Collections)
	})

	// if this is an access node that supports public followers, enqueue the public network
	if builder.supportsObserver {
		builder.enqueuePublicNetworkInit()
		builder.enqueueRelayNetwork()
	}

	builder.EnqueuePingService()

	builder.EnqueueMetricsServerInit()

	if err := builder.RegisterBadgerMetrics(); err != nil {
		return err
	}

	builder.EnqueueTracer()
	builder.PreInit(cmd.DynamicStartPreInit)
	builder.ValidateRootSnapshot(badgerState.ValidRootSnapshotContainsEntityExpiryRange)

	return nil
}

func (builder *FlowAccessNodeBuilder) enqueueRelayNetwork() {
	builder.Component("relay network", func(node *cmd.NodeConfig) (module.ReadyDoneAware, error) {
		relayNet := relaynet.NewRelayNetwork(
			node.EngineRegistry,
			builder.AccessNodeConfig.PublicNetworkConfig.Network,
			node.Logger,
			map[channels.Channel]channels.Channel{
				channels.ReceiveBlocks: channels.PublicReceiveBlocks,
			},
		)
		node.EngineRegistry = relayNet
		return relayNet, nil
	})
}

func (builder *FlowAccessNodeBuilder) Build() (cmd.Node, error) {
	var processedFinalizedBlockHeight storage.ConsumerProgress
	var processedTxErrorMessagesBlockHeight storage.ConsumerProgress

	if builder.executionDataSyncEnabled {
		builder.BuildExecutionSyncComponents()
	}

	ingestionDependable := module.NewProxiedReadyDoneAware()
	builder.IndexerDependencies.Add(ingestionDependable)
	versionControlDependable := module.NewProxiedReadyDoneAware()
	builder.IndexerDependencies.Add(versionControlDependable)
	stopControlDependable := module.NewProxiedReadyDoneAware()
	builder.IndexerDependencies.Add(stopControlDependable)
	var lastFullBlockHeight *counters.PersistentStrictMonotonicCounter

	builder.
		BuildConsensusFollower().
		Module("collection node client", func(node *cmd.NodeConfig) error {
			// collection node address is optional (if not specified, collection nodes will be chosen at random)
			if strings.TrimSpace(builder.rpcConf.CollectionAddr) == "" {
				node.Logger.Info().Msg("using a dynamic collection node address")
				return nil
			}

			node.Logger.Info().
				Str("collection_node", builder.rpcConf.CollectionAddr).
				Msg("using the static collection node address")

			collectionRPCConn, err := grpc.Dial(
				builder.rpcConf.CollectionAddr,
				grpc.WithDefaultCallOptions(grpc.MaxCallRecvMsgSize(int(builder.rpcConf.MaxMsgSize))),
				grpc.WithTransportCredentials(insecure.NewCredentials()),
				rpcConnection.WithClientTimeoutOption(builder.rpcConf.BackendConfig.CollectionClientTimeout))
			if err != nil {
				return err
			}
			builder.CollectionRPC = access.NewAccessAPIClient(collectionRPCConn)
			return nil
		}).
		Module("historical access node clients", func(node *cmd.NodeConfig) error {
			addrs := strings.Split(builder.rpcConf.HistoricalAccessAddrs, ",")
			for _, addr := range addrs {
				if strings.TrimSpace(addr) == "" {
					continue
				}
				node.Logger.Info().Str("access_nodes", addr).Msg("historical access node addresses")

				historicalAccessRPCConn, err := grpc.Dial(
					addr,
					grpc.WithDefaultCallOptions(grpc.MaxCallRecvMsgSize(int(builder.rpcConf.MaxMsgSize))),
					grpc.WithTransportCredentials(insecure.NewCredentials()))
				if err != nil {
					return err
				}
				builder.HistoricalAccessRPCs = append(builder.HistoricalAccessRPCs, access.NewAccessAPIClient(historicalAccessRPCConn))
			}
			return nil
		}).
		Module("transaction timing mempools", func(node *cmd.NodeConfig) error {
			var err error
			builder.TransactionTimings, err = stdmap.NewTransactionTimings(1500 * 300) // assume 1500 TPS * 300 seconds
			if err != nil {
				return err
			}

			builder.CollectionsToMarkFinalized, err = stdmap.NewTimes(50 * 300) // assume 50 collection nodes * 300 seconds
			if err != nil {
				return err
			}

			builder.CollectionsToMarkExecuted, err = stdmap.NewTimes(50 * 300) // assume 50 collection nodes * 300 seconds
			if err != nil {
				return err
			}

			builder.BlocksToMarkExecuted, err = stdmap.NewTimes(1 * 300) // assume 1 block per second * 300 seconds

			return err
		}).
		Module("transaction metrics", func(node *cmd.NodeConfig) error {
			builder.TransactionMetrics = metrics.NewTransactionCollector(
				node.Logger,
				builder.TransactionTimings,
				builder.logTxTimeToFinalized,
				builder.logTxTimeToExecuted,
				builder.logTxTimeToFinalizedExecuted,
			)
			return nil
		}).
		Module("transaction validation metrics", func(node *cmd.NodeConfig) error {
			builder.TransactionValidationMetrics = metrics.NewTransactionValidationCollector()
			return nil
		}).
		Module("rest metrics", func(node *cmd.NodeConfig) error {
			m, err := metrics.NewRestCollector(routes.URLToRoute, node.MetricsRegisterer)
			if err != nil {
				return err
			}
			builder.RestMetrics = m
			return nil
		}).
		Module("access metrics", func(node *cmd.NodeConfig) error {
			builder.AccessMetrics = metrics.NewAccessCollector(
				metrics.WithTransactionMetrics(builder.TransactionMetrics),
				metrics.WithTransactionValidationMetrics(builder.TransactionValidationMetrics),
				metrics.WithBackendScriptsMetrics(builder.TransactionMetrics),
				metrics.WithRestMetrics(builder.RestMetrics),
			)
			return nil
		}).
		Module("collection metrics", func(node *cmd.NodeConfig) error {
			var err error
			builder.collectionExecutedMetric, err = indexer.NewCollectionExecutedMetricImpl(
				builder.Logger,
				builder.AccessMetrics,
				builder.CollectionsToMarkFinalized,
				builder.CollectionsToMarkExecuted,
				builder.BlocksToMarkExecuted,
				builder.Storage.Collections,
				builder.Storage.Blocks,
			)
			if err != nil {
				return err
			}

			return nil
		}).
		Module("ping metrics", func(node *cmd.NodeConfig) error {
			builder.PingMetrics = metrics.NewPingCollector()
			return nil
		}).
		Module("server certificate", func(node *cmd.NodeConfig) error {
			// generate the server certificate that will be served by the GRPC server
			x509Certificate, err := grpcutils.X509Certificate(node.NetworkKey)
			if err != nil {
				return err
			}
			tlsConfig := grpcutils.DefaultServerTLSConfig(x509Certificate)
			builder.rpcConf.TransportCredentials = credentials.NewTLS(tlsConfig)
			return nil
		}).
		Module("creating grpc servers", func(node *cmd.NodeConfig) error {
			builder.secureGrpcServer = grpcserver.NewGrpcServerBuilder(
				node.Logger,
				builder.rpcConf.SecureGRPCListenAddr,
				builder.rpcConf.MaxMsgSize,
				builder.rpcMetricsEnabled,
				builder.apiRatelimits,
				builder.apiBurstlimits,
				grpcserver.WithTransportCredentials(builder.rpcConf.TransportCredentials)).Build()

			builder.stateStreamGrpcServer = grpcserver.NewGrpcServerBuilder(
				node.Logger,
				builder.stateStreamConf.ListenAddr,
				builder.stateStreamConf.MaxExecutionDataMsgSize,
				builder.rpcMetricsEnabled,
				builder.apiRatelimits,
				builder.apiBurstlimits,
				grpcserver.WithStreamInterceptor()).Build()

			if builder.rpcConf.UnsecureGRPCListenAddr != builder.stateStreamConf.ListenAddr {
				builder.unsecureGrpcServer = grpcserver.NewGrpcServerBuilder(node.Logger,
					builder.rpcConf.UnsecureGRPCListenAddr,
					builder.rpcConf.MaxMsgSize,
					builder.rpcMetricsEnabled,
					builder.apiRatelimits,
					builder.apiBurstlimits).Build()
			} else {
				builder.unsecureGrpcServer = builder.stateStreamGrpcServer
			}

			return nil
		}).
		Module("backend script executor", func(node *cmd.NodeConfig) error {
			builder.ScriptExecutor = backend.NewScriptExecutor(builder.Logger, builder.scriptExecMinBlock, builder.scriptExecMaxBlock)
			return nil
		}).
		Module("async register store", func(node *cmd.NodeConfig) error {
			builder.RegistersAsyncStore = execution.NewRegistersAsyncStore()
			return nil
		}).
		Module("events storage", func(node *cmd.NodeConfig) error {
			builder.Storage.Events = bstorage.NewEvents(node.Metrics.Cache, node.DB)
			return nil
		}).
		Module("reporter", func(node *cmd.NodeConfig) error {
			builder.Reporter = index.NewReporter()
			return nil
		}).
		Module("events index", func(node *cmd.NodeConfig) error {
			builder.EventsIndex = index.NewEventsIndex(builder.Reporter, builder.Storage.Events)
			return nil
		}).
		Module("transaction result index", func(node *cmd.NodeConfig) error {
			builder.TxResultsIndex = index.NewTransactionResultsIndex(builder.Reporter, builder.Storage.LightTransactionResults)
			return nil
		}).
		Module("processed finalized block height consumer progress", func(node *cmd.NodeConfig) error {
			processedFinalizedBlockHeight = bstorage.NewConsumerProgress(builder.DB, module.ConsumeProgressIngestionEngineBlockHeight)
			return nil
		}).
		Module("processed last full block height monotonic consumer progress", func(node *cmd.NodeConfig) error {
			rootBlockHeight := node.State.Params().FinalizedRoot().Height

			var err error
			lastFullBlockHeight, err = counters.NewPersistentStrictMonotonicCounter(
				bstorage.NewConsumerProgress(builder.DB, module.ConsumeProgressLastFullBlockHeight),
				rootBlockHeight,
			)
			if err != nil {
				return fmt.Errorf("failed to initialize monotonic consumer progress: %w", err)
			}

			return nil
		}).
		Module("transaction result error messages storage", func(node *cmd.NodeConfig) error {
			if builder.storeTxResultErrorMessages {
				builder.Storage.TransactionResultErrorMessages = bstorage.NewTransactionResultErrorMessages(node.Metrics.Cache, node.DB, bstorage.DefaultCacheSize)
			}

			return nil
		}).
		Component("version control", func(node *cmd.NodeConfig) (module.ReadyDoneAware, error) {
			if !builder.versionControlEnabled {
				noop := &module.NoopReadyDoneAware{}
				versionControlDependable.Init(noop)
				return noop, nil
			}

			nodeVersion, err := build.Semver()
			if err != nil {
				return nil, fmt.Errorf("could not load node version for version control. "+
					"version (%s) is not semver compliant: %w. Make sure a valid semantic version is provided in the VERSION environment variable", build.Version(), err)
			}

			versionControl, err := version.NewVersionControl(
				builder.Logger,
				node.Storage.VersionBeacons,
				nodeVersion,
				builder.SealedRootBlock.Header.Height,
				builder.LastFinalizedHeader.Height,
			)
			if err != nil {
				return nil, fmt.Errorf("could not create version control: %w", err)
			}

			// VersionControl needs to consume BlockFinalized events.
			node.ProtocolEvents.AddConsumer(versionControl)

			builder.VersionControl = versionControl
			versionControlDependable.Init(builder.VersionControl)

			return versionControl, nil
		}).
		Component("stop control", func(node *cmd.NodeConfig) (module.ReadyDoneAware, error) {
			if !builder.stopControlEnabled {
				noop := &module.NoopReadyDoneAware{}
				stopControlDependable.Init(noop)
				return noop, nil
			}

			stopControl := stop.NewStopControl(
				builder.Logger,
			)

			builder.VersionControl.AddVersionUpdatesConsumer(stopControl.OnVersionUpdate)

			builder.StopControl = stopControl
			stopControlDependable.Init(builder.StopControl)

			return stopControl, nil
		}).
		Component("RPC engine", func(node *cmd.NodeConfig) (module.ReadyDoneAware, error) {
			config := builder.rpcConf
			backendConfig := config.BackendConfig
			accessMetrics := builder.AccessMetrics
			cacheSize := int(backendConfig.ConnectionPoolSize)

			var connBackendCache *rpcConnection.Cache
			var err error
			if cacheSize > 0 {
				connBackendCache, err = rpcConnection.NewCache(node.Logger, accessMetrics, cacheSize)
				if err != nil {
					return nil, fmt.Errorf("could not initialize connection cache: %w", err)
				}
			}

			connFactory := &rpcConnection.ConnectionFactoryImpl{
				CollectionGRPCPort:        builder.collectionGRPCPort,
				ExecutionGRPCPort:         builder.executionGRPCPort,
				CollectionNodeGRPCTimeout: backendConfig.CollectionClientTimeout,
				ExecutionNodeGRPCTimeout:  backendConfig.ExecutionClientTimeout,
				AccessMetrics:             accessMetrics,
				Log:                       node.Logger,
				Manager: rpcConnection.NewManager(
					node.Logger,
					accessMetrics,
					connBackendCache,
					config.MaxMsgSize,
					backendConfig.CircuitBreakerConfig,
					config.CompressorName,
				),
			}

			scriptExecMode, err := backend.ParseIndexQueryMode(config.BackendConfig.ScriptExecutionMode)
			if err != nil {
				return nil, fmt.Errorf("could not parse script execution mode: %w", err)
			}

			eventQueryMode, err := backend.ParseIndexQueryMode(config.BackendConfig.EventQueryMode)
			if err != nil {
				return nil, fmt.Errorf("could not parse event query mode: %w", err)
			}
			if eventQueryMode == backend.IndexQueryModeCompare {
				return nil, fmt.Errorf("event query mode 'compare' is not supported")
			}

			broadcaster := engine.NewBroadcaster()
			// create BlockTracker that will track for new blocks (finalized and sealed) and
			// handles block-related operations.
			blockTracker, err := subscription.NewBlockTracker(
				node.State,
				builder.FinalizedRootBlock.Header.Height,
				node.Storage.Headers,
				broadcaster,
			)
			if err != nil {
				return nil, fmt.Errorf("failed to initialize block tracker: %w", err)
			}
			txResultQueryMode, err := backend.ParseIndexQueryMode(config.BackendConfig.TxResultQueryMode)
			if err != nil {
				return nil, fmt.Errorf("could not parse transaction result query mode: %w", err)
			}
			if txResultQueryMode == backend.IndexQueryModeCompare {
				return nil, fmt.Errorf("transaction result query mode 'compare' is not supported")
			}

			// If execution data syncing and indexing is disabled, pass nil indexReporter
			var indexReporter state_synchronization.IndexReporter
			if builder.executionDataSyncEnabled && builder.executionDataIndexingEnabled {
				indexReporter = builder.Reporter
			}

			checkPayerBalanceMode, err := accessNode.ParsePayerBalanceMode(builder.checkPayerBalanceMode)
			if err != nil {
				return nil, fmt.Errorf("could not parse payer balance mode: %w", err)

			}

<<<<<<< HEAD
			preferredENIdentifiers, err := commonrpc.IdentifierList(backendConfig.PreferredExecutionNodeIDs)
			if err != nil {
				return nil, fmt.Errorf("failed to convert node id string to Flow Identifier for preferred EN map: %w", err)
			}

			fixedENIdentifiers, err := commonrpc.IdentifierList(backendConfig.FixedExecutionNodeIDs)
			if err != nil {
				return nil, fmt.Errorf("failed to convert node id string to Flow Identifier for fixed EN map: %w", err)
			}

			builder.ExecNodeIdentitiesProvider = commonrpc.NewExecutionNodeIdentitiesProvider(
				node.Logger,
				node.State,
				node.Storage.Receipts,
				preferredENIdentifiers,
				fixedENIdentifiers,
			)

			builder.nodeBackend, err = backend.New(backend.Params{
				State:                 node.State,
				CollectionRPC:         builder.CollectionRPC,
				HistoricalAccessNodes: builder.HistoricalAccessRPCs,
				Blocks:                node.Storage.Blocks,
				Headers:               node.Storage.Headers,
				Collections:           node.Storage.Collections,
				Transactions:          node.Storage.Transactions,
				ExecutionReceipts:     node.Storage.Receipts,
				ExecutionResults:      node.Storage.Results,
				TxResultErrorMessages: node.Storage.TransactionResultErrorMessages,
				ChainID:               node.RootChainID,
				AccessMetrics:         builder.AccessMetrics,
				ConnFactory:           connFactory,
				RetryEnabled:          builder.retryEnabled,
				MaxHeightRange:        backendConfig.MaxHeightRange,
				Log:                   node.Logger,
				SnapshotHistoryLimit:  backend.DefaultSnapshotHistoryLimit,
				Communicator:          backend.NewNodeCommunicator(backendConfig.CircuitBreakerConfig.Enabled),
				TxResultCacheSize:     builder.TxResultCacheSize,
				ScriptExecutor:        builder.ScriptExecutor,
				ScriptExecutionMode:   scriptExecMode,
				CheckPayerBalanceMode: checkPayerBalanceMode,
				EventQueryMode:        eventQueryMode,
				BlockTracker:          blockTracker,
=======
			builder.nodeBackend, err = backend.New(backend.Params{
				State:                     node.State,
				CollectionRPC:             builder.CollectionRPC,
				HistoricalAccessNodes:     builder.HistoricalAccessRPCs,
				Blocks:                    node.Storage.Blocks,
				Headers:                   node.Storage.Headers,
				Collections:               node.Storage.Collections,
				Transactions:              node.Storage.Transactions,
				ExecutionReceipts:         node.Storage.Receipts,
				ExecutionResults:          node.Storage.Results,
				TxResultErrorMessages:     node.Storage.TransactionResultErrorMessages,
				ChainID:                   node.RootChainID,
				AccessMetrics:             builder.AccessMetrics,
				ConnFactory:               connFactory,
				RetryEnabled:              builder.retryEnabled,
				MaxHeightRange:            backendConfig.MaxHeightRange,
				PreferredExecutionNodeIDs: backendConfig.PreferredExecutionNodeIDs,
				FixedExecutionNodeIDs:     backendConfig.FixedExecutionNodeIDs,
				Log:                       node.Logger,
				SnapshotHistoryLimit:      backend.DefaultSnapshotHistoryLimit,
				Communicator:              backend.NewNodeCommunicator(backendConfig.CircuitBreakerConfig.Enabled),
				TxResultCacheSize:         builder.TxResultCacheSize,
				ScriptExecutor:            builder.ScriptExecutor,
				ScriptExecutionMode:       scriptExecMode,
				CheckPayerBalanceMode:     checkPayerBalanceMode,
				EventQueryMode:            eventQueryMode,
				BlockTracker:              blockTracker,
>>>>>>> 2180706e
				SubscriptionHandler: subscription.NewSubscriptionHandler(
					builder.Logger,
					broadcaster,
					builder.stateStreamConf.ClientSendTimeout,
					builder.stateStreamConf.ResponseLimit,
					builder.stateStreamConf.ClientSendBufferSize,
				),
				EventsIndex:                builder.EventsIndex,
				TxResultQueryMode:          txResultQueryMode,
				TxResultsIndex:             builder.TxResultsIndex,
				LastFullBlockHeight:        lastFullBlockHeight,
				IndexReporter:              indexReporter,
				VersionControl:             builder.VersionControl,
				ExecNodeIdentitiesProvider: builder.ExecNodeIdentitiesProvider,
			})
			if err != nil {
				return nil, fmt.Errorf("could not initialize backend: %w", err)
			}

			engineBuilder, err := rpc.NewBuilder(
				node.Logger,
				node.State,
				config,
				node.RootChainID,
				builder.AccessMetrics,
				builder.rpcMetricsEnabled,
				builder.Me,
				builder.nodeBackend,
				builder.nodeBackend,
				builder.secureGrpcServer,
				builder.unsecureGrpcServer,
				builder.stateStreamBackend,
				builder.stateStreamConf,
				indexReporter,
			)
			if err != nil {
				return nil, err
			}

			builder.RpcEng, err = engineBuilder.
				WithLegacy().
				WithBlockSignerDecoder(signature.NewBlockSignerDecoder(builder.Committee)).
				Build()
			if err != nil {
				return nil, err
			}
			builder.FollowerDistributor.AddOnBlockFinalizedConsumer(builder.RpcEng.OnFinalizedBlock)

			return builder.RpcEng, nil
		}).
		Component("ingestion engine", func(node *cmd.NodeConfig) (module.ReadyDoneAware, error) {
			var err error

			builder.RequestEng, err = requester.New(
				node.Logger,
				node.Metrics.Engine,
				node.EngineRegistry,
				node.Me,
				node.State,
				channels.RequestCollections,
				filter.HasRole[flow.Identity](flow.RoleCollection),
				func() flow.Entity { return &flow.Collection{} },
			)
			if err != nil {
				return nil, fmt.Errorf("could not create requester engine: %w", err)
			}

			preferredENIdentifiers, err := commonrpc.IdentifierList(builder.rpcConf.BackendConfig.PreferredExecutionNodeIDs)
			if err != nil {
				return nil, fmt.Errorf("failed to convert node id string to Flow Identifier for preferred EN map: %w", err)
			}

			fixedENIdentifiers, err := commonrpc.IdentifierList(builder.rpcConf.BackendConfig.FixedExecutionNodeIDs)
			if err != nil {
				return nil, fmt.Errorf("failed to convert node id string to Flow Identifier for fixed EN map: %w", err)
			}

			if builder.storeTxResultErrorMessages {
				builder.TxResultErrorMessagesCore = tx_error_messages.NewTxErrorMessagesCore(
					node.Logger,
					node.State,
					builder.nodeBackend,
					node.Storage.Receipts,
					node.Storage.TransactionResultErrorMessages,
					preferredENIdentifiers,
					fixedENIdentifiers,
				)
			}

			builder.IngestEng, err = ingestion.New(
				node.Logger,
				node.EngineRegistry,
				node.State,
				node.Me,
				builder.RequestEng,
				node.Storage.Blocks,
				node.Storage.Headers,
				node.Storage.Collections,
				node.Storage.Transactions,
				node.Storage.Results,
				node.Storage.Receipts,
				node.Storage.TransactionResultErrorMessages,
				builder.collectionExecutedMetric,
				processedFinalizedBlockHeight,
				lastFullBlockHeight,
<<<<<<< HEAD
				builder.nodeBackend,
				builder.ExecNodeIdentitiesProvider,
=======
				builder.TxResultErrorMessagesCore,
>>>>>>> 2180706e
			)
			if err != nil {
				return nil, err
			}
			ingestionDependable.Init(builder.IngestEng)
			builder.RequestEng.WithHandle(builder.IngestEng.OnCollection)
			builder.FollowerDistributor.AddOnBlockFinalizedConsumer(builder.IngestEng.OnFinalizedBlock)

			return builder.IngestEng, nil
		}).
		Component("requester engine", func(node *cmd.NodeConfig) (module.ReadyDoneAware, error) {
			// We initialize the requester engine inside the ingestion engine due to the mutual dependency. However, in
			// order for it to properly start and shut down, we should still return it as its own engine here, so it can
			// be handled by the scaffold.
			return builder.RequestEng, nil
		})

	if builder.storeTxResultErrorMessages {
		builder.Module("processed error messages block height consumer progress", func(node *cmd.NodeConfig) error {
			processedTxErrorMessagesBlockHeight = bstorage.NewConsumerProgress(
				builder.DB,
				module.ConsumeProgressEngineTxErrorMessagesBlockHeight,
			)
			return nil
		})
		builder.Component("transaction result error messages engine", func(node *cmd.NodeConfig) (module.ReadyDoneAware, error) {
			engine, err := tx_error_messages.New(
				node.Logger,
				node.State,
				node.Storage.Headers,
				processedTxErrorMessagesBlockHeight,
				builder.TxResultErrorMessagesCore,
			)
			if err != nil {
				return nil, err
			}
			builder.FollowerDistributor.AddOnBlockFinalizedConsumer(engine.OnFinalizedBlock)

			return engine, nil
		})
	}

	if builder.supportsObserver {
		builder.Component("public sync request handler", func(node *cmd.NodeConfig) (module.ReadyDoneAware, error) {
			syncRequestHandler, err := synceng.NewRequestHandlerEngine(
				node.Logger.With().Bool("public", true).Logger(),
				unstaked.NewUnstakedEngineCollector(node.Metrics.Engine),
				builder.AccessNodeConfig.PublicNetworkConfig.Network,
				node.Me,
				node.State,
				node.Storage.Blocks,
				builder.SyncCore,
			)
			if err != nil {
				return nil, fmt.Errorf("could not create public sync request handler: %w", err)
			}
			builder.FollowerDistributor.AddFinalizationConsumer(syncRequestHandler)

			return syncRequestHandler, nil
		})
	}

	builder.Component("secure grpc server", func(node *cmd.NodeConfig) (module.ReadyDoneAware, error) {
		return builder.secureGrpcServer, nil
	})

	builder.Component("state stream unsecure grpc server", func(node *cmd.NodeConfig) (module.ReadyDoneAware, error) {
		return builder.stateStreamGrpcServer, nil
	})

	if builder.rpcConf.UnsecureGRPCListenAddr != builder.stateStreamConf.ListenAddr {
		builder.Component("unsecure grpc server", func(node *cmd.NodeConfig) (module.ReadyDoneAware, error) {
			return builder.unsecureGrpcServer, nil
		})
	}

	if builder.pingEnabled {
		builder.Component("ping engine", func(node *cmd.NodeConfig) (module.ReadyDoneAware, error) {
			ping, err := pingeng.New(
				node.Logger,
				node.IdentityProvider,
				node.IDTranslator,
				node.Me,
				builder.PingMetrics,
				builder.nodeInfoFile,
				node.PingService,
			)
			if err != nil {
				return nil, fmt.Errorf("could not create ping engine: %w", err)
			}

			return ping, nil
		})
	}

	return builder.FlowNodeBuilder.Build()
}

// enqueuePublicNetworkInit enqueues the public network component initialized for the staked node
func (builder *FlowAccessNodeBuilder) enqueuePublicNetworkInit() {
	var publicLibp2pNode p2p.LibP2PNode
	builder.
		Module("public network metrics", func(node *cmd.NodeConfig) error {
			builder.PublicNetworkConfig.Metrics = metrics.NewNetworkCollector(builder.Logger, metrics.WithNetworkPrefix("public"))
			return nil
		}).
		Component("public libp2p node", func(node *cmd.NodeConfig) (module.ReadyDoneAware, error) {
			var err error
			publicLibp2pNode, err = builder.initPublicLibp2pNode(
				builder.NodeConfig.NetworkKey,
				builder.PublicNetworkConfig.BindAddress,
				builder.PublicNetworkConfig.Metrics)
			if err != nil {
				return nil, fmt.Errorf("could not create public libp2p node: %w", err)
			}

			return publicLibp2pNode, nil
		}).
		Component("public network", func(node *cmd.NodeConfig) (module.ReadyDoneAware, error) {
			msgValidators := publicNetworkMsgValidators(node.Logger.With().Bool("public", true).Logger(), node.IdentityProvider, builder.NodeID)
			receiveCache := netcache.NewHeroReceiveCache(builder.FlowConfig.NetworkConfig.NetworkReceivedMessageCacheSize,
				builder.Logger,
				metrics.NetworkReceiveCacheMetricsFactory(builder.HeroCacheMetricsFactory(), network.PublicNetwork))

			err := node.Metrics.Mempool.Register(metrics.PrependPublicPrefix(metrics.ResourceNetworkingReceiveCache), receiveCache.Size)
			if err != nil {
				return nil, fmt.Errorf("could not register networking receive cache metric: %w", err)
			}

			net, err := underlay.NewNetwork(&underlay.NetworkConfig{
				Logger:                builder.Logger.With().Str("module", "public-network").Logger(),
				Libp2pNode:            publicLibp2pNode,
				Codec:                 cborcodec.NewCodec(),
				Me:                    builder.Me,
				Topology:              topology.EmptyTopology{}, // topology returns empty list since peers are not known upfront
				Metrics:               builder.PublicNetworkConfig.Metrics,
				BitSwapMetrics:        builder.Metrics.Bitswap,
				IdentityProvider:      builder.IdentityProvider,
				ReceiveCache:          receiveCache,
				ConduitFactory:        conduit.NewDefaultConduitFactory(),
				SporkId:               builder.SporkID,
				UnicastMessageTimeout: underlay.DefaultUnicastTimeout,
				IdentityTranslator:    builder.IDTranslator,
				AlspCfg: &alspmgr.MisbehaviorReportManagerConfig{
					Logger:                  builder.Logger,
					SpamRecordCacheSize:     builder.FlowConfig.NetworkConfig.AlspConfig.SpamRecordCacheSize,
					SpamReportQueueSize:     builder.FlowConfig.NetworkConfig.AlspConfig.SpamReportQueueSize,
					DisablePenalty:          builder.FlowConfig.NetworkConfig.AlspConfig.DisablePenalty,
					HeartBeatInterval:       builder.FlowConfig.NetworkConfig.AlspConfig.HearBeatInterval,
					AlspMetrics:             builder.Metrics.Network,
					NetworkType:             network.PublicNetwork,
					HeroCacheMetricsFactory: builder.HeroCacheMetricsFactory(),
				},
				SlashingViolationConsumerFactory: func(adapter network.ConduitAdapter) network.ViolationsConsumer {
					return slashing.NewSlashingViolationsConsumer(builder.Logger, builder.Metrics.Network, adapter)
				},
			}, underlay.WithMessageValidators(msgValidators...))
			if err != nil {
				return nil, fmt.Errorf("could not initialize network: %w", err)
			}

			builder.NetworkUnderlay = net
			builder.AccessNodeConfig.PublicNetworkConfig.Network = net

			node.Logger.Info().Msgf("network will run on address: %s", builder.PublicNetworkConfig.BindAddress)
			return net, nil
		}).
		Component("public peer manager", func(node *cmd.NodeConfig) (module.ReadyDoneAware, error) {
			return publicLibp2pNode.PeerManagerComponent(), nil
		})
}

// initPublicLibp2pNode initializes the public libp2p node for the public (unstaked) network.
// The LibP2P host is created with the following options:
//   - DHT as server
//   - The address from the node config or the specified bind address as the listen address
//   - The passed in private key as the libp2p key
//   - No connection gater
//   - Default Flow libp2p pubsub options
//
// Args:
//   - networkKey: The private key to use for the libp2p node
//
// - bindAddress: The address to bind the libp2p node to.
// - networkMetrics: The metrics collector for the network
// Returns:
// - The libp2p node instance for the public network.
// - Any error encountered during initialization. Any error should be considered fatal.
func (builder *FlowAccessNodeBuilder) initPublicLibp2pNode(networkKey crypto.PrivateKey, bindAddress string, networkMetrics module.LibP2PMetrics) (p2p.LibP2PNode,
	error,
) {
	connManager, err := connection.NewConnManager(builder.Logger, networkMetrics, &builder.FlowConfig.NetworkConfig.ConnectionManager)
	if err != nil {
		return nil, fmt.Errorf("could not create connection manager: %w", err)
	}
	libp2pNode, err := p2pbuilder.NewNodeBuilder(builder.Logger, &builder.FlowConfig.NetworkConfig.GossipSub, &p2pbuilderconfig.MetricsConfig{
		HeroCacheFactory: builder.HeroCacheMetricsFactory(),
		Metrics:          networkMetrics,
	},
		network.PublicNetwork,
		bindAddress,
		networkKey,
		builder.SporkID,
		builder.IdentityProvider,
		&builder.FlowConfig.NetworkConfig.ResourceManager,
		&p2pbuilderconfig.PeerManagerConfig{
			// TODO: eventually, we need pruning enabled even on public network. However, it needs a modified version of
			// the peer manager that also operate on the public identities.
			ConnectionPruning: connection.PruningDisabled,
			UpdateInterval:    builder.FlowConfig.NetworkConfig.PeerUpdateInterval,
			ConnectorFactory:  connection.DefaultLibp2pBackoffConnectorFactory(),
		},
		&p2p.DisallowListCacheConfig{
			MaxSize: builder.FlowConfig.NetworkConfig.DisallowListNotificationCacheSize,
			Metrics: metrics.DisallowListCacheMetricsFactory(builder.HeroCacheMetricsFactory(), network.PublicNetwork),
		},
		&p2pbuilderconfig.UnicastConfig{
			Unicast: builder.FlowConfig.NetworkConfig.Unicast,
		}).
		SetBasicResolver(builder.Resolver).
		SetSubscriptionFilter(networkingsubscription.NewRoleBasedFilter(flow.RoleAccess, builder.IdentityProvider)).
		SetConnectionManager(connManager).
		SetRoutingSystem(func(ctx context.Context, h host.Host) (routing.Routing, error) {
			return dht.NewDHT(ctx, h, protocols.FlowPublicDHTProtocolID(builder.SporkID), builder.Logger, networkMetrics, dht.AsServer())
		}).
		Build()
	if err != nil {
		return nil, fmt.Errorf("could not build libp2p node for staked access node: %w", err)
	}

	return libp2pNode, nil
}<|MERGE_RESOLUTION|>--- conflicted
+++ resolved
@@ -355,11 +355,8 @@
 	stateStreamBackend *statestreambackend.StateStreamBackend
 	nodeBackend        *backend.Backend
 
-<<<<<<< HEAD
 	ExecNodeIdentitiesProvider *commonrpc.ExecutionNodeIdentitiesProvider
-=======
-	TxResultErrorMessagesCore *tx_error_messages.TxErrorMessagesCore
->>>>>>> 2180706e
+	TxResultErrorMessagesCore  *tx_error_messages.TxErrorMessagesCore
 }
 
 func (builder *FlowAccessNodeBuilder) buildFollowerState() *FlowAccessNodeBuilder {
@@ -1383,15 +1380,10 @@
 			"tx-result-query-mode",
 			defaultConfig.rpcConf.BackendConfig.TxResultQueryMode,
 			"mode to use when querying transaction results. one of [local-only, execution-nodes-only(default), failover]")
-<<<<<<< HEAD
-		flags.BoolVar(&builder.storeTxResultErrorMessages, "store-tx-result-error-messages", defaultConfig.storeTxResultErrorMessages, "whether enable storing the transaction error messages into the db")
-
-=======
 		flags.BoolVar(&builder.storeTxResultErrorMessages,
 			"store-tx-result-error-messages",
 			defaultConfig.storeTxResultErrorMessages,
 			"whether to enable storing transaction error messages into the db")
->>>>>>> 2180706e
 		// Script Execution
 		flags.StringVar(&builder.rpcConf.BackendConfig.ScriptExecutionMode,
 			"script-execution-mode",
@@ -1965,7 +1957,6 @@
 
 			}
 
-<<<<<<< HEAD
 			preferredENIdentifiers, err := commonrpc.IdentifierList(backendConfig.PreferredExecutionNodeIDs)
 			if err != nil {
 				return nil, fmt.Errorf("failed to convert node id string to Flow Identifier for preferred EN map: %w", err)
@@ -2009,35 +2000,6 @@
 				CheckPayerBalanceMode: checkPayerBalanceMode,
 				EventQueryMode:        eventQueryMode,
 				BlockTracker:          blockTracker,
-=======
-			builder.nodeBackend, err = backend.New(backend.Params{
-				State:                     node.State,
-				CollectionRPC:             builder.CollectionRPC,
-				HistoricalAccessNodes:     builder.HistoricalAccessRPCs,
-				Blocks:                    node.Storage.Blocks,
-				Headers:                   node.Storage.Headers,
-				Collections:               node.Storage.Collections,
-				Transactions:              node.Storage.Transactions,
-				ExecutionReceipts:         node.Storage.Receipts,
-				ExecutionResults:          node.Storage.Results,
-				TxResultErrorMessages:     node.Storage.TransactionResultErrorMessages,
-				ChainID:                   node.RootChainID,
-				AccessMetrics:             builder.AccessMetrics,
-				ConnFactory:               connFactory,
-				RetryEnabled:              builder.retryEnabled,
-				MaxHeightRange:            backendConfig.MaxHeightRange,
-				PreferredExecutionNodeIDs: backendConfig.PreferredExecutionNodeIDs,
-				FixedExecutionNodeIDs:     backendConfig.FixedExecutionNodeIDs,
-				Log:                       node.Logger,
-				SnapshotHistoryLimit:      backend.DefaultSnapshotHistoryLimit,
-				Communicator:              backend.NewNodeCommunicator(backendConfig.CircuitBreakerConfig.Enabled),
-				TxResultCacheSize:         builder.TxResultCacheSize,
-				ScriptExecutor:            builder.ScriptExecutor,
-				ScriptExecutionMode:       scriptExecMode,
-				CheckPayerBalanceMode:     checkPayerBalanceMode,
-				EventQueryMode:            eventQueryMode,
-				BlockTracker:              blockTracker,
->>>>>>> 2180706e
 				SubscriptionHandler: subscription.NewSubscriptionHandler(
 					builder.Logger,
 					broadcaster,
@@ -2105,25 +2067,12 @@
 				return nil, fmt.Errorf("could not create requester engine: %w", err)
 			}
 
-			preferredENIdentifiers, err := commonrpc.IdentifierList(builder.rpcConf.BackendConfig.PreferredExecutionNodeIDs)
-			if err != nil {
-				return nil, fmt.Errorf("failed to convert node id string to Flow Identifier for preferred EN map: %w", err)
-			}
-
-			fixedENIdentifiers, err := commonrpc.IdentifierList(builder.rpcConf.BackendConfig.FixedExecutionNodeIDs)
-			if err != nil {
-				return nil, fmt.Errorf("failed to convert node id string to Flow Identifier for fixed EN map: %w", err)
-			}
-
 			if builder.storeTxResultErrorMessages {
 				builder.TxResultErrorMessagesCore = tx_error_messages.NewTxErrorMessagesCore(
 					node.Logger,
-					node.State,
 					builder.nodeBackend,
-					node.Storage.Receipts,
 					node.Storage.TransactionResultErrorMessages,
-					preferredENIdentifiers,
-					fixedENIdentifiers,
+					builder.ExecNodeIdentitiesProvider,
 				)
 			}
 
@@ -2139,16 +2088,10 @@
 				node.Storage.Transactions,
 				node.Storage.Results,
 				node.Storage.Receipts,
-				node.Storage.TransactionResultErrorMessages,
 				builder.collectionExecutedMetric,
 				processedFinalizedBlockHeight,
 				lastFullBlockHeight,
-<<<<<<< HEAD
-				builder.nodeBackend,
-				builder.ExecNodeIdentitiesProvider,
-=======
 				builder.TxResultErrorMessagesCore,
->>>>>>> 2180706e
 			)
 			if err != nil {
 				return nil, err
