package node_builder

import (
	"context"
	"errors"
	"fmt"
	"os"
	"path"
	"path/filepath"
	"strings"
	"time"

	badger "github.com/ipfs/go-ds-badger2"
	"github.com/libp2p/go-libp2p/core/host"
	"github.com/libp2p/go-libp2p/core/routing"
	"github.com/onflow/flow/protobuf/go/flow/access"
	"github.com/onflow/go-bitswap"
	"github.com/rs/zerolog"
	"github.com/spf13/pflag"
	"google.golang.org/grpc"
	"google.golang.org/grpc/credentials"
	"google.golang.org/grpc/credentials/insecure"

	"github.com/onflow/flow-go/admin/commands"
	stateSyncCommands "github.com/onflow/flow-go/admin/commands/state_synchronization"
	storageCommands "github.com/onflow/flow-go/admin/commands/storage"
	"github.com/onflow/flow-go/cmd"
	"github.com/onflow/flow-go/consensus"
	"github.com/onflow/flow-go/consensus/hotstuff"
	"github.com/onflow/flow-go/consensus/hotstuff/committees"
	"github.com/onflow/flow-go/consensus/hotstuff/notifications"
	consensuspubsub "github.com/onflow/flow-go/consensus/hotstuff/notifications/pubsub"
	"github.com/onflow/flow-go/consensus/hotstuff/signature"
	hotstuffvalidator "github.com/onflow/flow-go/consensus/hotstuff/validator"
	"github.com/onflow/flow-go/consensus/hotstuff/verification"
	recovery "github.com/onflow/flow-go/consensus/recovery/protocol"
	"github.com/onflow/flow-go/crypto"
	"github.com/onflow/flow-go/engine"
	"github.com/onflow/flow-go/engine/access/ingestion"
	pingeng "github.com/onflow/flow-go/engine/access/ping"
	"github.com/onflow/flow-go/engine/access/rest"
	"github.com/onflow/flow-go/engine/access/rest/routes"
	"github.com/onflow/flow-go/engine/access/rpc"
	"github.com/onflow/flow-go/engine/access/rpc/backend"
	rpcConnection "github.com/onflow/flow-go/engine/access/rpc/connection"
	"github.com/onflow/flow-go/engine/access/state_stream"
	statestreambackend "github.com/onflow/flow-go/engine/access/state_stream/backend"
	followereng "github.com/onflow/flow-go/engine/common/follower"
	"github.com/onflow/flow-go/engine/common/requester"
	synceng "github.com/onflow/flow-go/engine/common/synchronization"
	"github.com/onflow/flow-go/engine/execution/computation/query"
	"github.com/onflow/flow-go/ledger"
	"github.com/onflow/flow-go/ledger/complete/wal"
	"github.com/onflow/flow-go/model/bootstrap"
	"github.com/onflow/flow-go/model/flow"
	"github.com/onflow/flow-go/model/flow/filter"
	"github.com/onflow/flow-go/module"
	"github.com/onflow/flow-go/module/blobs"
	"github.com/onflow/flow-go/module/chainsync"
	"github.com/onflow/flow-go/module/execution"
	"github.com/onflow/flow-go/module/executiondatasync/execution_data"
	execdatacache "github.com/onflow/flow-go/module/executiondatasync/execution_data/cache"
	finalizer "github.com/onflow/flow-go/module/finalizer/consensus"
	"github.com/onflow/flow-go/module/grpcserver"
	"github.com/onflow/flow-go/module/id"
	"github.com/onflow/flow-go/module/mempool/herocache"
	"github.com/onflow/flow-go/module/mempool/stdmap"
	"github.com/onflow/flow-go/module/metrics"
	"github.com/onflow/flow-go/module/metrics/unstaked"
	"github.com/onflow/flow-go/module/state_synchronization"
	"github.com/onflow/flow-go/module/state_synchronization/indexer"
	edrequester "github.com/onflow/flow-go/module/state_synchronization/requester"
	"github.com/onflow/flow-go/network"
	alspmgr "github.com/onflow/flow-go/network/alsp/manager"
	netcache "github.com/onflow/flow-go/network/cache"
	"github.com/onflow/flow-go/network/channels"
	cborcodec "github.com/onflow/flow-go/network/codec/cbor"
	"github.com/onflow/flow-go/network/p2p"
	"github.com/onflow/flow-go/network/p2p/blob"
	p2pbuilder "github.com/onflow/flow-go/network/p2p/builder"
	p2pbuilderconfig "github.com/onflow/flow-go/network/p2p/builder/config"
	"github.com/onflow/flow-go/network/p2p/cache"
	"github.com/onflow/flow-go/network/p2p/conduit"
	"github.com/onflow/flow-go/network/p2p/connection"
	"github.com/onflow/flow-go/network/p2p/dht"
	"github.com/onflow/flow-go/network/p2p/subscription"
	"github.com/onflow/flow-go/network/p2p/translator"
	"github.com/onflow/flow-go/network/p2p/unicast/protocols"
	relaynet "github.com/onflow/flow-go/network/relay"
	"github.com/onflow/flow-go/network/slashing"
	"github.com/onflow/flow-go/network/topology"
	"github.com/onflow/flow-go/network/underlay"
	"github.com/onflow/flow-go/network/validator"
	"github.com/onflow/flow-go/state/protocol"
	badgerState "github.com/onflow/flow-go/state/protocol/badger"
	"github.com/onflow/flow-go/state/protocol/blocktimer"
	"github.com/onflow/flow-go/storage"
	bstorage "github.com/onflow/flow-go/storage/badger"
	pStorage "github.com/onflow/flow-go/storage/pebble"
	"github.com/onflow/flow-go/utils/grpcutils"
)

// AccessNodeBuilder extends cmd.NodeBuilder and declares additional functions needed to bootstrap an Access node.
// The private network allows the staked nodes to communicate among themselves, while the public network allows the
// Observers and an Access node to communicate.
//
//                                 public network                           private network
//  +------------------------+
//  | Observer             1 |<--------------------------|
//  +------------------------+                           v
//  +------------------------+                         +--------------------+                 +------------------------+
//  | Observer             2 |<----------------------->| Staked Access Node |<--------------->| All other staked Nodes |
//  +------------------------+                         +--------------------+                 +------------------------+
//  +------------------------+                           ^
//  | Observer             3 |<--------------------------|
//  +------------------------+

// AccessNodeConfig defines all the user defined parameters required to bootstrap an access node
// For a node running as a standalone process, the config fields will be populated from the command line params,
// while for a node running as a library, the config fields are expected to be initialized by the caller.
type AccessNodeConfig struct {
	supportsObserver             bool // True if this is an Access node that supports observers and consensus follower engines
	collectionGRPCPort           uint
	executionGRPCPort            uint
	pingEnabled                  bool
	nodeInfoFile                 string
	apiRatelimits                map[string]int
	apiBurstlimits               map[string]int
	rpcConf                      rpc.Config
	stateStreamConf              statestreambackend.Config
	stateStreamFilterConf        map[string]int
	ExecutionNodeAddress         string // deprecated
	HistoricalAccessRPCs         []access.AccessAPIClient
	logTxTimeToFinalized         bool
	logTxTimeToExecuted          bool
	logTxTimeToFinalizedExecuted bool
	retryEnabled                 bool
	rpcMetricsEnabled            bool
	executionDataSyncEnabled     bool
	executionDataDir             string
	executionDataStartHeight     uint64
	executionDataConfig          edrequester.ExecutionDataConfig
	PublicNetworkConfig          PublicNetworkConfig
	TxResultCacheSize            uint
	TxErrorMessagesCacheSize     uint
	executionDataIndexingEnabled bool
	registersDBPath              string
	checkpointFile               string
	scriptExecutorConfig         query.QueryConfig
}

type PublicNetworkConfig struct {
	// NetworkKey crypto.PublicKey // TODO: do we need a different key for the public network?
	BindAddress string
	Network     network.EngineRegistry
	Metrics     module.NetworkMetrics
}

// DefaultAccessNodeConfig defines all the default values for the AccessNodeConfig
func DefaultAccessNodeConfig() *AccessNodeConfig {
	homedir, _ := os.UserHomeDir()
	return &AccessNodeConfig{
		supportsObserver:   false,
		collectionGRPCPort: 9000,
		executionGRPCPort:  9000,
		rpcConf: rpc.Config{
			UnsecureGRPCListenAddr: "0.0.0.0:9000",
			SecureGRPCListenAddr:   "0.0.0.0:9001",
			HTTPListenAddr:         "0.0.0.0:8000",
			CollectionAddr:         "",
			HistoricalAccessAddrs:  "",
			BackendConfig: backend.Config{
				CollectionClientTimeout:   3 * time.Second,
				ExecutionClientTimeout:    3 * time.Second,
				ConnectionPoolSize:        backend.DefaultConnectionPoolSize,
				MaxHeightRange:            backend.DefaultMaxHeightRange,
				PreferredExecutionNodeIDs: nil,
				FixedExecutionNodeIDs:     nil,
				CircuitBreakerConfig: rpcConnection.CircuitBreakerConfig{
					Enabled:        false,
					RestoreTimeout: 60 * time.Second,
					MaxFailures:    5,
					MaxRequests:    1,
				},
				ScriptExecutionMode: backend.IndexQueryModeExecutionNodesOnly.String(), // default to ENs only for now
				EventQueryMode:      backend.IndexQueryModeExecutionNodesOnly.String(), // default to ENs only for now
			},
			RestConfig: rest.Config{
				ListenAddress: "",
				WriteTimeout:  rest.DefaultWriteTimeout,
				ReadTimeout:   rest.DefaultReadTimeout,
				IdleTimeout:   rest.DefaultIdleTimeout,
			},
			MaxMsgSize:     grpcutils.DefaultMaxMsgSize,
			CompressorName: grpcutils.NoCompressor,
		},
		stateStreamConf: statestreambackend.Config{
			MaxExecutionDataMsgSize: grpcutils.DefaultMaxMsgSize,
			ExecutionDataCacheSize:  state_stream.DefaultCacheSize,
			ClientSendTimeout:       state_stream.DefaultSendTimeout,
			ClientSendBufferSize:    state_stream.DefaultSendBufferSize,
			MaxGlobalStreams:        state_stream.DefaultMaxGlobalStreams,
			EventFilterConfig:       state_stream.DefaultEventFilterConfig,
			ResponseLimit:           state_stream.DefaultResponseLimit,
			HeartbeatInterval:       state_stream.DefaultHeartbeatInterval,
			RegisterIDsRequestLimit: state_stream.DefaultRegisterIDsRequestLimit,
		},
		stateStreamFilterConf:        nil,
		ExecutionNodeAddress:         "localhost:9000",
		logTxTimeToFinalized:         false,
		logTxTimeToExecuted:          false,
		logTxTimeToFinalizedExecuted: false,
		pingEnabled:                  false,
		retryEnabled:                 false,
		rpcMetricsEnabled:            false,
		nodeInfoFile:                 "",
		apiRatelimits:                nil,
		apiBurstlimits:               nil,
		TxResultCacheSize:            0,
		TxErrorMessagesCacheSize:     1000,
		PublicNetworkConfig: PublicNetworkConfig{
			BindAddress: cmd.NotSet,
			Metrics:     metrics.NewNoopCollector(),
		},
		executionDataSyncEnabled: true,
		executionDataDir:         filepath.Join(homedir, ".flow", "execution_data"),
		executionDataStartHeight: 0,
		executionDataConfig: edrequester.ExecutionDataConfig{
			InitialBlockHeight: 0,
			MaxSearchAhead:     edrequester.DefaultMaxSearchAhead,
			FetchTimeout:       edrequester.DefaultFetchTimeout,
			MaxFetchTimeout:    edrequester.DefaultMaxFetchTimeout,
			RetryDelay:         edrequester.DefaultRetryDelay,
			MaxRetryDelay:      edrequester.DefaultMaxRetryDelay,
		},
		executionDataIndexingEnabled: false,
		registersDBPath:              filepath.Join(homedir, ".flow", "execution_state"),
		checkpointFile:               cmd.NotSet,
		scriptExecutorConfig:         query.NewDefaultConfig(),
	}
}

// FlowAccessNodeBuilder provides the common functionality needed to bootstrap a Flow access node
// It is composed of the FlowNodeBuilder, the AccessNodeConfig and contains all the components and modules needed for the
// access nodes
type FlowAccessNodeBuilder struct {
	*cmd.FlowNodeBuilder
	*AccessNodeConfig

	// components
	FollowerState              protocol.FollowerState
	SyncCore                   *chainsync.Core
	RpcEng                     *rpc.Engine
	FollowerDistributor        *consensuspubsub.FollowerDistributor
	CollectionRPC              access.AccessAPIClient
	TransactionTimings         *stdmap.TransactionTimings
	CollectionsToMarkFinalized *stdmap.Times
	CollectionsToMarkExecuted  *stdmap.Times
	BlocksToMarkExecuted       *stdmap.Times
	TransactionMetrics         *metrics.TransactionCollector
	RestMetrics                *metrics.RestCollector
	AccessMetrics              module.AccessMetrics
	PingMetrics                module.PingMetrics
	Committee                  hotstuff.DynamicCommittee
	Finalized                  *flow.Header // latest finalized block that the node knows of at startup time
	Pending                    []*flow.Header
	FollowerCore               module.HotStuffFollower
	Validator                  hotstuff.Validator
	ExecutionDataDownloader    execution_data.Downloader
	ExecutionDataRequester     state_synchronization.ExecutionDataRequester
	ExecutionDataStore         execution_data.ExecutionDataStore
	ExecutionDataCache         *execdatacache.ExecutionDataCache
	ExecutionIndexer           *indexer.Indexer
	ExecutionIndexerCore       *indexer.IndexerCore
	ScriptExecutor             *backend.ScriptExecutor
	RegistersAsyncStore        *execution.RegistersAsyncStore
	IndexerDependencies        *cmd.DependencyList

	// The sync engine participants provider is the libp2p peer store for the access node
	// which is not available until after the network has started.
	// Hence, a factory function that needs to be called just before creating the sync engine
	SyncEngineParticipantsProviderFactory func() module.IdentifierProvider

	// engines
	IngestEng      *ingestion.Engine
	RequestEng     *requester.Engine
	FollowerEng    *followereng.ComplianceEngine
	SyncEng        *synceng.Engine
	StateStreamEng *statestreambackend.Engine

	// grpc servers
	secureGrpcServer      *grpcserver.GrpcServer
	unsecureGrpcServer    *grpcserver.GrpcServer
	stateStreamGrpcServer *grpcserver.GrpcServer

	stateStreamBackend *statestreambackend.StateStreamBackend
}

func (builder *FlowAccessNodeBuilder) buildFollowerState() *FlowAccessNodeBuilder {
	builder.Module("mutable follower state", func(node *cmd.NodeConfig) error {
		// For now, we only support state implementations from package badger.
		// If we ever support different implementations, the following can be replaced by a type-aware factory
		state, ok := node.State.(*badgerState.State)
		if !ok {
			return fmt.Errorf("only implementations of type badger.State are currently supported but read-only state has type %T", node.State)
		}

		followerState, err := badgerState.NewFollowerState(
			node.Logger,
			node.Tracer,
			node.ProtocolEvents,
			state,
			node.Storage.Index,
			node.Storage.Payloads,
			blocktimer.DefaultBlockTimer,
		)
		builder.FollowerState = followerState

		return err
	})

	return builder
}

func (builder *FlowAccessNodeBuilder) buildSyncCore() *FlowAccessNodeBuilder {
	builder.Module("sync core", func(node *cmd.NodeConfig) error {
		syncCore, err := chainsync.New(node.Logger, node.SyncCoreConfig, metrics.NewChainSyncCollector(node.RootChainID), node.RootChainID)
		builder.SyncCore = syncCore

		return err
	})

	return builder
}

func (builder *FlowAccessNodeBuilder) buildCommittee() *FlowAccessNodeBuilder {
	builder.Component("committee", func(node *cmd.NodeConfig) (module.ReadyDoneAware, error) {
		// initialize consensus committee's membership state
		// This committee state is for the HotStuff follower, which follows the MAIN CONSENSUS committee
		// Note: node.Me.NodeID() is not part of the consensus committee
		committee, err := committees.NewConsensusCommittee(node.State, node.Me.NodeID())
		node.ProtocolEvents.AddConsumer(committee)
		builder.Committee = committee

		return committee, err
	})

	return builder
}

func (builder *FlowAccessNodeBuilder) buildLatestHeader() *FlowAccessNodeBuilder {
	builder.Module("latest header", func(node *cmd.NodeConfig) error {
		finalized, pending, err := recovery.FindLatest(node.State, node.Storage.Headers)
		builder.Finalized, builder.Pending = finalized, pending

		return err
	})

	return builder
}

func (builder *FlowAccessNodeBuilder) buildFollowerCore() *FlowAccessNodeBuilder {
	builder.Component("follower core", func(node *cmd.NodeConfig) (module.ReadyDoneAware, error) {
		// create a finalizer that will handle updating the protocol
		// state when the follower detects newly finalized blocks
		final := finalizer.NewFinalizer(node.DB, node.Storage.Headers, builder.FollowerState, node.Tracer)

		packer := signature.NewConsensusSigDataPacker(builder.Committee)
		// initialize the verifier for the protocol consensus
		verifier := verification.NewCombinedVerifier(builder.Committee, packer)
		builder.Validator = hotstuffvalidator.New(builder.Committee, verifier)

		followerCore, err := consensus.NewFollower(
			node.Logger,
			node.Metrics.Mempool,
			node.Storage.Headers,
			final,
			builder.FollowerDistributor,
			node.FinalizedRootBlock.Header,
			node.RootQC,
			builder.Finalized,
			builder.Pending,
		)
		if err != nil {
			return nil, fmt.Errorf("could not initialize follower core: %w", err)
		}
		builder.FollowerCore = followerCore

		return builder.FollowerCore, nil
	})

	return builder
}

func (builder *FlowAccessNodeBuilder) buildFollowerEngine() *FlowAccessNodeBuilder {
	builder.Component("follower engine", func(node *cmd.NodeConfig) (module.ReadyDoneAware, error) {
		var heroCacheCollector module.HeroCacheMetrics = metrics.NewNoopCollector()
		if node.HeroCacheMetricsEnable {
			heroCacheCollector = metrics.FollowerCacheMetrics(node.MetricsRegisterer)
		}

		core, err := followereng.NewComplianceCore(
			node.Logger,
			node.Metrics.Mempool,
			heroCacheCollector,
			builder.FollowerDistributor,
			builder.FollowerState,
			builder.FollowerCore,
			builder.Validator,
			builder.SyncCore,
			node.Tracer,
		)
		if err != nil {
			return nil, fmt.Errorf("could not create follower core: %w", err)
		}

		builder.FollowerEng, err = followereng.NewComplianceLayer(
			node.Logger,
			node.EngineRegistry,
			node.Me,
			node.Metrics.Engine,
			node.Storage.Headers,
			builder.Finalized,
			core,
			node.ComplianceConfig,
		)
		if err != nil {
			return nil, fmt.Errorf("could not create follower engine: %w", err)
		}
		builder.FollowerDistributor.AddOnBlockFinalizedConsumer(builder.FollowerEng.OnFinalizedBlock)

		return builder.FollowerEng, nil
	})

	return builder
}

func (builder *FlowAccessNodeBuilder) buildSyncEngine() *FlowAccessNodeBuilder {
	builder.Component("sync engine", func(node *cmd.NodeConfig) (module.ReadyDoneAware, error) {
		spamConfig, err := synceng.NewSpamDetectionConfig()
		if err != nil {
			return nil, fmt.Errorf("could not initialize spam detection config: %w", err)
		}
		sync, err := synceng.New(
			node.Logger,
			node.Metrics.Engine,
			node.EngineRegistry,
			node.Me,
			node.State,
			node.Storage.Blocks,
			builder.FollowerEng,
			builder.SyncCore,
			builder.SyncEngineParticipantsProviderFactory(),
			spamConfig,
		)
		if err != nil {
			return nil, fmt.Errorf("could not create synchronization engine: %w", err)
		}
		builder.SyncEng = sync
		builder.FollowerDistributor.AddFinalizationConsumer(sync)

		return builder.SyncEng, nil
	})

	return builder
}

func (builder *FlowAccessNodeBuilder) BuildConsensusFollower() *FlowAccessNodeBuilder {
	builder.
		buildFollowerState().
		buildSyncCore().
		buildCommittee().
		buildLatestHeader().
		buildFollowerCore().
		buildFollowerEngine().
		buildSyncEngine()

	return builder
}

func (builder *FlowAccessNodeBuilder) BuildExecutionSyncComponents() *FlowAccessNodeBuilder {
	var ds *badger.Datastore
	var bs network.BlobService
	var processedBlockHeight storage.ConsumerProgress
	var processedNotifications storage.ConsumerProgress
	var bsDependable *module.ProxiedReadyDoneAware
	var execDataDistributor *edrequester.ExecutionDataDistributor
	var execDataCacheBackend *herocache.BlockExecutionData
	var executionDataStoreCache *execdatacache.ExecutionDataCache

	// setup dependency chain to ensure indexer starts after the requester
	requesterDependable := module.NewProxiedReadyDoneAware()
	builder.IndexerDependencies.Add(requesterDependable)

	builder.
		AdminCommand("read-execution-data", func(config *cmd.NodeConfig) commands.AdminCommand {
			return stateSyncCommands.NewReadExecutionDataCommand(builder.ExecutionDataStore)
		}).
		Module("execution data datastore and blobstore", func(node *cmd.NodeConfig) error {
			datastoreDir := filepath.Join(builder.executionDataDir, "blobstore")
			err := os.MkdirAll(datastoreDir, 0700)
			if err != nil {
				return err
			}

			ds, err = badger.NewDatastore(datastoreDir, &badger.DefaultOptions)
			if err != nil {
				return err
			}

			builder.ShutdownFunc(func() error {
				if err := ds.Close(); err != nil {
					return fmt.Errorf("could not close execution data datastore: %w", err)
				}
				return nil
			})

			return nil
		}).
		Module("processed block height consumer progress", func(node *cmd.NodeConfig) error {
			// Note: progress is stored in the datastore's DB since that is where the jobqueue
			// writes execution data to.
			processedBlockHeight = bstorage.NewConsumerProgress(ds.DB, module.ConsumeProgressExecutionDataRequesterBlockHeight)
			return nil
		}).
		Module("processed notifications consumer progress", func(node *cmd.NodeConfig) error {
			// Note: progress is stored in the datastore's DB since that is where the jobqueue
			// writes execution data to.
			processedNotifications = bstorage.NewConsumerProgress(ds.DB, module.ConsumeProgressExecutionDataRequesterNotification)
			return nil
		}).
		Module("blobservice peer manager dependencies", func(node *cmd.NodeConfig) error {
			bsDependable = module.NewProxiedReadyDoneAware()
			builder.PeerManagerDependencies.Add(bsDependable)
			return nil
		}).
		Module("execution datastore", func(node *cmd.NodeConfig) error {
			blobstore := blobs.NewBlobstore(ds)
			builder.ExecutionDataStore = execution_data.NewExecutionDataStore(blobstore, execution_data.DefaultSerializer)
			return nil
		}).
		Module("execution data cache", func(node *cmd.NodeConfig) error {
			var heroCacheCollector module.HeroCacheMetrics = metrics.NewNoopCollector()
			if builder.HeroCacheMetricsEnable {
				heroCacheCollector = metrics.AccessNodeExecutionDataCacheMetrics(builder.MetricsRegisterer)
			}

			execDataCacheBackend = herocache.NewBlockExecutionData(builder.stateStreamConf.ExecutionDataCacheSize, builder.Logger, heroCacheCollector)

			// Execution Data cache that uses a blobstore as the backend (instead of a downloader)
			// This ensures that it simply returns a not found error if the blob doesn't exist
			// instead of attempting to download it from the network.
			executionDataStoreCache = execdatacache.NewExecutionDataCache(
				builder.ExecutionDataStore,
				builder.Storage.Headers,
				builder.Storage.Seals,
				builder.Storage.Results,
				execDataCacheBackend,
			)

			return nil
		}).
		Component("execution data service", func(node *cmd.NodeConfig) (module.ReadyDoneAware, error) {
			opts := []network.BlobServiceOption{
				blob.WithBitswapOptions(
					// Only allow block requests from staked ENs and ANs
					bitswap.WithPeerBlockRequestFilter(
						blob.AuthorizedRequester(nil, builder.IdentityProvider, builder.Logger),
					),
					bitswap.WithTracer(
						blob.NewTracer(node.Logger.With().Str("blob_service", channels.ExecutionDataService.String()).Logger()),
					),
				),
			}

			var err error
			bs, err = node.EngineRegistry.RegisterBlobService(channels.ExecutionDataService, ds, opts...)
			if err != nil {
				return nil, fmt.Errorf("could not register blob service: %w", err)
			}

			// add blobservice into ReadyDoneAware dependency passed to peer manager
			// this starts the blob service and configures peer manager to wait for the blobservice
			// to be ready before starting
			bsDependable.Init(bs)

			builder.ExecutionDataDownloader = execution_data.NewDownloader(bs)

			return builder.ExecutionDataDownloader, nil
		}).
		Component("execution data requester", func(node *cmd.NodeConfig) (module.ReadyDoneAware, error) {
			// Validation of the start block height needs to be done after loading state
			if builder.executionDataStartHeight > 0 {
				if builder.executionDataStartHeight <= builder.FinalizedRootBlock.Header.Height {
					return nil, fmt.Errorf(
						"execution data start block height (%d) must be greater than the root block height (%d)",
						builder.executionDataStartHeight, builder.FinalizedRootBlock.Header.Height)
				}

				latestSeal, err := builder.State.Sealed().Head()
				if err != nil {
					return nil, fmt.Errorf("failed to get latest sealed height")
				}

				// Note: since the root block of a spork is also sealed in the root protocol state, the
				// latest sealed height is always equal to the root block height. That means that at the
				// very beginning of a spork, this check will always fail. Operators should not specify
				// an InitialBlockHeight when starting from the beginning of a spork.
				if builder.executionDataStartHeight > latestSeal.Height {
					return nil, fmt.Errorf(
						"execution data start block height (%d) must be less than or equal to the latest sealed block height (%d)",
						builder.executionDataStartHeight, latestSeal.Height)
				}

				// executionDataStartHeight is provided as the first block to sync, but the
				// requester expects the initial last processed height, which is the first height - 1
				builder.executionDataConfig.InitialBlockHeight = builder.executionDataStartHeight - 1
			} else {
				builder.executionDataConfig.InitialBlockHeight = builder.FinalizedRootBlock.Header.Height
			}

			execDataDistributor = edrequester.NewExecutionDataDistributor()

			// Execution Data cache with a downloader as the backend. This is used by the requester
			// to download and cache execution data for each block. It shares a cache backend instance
			// with the datastore implementation.
			executionDataCache := execdatacache.NewExecutionDataCache(
				builder.ExecutionDataDownloader,
				builder.Storage.Headers,
				builder.Storage.Seals,
				builder.Storage.Results,
				execDataCacheBackend,
			)

			r, err := edrequester.New(
				builder.Logger,
				metrics.NewExecutionDataRequesterCollector(),
				builder.ExecutionDataDownloader,
				executionDataCache,
				processedBlockHeight,
				processedNotifications,
				builder.State,
				builder.Storage.Headers,
				builder.executionDataConfig,
				execDataDistributor,
			)
			if err != nil {
				return nil, fmt.Errorf("failed to create execution data requester: %w", err)
			}
			builder.ExecutionDataRequester = r

			builder.FollowerDistributor.AddOnBlockFinalizedConsumer(builder.ExecutionDataRequester.OnBlockFinalized)

			// add requester into ReadyDoneAware dependency passed to indexer. This allows the indexer
			// to wait for the requester to be ready before starting.
			requesterDependable.Init(builder.ExecutionDataRequester)

			return builder.ExecutionDataRequester, nil
		})

	if builder.executionDataIndexingEnabled {
		var indexedBlockHeight storage.ConsumerProgress

		builder.
			AdminCommand("execute-script", func(config *cmd.NodeConfig) commands.AdminCommand {
				return stateSyncCommands.NewExecuteScriptCommand(builder.ScriptExecutor)
			}).
			Module("indexed block height consumer progress", func(node *cmd.NodeConfig) error {
				// Note: progress is stored in the MAIN db since that is where indexed execution data is stored.
				indexedBlockHeight = bstorage.NewConsumerProgress(builder.DB, module.ConsumeProgressExecutionDataIndexerBlockHeight)
				return nil
			}).
			Module("transaction results storage", func(node *cmd.NodeConfig) error {
				builder.Storage.LightTransactionResults = bstorage.NewLightTransactionResults(node.Metrics.Cache, node.DB, bstorage.DefaultCacheSize)
				return nil
			}).
			DependableComponent("execution data indexer", func(node *cmd.NodeConfig) (module.ReadyDoneAware, error) {
				// Note: using a DependableComponent here to ensure that the indexer does not block
				// other components from starting while bootstrapping the register db since it may
				// take hours to complete.

				pdb, err := pStorage.OpenRegisterPebbleDB(builder.registersDBPath)
				if err != nil {
					return nil, fmt.Errorf("could not open registers db: %w", err)
				}
				builder.ShutdownFunc(func() error {
					return pdb.Close()
				})

				bootstrapped, err := pStorage.IsBootstrapped(pdb)
				if err != nil {
					return nil, fmt.Errorf("could not check if registers db is bootstrapped: %w", err)
				}

				if !bootstrapped {
					checkpointFile := builder.checkpointFile
					if checkpointFile == cmd.NotSet {
						checkpointFile = path.Join(builder.BootstrapDir, bootstrap.PathRootCheckpoint)
					}

					// currently, the checkpoint must be from the root block.
					// read the root hash from the provided checkpoint and verify it matches the
					// state commitment from the root snapshot.
					err := wal.CheckpointHasRootHash(
						node.Logger,
						"", // checkpoint file already full path
						checkpointFile,
						ledger.RootHash(node.RootSeal.FinalState),
					)
					if err != nil {
						return nil, fmt.Errorf("could not verify checkpoint file: %w", err)
					}

					checkpointHeight := builder.SealedRootBlock.Header.Height

					if builder.SealedRootBlock.ID() != builder.RootSeal.BlockID {
						return nil, fmt.Errorf("mismatching sealed root block and root seal: %v != %v",
							builder.SealedRootBlock.ID(), builder.RootSeal.BlockID)
					}

					rootHash := ledger.RootHash(builder.RootSeal.FinalState)
					bootstrap, err := pStorage.NewRegisterBootstrap(pdb, checkpointFile, checkpointHeight, rootHash, builder.Logger)
					if err != nil {
						return nil, fmt.Errorf("could not create registers bootstrap: %w", err)
					}

					// TODO: find a way to hook a context up to this to allow a graceful shutdown
					workerCount := 10
					err = bootstrap.IndexCheckpointFile(context.Background(), workerCount)
					if err != nil {
						return nil, fmt.Errorf("could not load checkpoint file: %w", err)
					}
				}

				registers, err := pStorage.NewRegisters(pdb)
				if err != nil {
					return nil, fmt.Errorf("could not create registers storage: %w", err)
				}

				builder.Storage.RegisterIndex = registers

				indexerCore, err := indexer.New(
					builder.Logger,
					metrics.NewExecutionStateIndexerCollector(),
					builder.DB,
					builder.Storage.RegisterIndex,
					builder.Storage.Headers,
					builder.Storage.Events,
					builder.Storage.LightTransactionResults,
					builder.IngestEng.OnCollection,
				)
				if err != nil {
					return nil, err
				}
				builder.ExecutionIndexerCore = indexerCore

				// execution state worker uses a jobqueue to process new execution data and indexes it by using the indexer.
				builder.ExecutionIndexer, err = indexer.NewIndexer(
					builder.Logger,
					registers.FirstHeight(),
					registers,
					indexerCore,
					executionDataStoreCache,
					builder.ExecutionDataRequester.HighestConsecutiveHeight,
					indexedBlockHeight,
				)
				if err != nil {
					return nil, err
				}

				err = builder.RegistersAsyncStore.InitDataAvailable(registers)
				if err != nil {
					return nil, err
				}

				// setup requester to notify indexer when new execution data is received
				execDataDistributor.AddOnExecutionDataReceivedConsumer(builder.ExecutionIndexer.OnExecutionData)

				// create script execution module, this depends on the indexer being initialized and the
				// having the register storage bootstrapped
				scripts, err := execution.NewScripts(
					builder.Logger,
					metrics.NewExecutionCollector(builder.Tracer),
					builder.RootChainID,
					query.NewProtocolStateWrapper(builder.State),
					builder.Storage.Headers,
					builder.ExecutionIndexerCore.RegisterValue,
					builder.scriptExecutorConfig,
				)
				if err != nil {
					return nil, err
				}

				builder.ScriptExecutor.InitReporter(builder.ExecutionIndexer, scripts)

				return builder.ExecutionIndexer, nil
			}, builder.IndexerDependencies)
	}

	if builder.stateStreamConf.ListenAddr != "" {
		builder.Component("exec state stream engine", func(node *cmd.NodeConfig) (module.ReadyDoneAware, error) {
			for key, value := range builder.stateStreamFilterConf {
				switch key {
				case "EventTypes":
					builder.stateStreamConf.MaxEventTypes = value
				case "Addresses":
					builder.stateStreamConf.MaxAddresses = value
				case "Contracts":
					builder.stateStreamConf.MaxContracts = value
				}
			}
			builder.stateStreamConf.RpcMetricsEnabled = builder.rpcMetricsEnabled

			highestAvailableHeight, err := builder.ExecutionDataRequester.HighestConsecutiveHeight()
			if err != nil {
				return nil, fmt.Errorf("could not get highest consecutive height: %w", err)
			}
			broadcaster := engine.NewBroadcaster()

			eventQueryMode, err := backend.ParseIndexQueryMode(builder.rpcConf.BackendConfig.EventQueryMode)
			if err != nil {
				return nil, fmt.Errorf("could not parse event query mode: %w", err)
			}

			// use the events index for events if enabled and the node is configured to use it for
			// regular event queries
			useIndex := builder.executionDataIndexingEnabled &&
				eventQueryMode != backend.IndexQueryModeExecutionNodesOnly

			builder.stateStreamBackend, err = statestreambackend.New(
				node.Logger,
				builder.stateStreamConf,
				node.State,
				node.Storage.Headers,
				node.Storage.Events,
				node.Storage.Seals,
				node.Storage.Results,
				builder.ExecutionDataStore,
				executionDataStoreCache,
				broadcaster,
				builder.executionDataConfig.InitialBlockHeight,
				highestAvailableHeight,
				builder.RegistersAsyncStore,
				useIndex,
			)
			if err != nil {
				return nil, fmt.Errorf("could not create state stream backend: %w", err)
			}

			stateStreamEng, err := statestreambackend.NewEng(
				node.Logger,
				builder.stateStreamConf,
				executionDataStoreCache,
				node.Storage.Headers,
				node.RootChainID,
				builder.stateStreamGrpcServer,
				builder.stateStreamBackend,
				broadcaster,
			)
			if err != nil {
				return nil, fmt.Errorf("could not create state stream engine: %w", err)
			}
			builder.StateStreamEng = stateStreamEng

			execDataDistributor.AddOnExecutionDataReceivedConsumer(builder.StateStreamEng.OnExecutionData)

			return builder.StateStreamEng, nil
		})
	}

	return builder
}

func FlowAccessNode(nodeBuilder *cmd.FlowNodeBuilder) *FlowAccessNodeBuilder {
	dist := consensuspubsub.NewFollowerDistributor()
	dist.AddProposalViolationConsumer(notifications.NewSlashingViolationsConsumer(nodeBuilder.Logger))
	return &FlowAccessNodeBuilder{
		AccessNodeConfig:    DefaultAccessNodeConfig(),
		FlowNodeBuilder:     nodeBuilder,
		FollowerDistributor: dist,
		IndexerDependencies: cmd.NewDependencyList(),
	}
}

func (builder *FlowAccessNodeBuilder) ParseFlags() error {

	builder.BaseFlags()

	builder.extraFlags()

	return builder.ParseAndPrintFlags()
}

func (builder *FlowAccessNodeBuilder) extraFlags() {
	builder.ExtraFlags(func(flags *pflag.FlagSet) {
		defaultConfig := DefaultAccessNodeConfig()

		flags.UintVar(&builder.collectionGRPCPort, "collection-ingress-port", defaultConfig.collectionGRPCPort, "the grpc ingress port for all collection nodes")
		flags.UintVar(&builder.executionGRPCPort, "execution-ingress-port", defaultConfig.executionGRPCPort, "the grpc ingress port for all execution nodes")
		flags.StringVarP(&builder.rpcConf.UnsecureGRPCListenAddr,
			"rpc-addr",
			"r",
			defaultConfig.rpcConf.UnsecureGRPCListenAddr,
			"the address the unsecured gRPC server listens on")
		flags.StringVar(&builder.rpcConf.SecureGRPCListenAddr,
			"secure-rpc-addr",
			defaultConfig.rpcConf.SecureGRPCListenAddr,
			"the address the secure gRPC server listens on")
		flags.StringVar(&builder.stateStreamConf.ListenAddr,
			"state-stream-addr",
			defaultConfig.stateStreamConf.ListenAddr,
			"the address the state stream server listens on (if empty the server will not be started)")
		flags.StringVarP(&builder.rpcConf.HTTPListenAddr, "http-addr", "h", defaultConfig.rpcConf.HTTPListenAddr, "the address the http proxy server listens on")
		flags.StringVar(&builder.rpcConf.RestConfig.ListenAddress,
			"rest-addr",
			defaultConfig.rpcConf.RestConfig.ListenAddress,
			"the address the REST server listens on (if empty the REST server will not be started)")
		flags.DurationVar(&builder.rpcConf.RestConfig.WriteTimeout,
			"rest-write-timeout",
			defaultConfig.rpcConf.RestConfig.WriteTimeout,
			"timeout to use when writing REST response")
		flags.DurationVar(&builder.rpcConf.RestConfig.ReadTimeout,
			"rest-read-timeout",
			defaultConfig.rpcConf.RestConfig.ReadTimeout,
			"timeout to use when reading REST request headers")
		flags.DurationVar(&builder.rpcConf.RestConfig.IdleTimeout, "rest-idle-timeout", defaultConfig.rpcConf.RestConfig.IdleTimeout, "idle timeout for REST connections")
		flags.StringVarP(&builder.rpcConf.CollectionAddr,
			"static-collection-ingress-addr",
			"",
			defaultConfig.rpcConf.CollectionAddr,
			"the address (of the collection node) to send transactions to")
		flags.StringVarP(&builder.ExecutionNodeAddress,
			"script-addr",
			"s",
			defaultConfig.ExecutionNodeAddress,
			"the address (of the execution node) forward the script to")
		flags.StringVarP(&builder.rpcConf.HistoricalAccessAddrs,
			"historical-access-addr",
			"",
			defaultConfig.rpcConf.HistoricalAccessAddrs,
			"comma separated rpc addresses for historical access nodes")
		flags.DurationVar(&builder.rpcConf.BackendConfig.CollectionClientTimeout,
			"collection-client-timeout",
			defaultConfig.rpcConf.BackendConfig.CollectionClientTimeout,
			"grpc client timeout for a collection node")
		flags.DurationVar(&builder.rpcConf.BackendConfig.ExecutionClientTimeout,
			"execution-client-timeout",
			defaultConfig.rpcConf.BackendConfig.ExecutionClientTimeout,
			"grpc client timeout for an execution node")
		flags.UintVar(&builder.rpcConf.BackendConfig.ConnectionPoolSize,
			"connection-pool-size",
			defaultConfig.rpcConf.BackendConfig.ConnectionPoolSize,
			"maximum number of connections allowed in the connection pool, size of 0 disables the connection pooling, and anything less than the default size will be overridden to use the default size")
		flags.UintVar(&builder.rpcConf.MaxMsgSize,
			"rpc-max-message-size",
			grpcutils.DefaultMaxMsgSize,
			"the maximum message size in bytes for messages sent or received over grpc")
		flags.UintVar(&builder.rpcConf.BackendConfig.MaxHeightRange,
			"rpc-max-height-range",
			defaultConfig.rpcConf.BackendConfig.MaxHeightRange,
			"maximum size for height range requests")
		flags.StringSliceVar(&builder.rpcConf.BackendConfig.PreferredExecutionNodeIDs,
			"preferred-execution-node-ids",
			defaultConfig.rpcConf.BackendConfig.PreferredExecutionNodeIDs,
			"comma separated list of execution nodes ids to choose from when making an upstream call e.g. b4a4dbdcd443d...,fb386a6a... etc.")
		flags.StringSliceVar(&builder.rpcConf.BackendConfig.FixedExecutionNodeIDs,
			"fixed-execution-node-ids",
			defaultConfig.rpcConf.BackendConfig.FixedExecutionNodeIDs,
			"comma separated list of execution nodes ids to choose from when making an upstream call if no matching preferred execution id is found e.g. b4a4dbdcd443d...,fb386a6a... etc.")
		flags.StringVar(&builder.rpcConf.CompressorName,
			"grpc-compressor",
			defaultConfig.rpcConf.CompressorName,
			"name of grpc compressor that will be used for requests to other nodes. One of (gzip, snappy, deflate)")
		flags.BoolVar(&builder.logTxTimeToFinalized, "log-tx-time-to-finalized", defaultConfig.logTxTimeToFinalized, "log transaction time to finalized")
		flags.BoolVar(&builder.logTxTimeToExecuted, "log-tx-time-to-executed", defaultConfig.logTxTimeToExecuted, "log transaction time to executed")
		flags.BoolVar(&builder.logTxTimeToFinalizedExecuted,
			"log-tx-time-to-finalized-executed",
			defaultConfig.logTxTimeToFinalizedExecuted,
			"log transaction time to finalized and executed")
		flags.BoolVar(&builder.pingEnabled,
			"ping-enabled",
			defaultConfig.pingEnabled,
			"whether to enable the ping process that pings all other peers and report the connectivity to metrics")
		flags.BoolVar(&builder.retryEnabled, "retry-enabled", defaultConfig.retryEnabled, "whether to enable the retry mechanism at the access node level")
		flags.BoolVar(&builder.rpcMetricsEnabled, "rpc-metrics-enabled", defaultConfig.rpcMetricsEnabled, "whether to enable the rpc metrics")
		flags.UintVar(&builder.TxResultCacheSize, "transaction-result-cache-size", defaultConfig.TxResultCacheSize, "transaction result cache size.(Disabled by default i.e 0)")
		flags.UintVar(&builder.TxErrorMessagesCacheSize, "transaction-error-messages-cache-size", defaultConfig.TxErrorMessagesCacheSize, "transaction error messages cache size.(By default 1000)")
		flags.StringVarP(&builder.nodeInfoFile,
			"node-info-file",
			"",
			defaultConfig.nodeInfoFile,
			"full path to a json file which provides more details about nodes when reporting its reachability metrics")
		flags.StringToIntVar(&builder.apiRatelimits, "api-rate-limits", defaultConfig.apiRatelimits, "per second rate limits for Access API methods e.g. Ping=300,GetTransaction=500 etc.")
		flags.StringToIntVar(&builder.apiBurstlimits, "api-burst-limits", defaultConfig.apiBurstlimits, "burst limits for Access API methods e.g. Ping=100,GetTransaction=100 etc.")
		flags.BoolVar(&builder.supportsObserver, "supports-observer", defaultConfig.supportsObserver, "true if this staked access node supports observer or follower connections")
		flags.StringVar(&builder.PublicNetworkConfig.BindAddress, "public-network-address", defaultConfig.PublicNetworkConfig.BindAddress, "staked access node's public network bind address")
		flags.BoolVar(&builder.rpcConf.BackendConfig.CircuitBreakerConfig.Enabled,
			"circuit-breaker-enabled",
			defaultConfig.rpcConf.BackendConfig.CircuitBreakerConfig.Enabled,
			"specifies whether the circuit breaker is enabled for collection and execution API clients.")
		flags.DurationVar(&builder.rpcConf.BackendConfig.CircuitBreakerConfig.RestoreTimeout,
			"circuit-breaker-restore-timeout",
			defaultConfig.rpcConf.BackendConfig.CircuitBreakerConfig.RestoreTimeout,
			"duration after which the circuit breaker will restore the connection to the client after closing it due to failures. Default value is 60s")
		flags.Uint32Var(&builder.rpcConf.BackendConfig.CircuitBreakerConfig.MaxFailures,
			"circuit-breaker-max-failures",
			defaultConfig.rpcConf.BackendConfig.CircuitBreakerConfig.MaxFailures,
			"maximum number of failed calls to the client that will cause the circuit breaker to close the connection. Default value is 5")
		flags.Uint32Var(&builder.rpcConf.BackendConfig.CircuitBreakerConfig.MaxRequests,
			"circuit-breaker-max-requests",
			defaultConfig.rpcConf.BackendConfig.CircuitBreakerConfig.MaxRequests,
			"maximum number of requests to check if connection restored after timeout. Default value is 1")
		// ExecutionDataRequester config
		flags.BoolVar(&builder.executionDataSyncEnabled,
			"execution-data-sync-enabled",
			defaultConfig.executionDataSyncEnabled,
			"whether to enable the execution data sync protocol")
		flags.StringVar(&builder.executionDataDir, "execution-data-dir", defaultConfig.executionDataDir, "directory to use for Execution Data database")
		flags.Uint64Var(&builder.executionDataStartHeight,
			"execution-data-start-height",
			defaultConfig.executionDataStartHeight,
			"height of first block to sync execution data from when starting with an empty Execution Data database")
		flags.Uint64Var(&builder.executionDataConfig.MaxSearchAhead,
			"execution-data-max-search-ahead",
			defaultConfig.executionDataConfig.MaxSearchAhead,
			"max number of heights to search ahead of the lowest outstanding execution data height")
		flags.DurationVar(&builder.executionDataConfig.FetchTimeout,
			"execution-data-fetch-timeout",
			defaultConfig.executionDataConfig.FetchTimeout,
			"initial timeout to use when fetching execution data from the network. timeout increases using an incremental backoff until execution-data-max-fetch-timeout. e.g. 30s")
		flags.DurationVar(&builder.executionDataConfig.MaxFetchTimeout,
			"execution-data-max-fetch-timeout",
			defaultConfig.executionDataConfig.MaxFetchTimeout,
			"maximum timeout to use when fetching execution data from the network e.g. 300s")
		flags.DurationVar(&builder.executionDataConfig.RetryDelay,
			"execution-data-retry-delay",
			defaultConfig.executionDataConfig.RetryDelay,
			"initial delay for exponential backoff when fetching execution data fails e.g. 10s")
		flags.DurationVar(&builder.executionDataConfig.MaxRetryDelay,
			"execution-data-max-retry-delay",
			defaultConfig.executionDataConfig.MaxRetryDelay,
			"maximum delay for exponential backoff when fetching execution data fails e.g. 5m")

		// Execution State Streaming API
		flags.Uint32Var(&builder.stateStreamConf.ExecutionDataCacheSize, "execution-data-cache-size", defaultConfig.stateStreamConf.ExecutionDataCacheSize, "block execution data cache size")
		flags.Uint32Var(&builder.stateStreamConf.MaxGlobalStreams, "state-stream-global-max-streams", defaultConfig.stateStreamConf.MaxGlobalStreams, "global maximum number of concurrent streams")
		flags.UintVar(&builder.stateStreamConf.MaxExecutionDataMsgSize,
			"state-stream-max-message-size",
			defaultConfig.stateStreamConf.MaxExecutionDataMsgSize,
			"maximum size for a gRPC message containing block execution data")
		flags.StringToIntVar(&builder.stateStreamFilterConf,
			"state-stream-event-filter-limits",
			defaultConfig.stateStreamFilterConf,
			"event filter limits for ExecutionData SubscribeEvents API e.g. EventTypes=100,Addresses=100,Contracts=100 etc.")
		flags.DurationVar(&builder.stateStreamConf.ClientSendTimeout,
			"state-stream-send-timeout",
			defaultConfig.stateStreamConf.ClientSendTimeout,
			"maximum wait before timing out while sending a response to a streaming client e.g. 30s")
		flags.UintVar(&builder.stateStreamConf.ClientSendBufferSize,
			"state-stream-send-buffer-size",
			defaultConfig.stateStreamConf.ClientSendBufferSize,
			"maximum number of responses to buffer within a stream")
		flags.Float64Var(&builder.stateStreamConf.ResponseLimit,
			"state-stream-response-limit",
			defaultConfig.stateStreamConf.ResponseLimit,
			"max number of responses per second to send over streaming endpoints. this helps manage resources consumed by each client querying data not in the cache e.g. 3 or 0.5. 0 means no limit")
		flags.Uint64Var(&builder.stateStreamConf.HeartbeatInterval,
			"state-stream-heartbeat-interval",
			defaultConfig.stateStreamConf.HeartbeatInterval,
			"default interval in blocks at which heartbeat messages should be sent. applied when client did not specify a value.")
		flags.Uint32Var(&builder.stateStreamConf.RegisterIDsRequestLimit,
			"state-stream-max-register-values",
			defaultConfig.stateStreamConf.RegisterIDsRequestLimit,
			"maximum number of register ids to include in a single request to the GetRegisters endpoint")

		// Execution Data Indexer
		flags.BoolVar(&builder.executionDataIndexingEnabled,
			"execution-data-indexing-enabled",
			defaultConfig.executionDataIndexingEnabled,
			"whether to enable the execution data indexing")
		flags.StringVar(&builder.registersDBPath, "execution-state-dir", defaultConfig.registersDBPath, "directory to use for execution-state database")
		flags.StringVar(&builder.checkpointFile, "execution-state-checkpoint", defaultConfig.checkpointFile, "execution-state checkpoint file")

		flags.StringVar(&builder.rpcConf.BackendConfig.EventQueryMode,
			"event-query-mode",
			defaultConfig.rpcConf.BackendConfig.EventQueryMode,
			"mode to use when querying events. one of [local-only, execution-nodes-only(default), failover]")

		// Script Execution
		flags.StringVar(&builder.rpcConf.BackendConfig.ScriptExecutionMode,
			"script-execution-mode",
			defaultConfig.rpcConf.BackendConfig.ScriptExecutionMode,
			"mode to use when executing scripts. one of (local-only, execution-nodes-only, failover, compare)")
		flags.Uint64Var(&builder.scriptExecutorConfig.ComputationLimit,
			"script-execution-computation-limit",
			defaultConfig.scriptExecutorConfig.ComputationLimit,
			"maximum number of computation units a locally executed script can use. default: 100000")
		flags.IntVar(&builder.scriptExecutorConfig.MaxErrorMessageSize,
			"script-execution-max-error-length",
			defaultConfig.scriptExecutorConfig.MaxErrorMessageSize,
			"maximum number characters to include in error message strings. additional characters are truncated. default: 1000")
		flags.DurationVar(&builder.scriptExecutorConfig.LogTimeThreshold,
			"script-execution-log-time-threshold",
			defaultConfig.scriptExecutorConfig.LogTimeThreshold,
			"emit a log for any scripts that take over this threshold. default: 1s")
		flags.DurationVar(&builder.scriptExecutorConfig.ExecutionTimeLimit,
			"script-execution-timeout",
			defaultConfig.scriptExecutorConfig.ExecutionTimeLimit,
			"timeout value for locally executed scripts. default: 10s")

	}).ValidateFlags(func() error {
		if builder.supportsObserver && (builder.PublicNetworkConfig.BindAddress == cmd.NotSet || builder.PublicNetworkConfig.BindAddress == "") {
			return errors.New("public-network-address must be set if supports-observer is true")
		}
		if builder.executionDataSyncEnabled {
			if builder.executionDataConfig.FetchTimeout <= 0 {
				return errors.New("execution-data-fetch-timeout must be greater than 0")
			}
			if builder.executionDataConfig.MaxFetchTimeout < builder.executionDataConfig.FetchTimeout {
				return errors.New("execution-data-max-fetch-timeout must be greater than execution-data-fetch-timeout")
			}
			if builder.executionDataConfig.RetryDelay <= 0 {
				return errors.New("execution-data-retry-delay must be greater than 0")
			}
			if builder.executionDataConfig.MaxRetryDelay < builder.executionDataConfig.RetryDelay {
				return errors.New("execution-data-max-retry-delay must be greater than or equal to execution-data-retry-delay")
			}
			if builder.executionDataConfig.MaxSearchAhead == 0 {
				return errors.New("execution-data-max-search-ahead must be greater than 0")
			}
		}
		if builder.stateStreamConf.ListenAddr != "" {
			if builder.stateStreamConf.ExecutionDataCacheSize == 0 {
				return errors.New("execution-data-cache-size must be greater than 0")
			}
			if builder.stateStreamConf.ClientSendBufferSize == 0 {
				return errors.New("state-stream-send-buffer-size must be greater than 0")
			}
			if len(builder.stateStreamFilterConf) > 3 {
				return errors.New("state-stream-event-filter-limits must have at most 3 keys (EventTypes, Addresses, Contracts)")
			}
			for key, value := range builder.stateStreamFilterConf {
				switch key {
				case "EventTypes", "Addresses", "Contracts":
					if value <= 0 {
						return fmt.Errorf("state-stream-event-filter-limits %s must be greater than 0", key)
					}
				default:
					return errors.New("state-stream-event-filter-limits may only contain the keys EventTypes, Addresses, Contracts")
				}
			}
			if builder.stateStreamConf.ResponseLimit < 0 {
				return errors.New("state-stream-response-limit must be greater than or equal to 0")
			}
			if builder.stateStreamConf.RegisterIDsRequestLimit <= 0 {
				return errors.New("state-stream-max-register-values must be greater than 0")
			}
		}
		if builder.rpcConf.BackendConfig.CircuitBreakerConfig.Enabled {
			if builder.rpcConf.BackendConfig.CircuitBreakerConfig.MaxFailures == 0 {
				return errors.New("circuit-breaker-max-failures must be greater than 0")
			}
			if builder.rpcConf.BackendConfig.CircuitBreakerConfig.MaxRequests == 0 {
				return errors.New("circuit-breaker-max-requests must be greater than 0")
			}
			if builder.rpcConf.BackendConfig.CircuitBreakerConfig.RestoreTimeout <= 0 {
				return errors.New("circuit-breaker-restore-timeout must be greater than 0")
			}
		}
		if builder.TxErrorMessagesCacheSize == 0 {
			return errors.New("transaction-error-messages-cache-size must be greater than 0")
		}

		return nil
	})
}

func publicNetworkMsgValidators(log zerolog.Logger, idProvider module.IdentityProvider, selfID flow.Identifier) []network.MessageValidator {
	return []network.MessageValidator{
		// filter out messages sent by this node itself
		validator.ValidateNotSender(selfID),
		validator.NewAnyValidator(
			// message should be either from a valid staked node
			validator.NewOriginValidator(
				id.NewIdentityFilterIdentifierProvider(filter.IsValidCurrentEpochParticipant, idProvider),
			),
			// or the message should be specifically targeted for this node
			validator.ValidateTarget(log, selfID),
		),
	}
}

func (builder *FlowAccessNodeBuilder) InitIDProviders() {
	builder.Module("id providers", func(node *cmd.NodeConfig) error {
		idCache, err := cache.NewProtocolStateIDCache(node.Logger, node.State, node.ProtocolEvents)
		if err != nil {
			return fmt.Errorf("could not initialize ProtocolStateIDCache: %w", err)
		}
		builder.IDTranslator = translator.NewHierarchicalIDTranslator(idCache, translator.NewPublicNetworkIDTranslator())

		// The following wrapper allows to disallow-list byzantine nodes via an admin command:
		// the wrapper overrides the 'Ejected' flag of disallow-listed nodes to true
		disallowListWrapper, err := cache.NewNodeDisallowListWrapper(idCache, node.DB, func() network.DisallowListNotificationConsumer {
			return builder.NetworkUnderlay
		})
		if err != nil {
			return fmt.Errorf("could not initialize NodeBlockListWrapper: %w", err)
		}
		builder.IdentityProvider = disallowListWrapper

		// register the wrapper for dynamic configuration via admin command
		err = node.ConfigManager.RegisterIdentifierListConfig("network-id-provider-blocklist",
			disallowListWrapper.GetDisallowList, disallowListWrapper.Update)
		if err != nil {
			return fmt.Errorf("failed to register disallow-list wrapper with config manager: %w", err)
		}

		builder.SyncEngineParticipantsProviderFactory = func() module.IdentifierProvider {
			return id.NewIdentityFilterIdentifierProvider(
				filter.And(
					filter.HasRole(flow.RoleConsensus),
					filter.Not(filter.HasNodeID(node.Me.NodeID())),
					underlay.NotEjectedFilter,
				),
				builder.IdentityProvider,
			)
		}
		return nil
	})
}

func (builder *FlowAccessNodeBuilder) Initialize() error {
	builder.InitIDProviders()

	builder.EnqueueResolver()

	// enqueue the regular network
	builder.EnqueueNetworkInit()

	builder.AdminCommand("get-transactions", func(conf *cmd.NodeConfig) commands.AdminCommand {
		return storageCommands.NewGetTransactionsCommand(conf.State, conf.Storage.Payloads, conf.Storage.Collections)
	})

	// if this is an access node that supports public followers, enqueue the public network
	if builder.supportsObserver {
		builder.enqueuePublicNetworkInit()
		builder.enqueueRelayNetwork()
	}

	builder.EnqueuePingService()

	builder.EnqueueMetricsServerInit()

	if err := builder.RegisterBadgerMetrics(); err != nil {
		return err
	}

	builder.EnqueueTracer()
	builder.PreInit(cmd.DynamicStartPreInit)
	builder.ValidateRootSnapshot(badgerState.ValidRootSnapshotContainsEntityExpiryRange)

	return nil
}

func (builder *FlowAccessNodeBuilder) enqueueRelayNetwork() {
	builder.Component("relay network", func(node *cmd.NodeConfig) (module.ReadyDoneAware, error) {
		relayNet := relaynet.NewRelayNetwork(
			node.EngineRegistry,
			builder.AccessNodeConfig.PublicNetworkConfig.Network,
			node.Logger,
			map[channels.Channel]channels.Channel{
				channels.ReceiveBlocks: channels.PublicReceiveBlocks,
			},
		)
		node.EngineRegistry = relayNet
		return relayNet, nil
	})
}

func (builder *FlowAccessNodeBuilder) Build() (cmd.Node, error) {
	if builder.executionDataSyncEnabled {
		builder.BuildExecutionSyncComponents()
	}

	ingestionDependable := module.NewProxiedReadyDoneAware()
	builder.IndexerDependencies.Add(ingestionDependable)

	builder.
		BuildConsensusFollower().
		Module("collection node client", func(node *cmd.NodeConfig) error {
			// collection node address is optional (if not specified, collection nodes will be chosen at random)
			if strings.TrimSpace(builder.rpcConf.CollectionAddr) == "" {
				node.Logger.Info().Msg("using a dynamic collection node address")
				return nil
			}

			node.Logger.Info().
				Str("collection_node", builder.rpcConf.CollectionAddr).
				Msg("using the static collection node address")

			collectionRPCConn, err := grpc.Dial(
				builder.rpcConf.CollectionAddr,
				grpc.WithDefaultCallOptions(grpc.MaxCallRecvMsgSize(int(builder.rpcConf.MaxMsgSize))),
				grpc.WithTransportCredentials(insecure.NewCredentials()),
				rpcConnection.WithClientTimeoutOption(builder.rpcConf.BackendConfig.CollectionClientTimeout))
			if err != nil {
				return err
			}
			builder.CollectionRPC = access.NewAccessAPIClient(collectionRPCConn)
			return nil
		}).
		Module("historical access node clients", func(node *cmd.NodeConfig) error {
			addrs := strings.Split(builder.rpcConf.HistoricalAccessAddrs, ",")
			for _, addr := range addrs {
				if strings.TrimSpace(addr) == "" {
					continue
				}
				node.Logger.Info().Str("access_nodes", addr).Msg("historical access node addresses")

				historicalAccessRPCConn, err := grpc.Dial(
					addr,
					grpc.WithDefaultCallOptions(grpc.MaxCallRecvMsgSize(int(builder.rpcConf.MaxMsgSize))),
					grpc.WithTransportCredentials(insecure.NewCredentials()))
				if err != nil {
					return err
				}
				builder.HistoricalAccessRPCs = append(builder.HistoricalAccessRPCs, access.NewAccessAPIClient(historicalAccessRPCConn))
			}
			return nil
		}).
		Module("transaction timing mempools", func(node *cmd.NodeConfig) error {
			var err error
			builder.TransactionTimings, err = stdmap.NewTransactionTimings(1500 * 300) // assume 1500 TPS * 300 seconds
			if err != nil {
				return err
			}

			builder.CollectionsToMarkFinalized, err = stdmap.NewTimes(50 * 300) // assume 50 collection nodes * 300 seconds
			if err != nil {
				return err
			}

			builder.CollectionsToMarkExecuted, err = stdmap.NewTimes(50 * 300) // assume 50 collection nodes * 300 seconds
			if err != nil {
				return err
			}

			builder.BlocksToMarkExecuted, err = stdmap.NewTimes(1 * 300) // assume 1 block per second * 300 seconds
			return err
		}).
		Module("transaction metrics", func(node *cmd.NodeConfig) error {
			builder.TransactionMetrics = metrics.NewTransactionCollector(
				node.Logger,
				builder.TransactionTimings,
				builder.logTxTimeToFinalized,
				builder.logTxTimeToExecuted,
				builder.logTxTimeToFinalizedExecuted,
			)
			return nil
		}).
		Module("rest metrics", func(node *cmd.NodeConfig) error {
			m, err := metrics.NewRestCollector(routes.URLToRoute, node.MetricsRegisterer)
			if err != nil {
				return err
			}
			builder.RestMetrics = m
			return nil
		}).
		Module("access metrics", func(node *cmd.NodeConfig) error {
			builder.AccessMetrics = metrics.NewAccessCollector(
				metrics.WithTransactionMetrics(builder.TransactionMetrics),
				metrics.WithBackendScriptsMetrics(builder.TransactionMetrics),
				metrics.WithRestMetrics(builder.RestMetrics),
			)
			return nil
		}).
		Module("ping metrics", func(node *cmd.NodeConfig) error {
			builder.PingMetrics = metrics.NewPingCollector()
			return nil
		}).
		Module("server certificate", func(node *cmd.NodeConfig) error {
			// generate the server certificate that will be served by the GRPC server
			x509Certificate, err := grpcutils.X509Certificate(node.NetworkKey)
			if err != nil {
				return err
			}
			tlsConfig := grpcutils.DefaultServerTLSConfig(x509Certificate)
			builder.rpcConf.TransportCredentials = credentials.NewTLS(tlsConfig)
			return nil
		}).
		Module("creating grpc servers", func(node *cmd.NodeConfig) error {
			builder.secureGrpcServer = grpcserver.NewGrpcServerBuilder(
				node.Logger,
				builder.rpcConf.SecureGRPCListenAddr,
				builder.rpcConf.MaxMsgSize,
				builder.rpcMetricsEnabled,
				builder.apiRatelimits,
				builder.apiBurstlimits,
				grpcserver.WithTransportCredentials(builder.rpcConf.TransportCredentials)).Build()

			builder.stateStreamGrpcServer = grpcserver.NewGrpcServerBuilder(
				node.Logger,
				builder.stateStreamConf.ListenAddr,
				builder.stateStreamConf.MaxExecutionDataMsgSize,
				builder.rpcMetricsEnabled,
				builder.apiRatelimits,
				builder.apiBurstlimits,
				grpcserver.WithStreamInterceptor()).Build()

			if builder.rpcConf.UnsecureGRPCListenAddr != builder.stateStreamConf.ListenAddr {
				builder.unsecureGrpcServer = grpcserver.NewGrpcServerBuilder(node.Logger,
					builder.rpcConf.UnsecureGRPCListenAddr,
					builder.rpcConf.MaxMsgSize,
					builder.rpcMetricsEnabled,
					builder.apiRatelimits,
					builder.apiBurstlimits).Build()
			} else {
				builder.unsecureGrpcServer = builder.stateStreamGrpcServer
			}

			return nil
		}).
		Module("backend script executor", func(node *cmd.NodeConfig) error {
			builder.ScriptExecutor = backend.NewScriptExecutor()
			return nil
		}).
		Module("async register store", func(node *cmd.NodeConfig) error {
			builder.RegistersAsyncStore = execution.NewRegistersAsyncStore()
			return nil
		}).
		Module("events storage", func(node *cmd.NodeConfig) error {
			builder.Storage.Events = bstorage.NewEvents(node.Metrics.Cache, node.DB)
			return nil
		}).
		Component("RPC engine", func(node *cmd.NodeConfig) (module.ReadyDoneAware, error) {
			config := builder.rpcConf
			backendConfig := config.BackendConfig
			accessMetrics := builder.AccessMetrics
			cacheSize := int(backendConfig.ConnectionPoolSize)

			var connBackendCache *rpcConnection.Cache
			if cacheSize > 0 {
				backendCache, err := backend.NewCache(node.Logger, accessMetrics, cacheSize)
				if err != nil {
					return nil, fmt.Errorf("could not initialize backend cache: %w", err)
				}
				connBackendCache = rpcConnection.NewCache(backendCache, cacheSize)
			}

			connFactory := &rpcConnection.ConnectionFactoryImpl{
				CollectionGRPCPort:        builder.collectionGRPCPort,
				ExecutionGRPCPort:         builder.executionGRPCPort,
				CollectionNodeGRPCTimeout: backendConfig.CollectionClientTimeout,
				ExecutionNodeGRPCTimeout:  backendConfig.ExecutionClientTimeout,
				AccessMetrics:             accessMetrics,
				Log:                       node.Logger,
				Manager: rpcConnection.NewManager(
					connBackendCache,
					node.Logger,
					accessMetrics,
					config.MaxMsgSize,
					backendConfig.CircuitBreakerConfig,
					config.CompressorName,
				),
			}

			scriptExecMode, err := backend.ParseIndexQueryMode(config.BackendConfig.ScriptExecutionMode)
			if err != nil {
				return nil, fmt.Errorf("could not parse script execution mode: %w", err)
			}

			eventQueryMode, err := backend.ParseIndexQueryMode(config.BackendConfig.EventQueryMode)
			if err != nil {
				return nil, fmt.Errorf("could not parse script execution mode: %w", err)
			}
			if eventQueryMode == backend.IndexQueryModeCompare {
				return nil, fmt.Errorf("event query mode 'compare' is not supported")
			}

			nodeBackend, err := backend.New(backend.Params{
				State:                     node.State,
				CollectionRPC:             builder.CollectionRPC,
				HistoricalAccessNodes:     builder.HistoricalAccessRPCs,
				Blocks:                    node.Storage.Blocks,
				Headers:                   node.Storage.Headers,
				Events:                    node.Storage.Events,
				Collections:               node.Storage.Collections,
				Transactions:              node.Storage.Transactions,
				ExecutionReceipts:         node.Storage.Receipts,
				ExecutionResults:          node.Storage.Results,
				ChainID:                   node.RootChainID,
				AccessMetrics:             builder.AccessMetrics,
				ConnFactory:               connFactory,
				RetryEnabled:              builder.retryEnabled,
				MaxHeightRange:            backendConfig.MaxHeightRange,
				PreferredExecutionNodeIDs: backendConfig.PreferredExecutionNodeIDs,
				FixedExecutionNodeIDs:     backendConfig.FixedExecutionNodeIDs,
				Log:                       node.Logger,
				SnapshotHistoryLimit:      backend.DefaultSnapshotHistoryLimit,
				Communicator:              backend.NewNodeCommunicator(backendConfig.CircuitBreakerConfig.Enabled),
				TxResultCacheSize:         builder.TxResultCacheSize,
				TxErrorMessagesCacheSize:  builder.TxErrorMessagesCacheSize,
				ScriptExecutor:            builder.ScriptExecutor,
				ScriptExecutionMode:       scriptExecMode,
				EventQueryMode:            eventQueryMode,
			})
			if err != nil {
				return nil, fmt.Errorf("could not initialize backend: %w", err)
			}

			engineBuilder, err := rpc.NewBuilder(
				node.Logger,
				node.State,
				config,
				node.RootChainID,
				builder.AccessMetrics,
				builder.rpcMetricsEnabled,
				builder.Me,
				nodeBackend,
				nodeBackend,
				builder.secureGrpcServer,
				builder.unsecureGrpcServer,
				builder.stateStreamBackend,
				builder.stateStreamConf,
			)
			if err != nil {
				return nil, err
			}

			builder.RpcEng, err = engineBuilder.
				WithLegacy().
				WithBlockSignerDecoder(signature.NewBlockSignerDecoder(builder.Committee)).
				Build()
			if err != nil {
				return nil, err
			}
			builder.FollowerDistributor.AddOnBlockFinalizedConsumer(builder.RpcEng.OnFinalizedBlock)

			return builder.RpcEng, nil
		}).
		Component("ingestion engine", func(node *cmd.NodeConfig) (module.ReadyDoneAware, error) {
			var err error

			builder.RequestEng, err = requester.New(
				node.Logger,
				node.Metrics.Engine,
				node.EngineRegistry,
				node.Me,
				node.State,
				channels.RequestCollections,
				filter.HasRole(flow.RoleCollection),
				func() flow.Entity { return &flow.Collection{} },
			)
			if err != nil {
				return nil, fmt.Errorf("could not create requester engine: %w", err)
			}

			builder.IngestEng, err = ingestion.New(
				node.Logger,
				node.EngineRegistry,
				node.State,
				node.Me,
				builder.RequestEng,
				node.Storage.Blocks,
				node.Storage.Headers,
				node.Storage.Collections,
				node.Storage.Transactions,
				node.Storage.Results,
				node.Storage.Receipts,
				builder.AccessMetrics,
				builder.CollectionsToMarkFinalized,
				builder.CollectionsToMarkExecuted,
				builder.BlocksToMarkExecuted,
			)
			if err != nil {
				return nil, err
			}
			ingestionDependable.Init(builder.IngestEng)
			builder.RequestEng.WithHandle(builder.IngestEng.OnCollection)
			builder.FollowerDistributor.AddOnBlockFinalizedConsumer(builder.IngestEng.OnFinalizedBlock)

			return builder.IngestEng, nil
		}).
		Component("requester engine", func(node *cmd.NodeConfig) (module.ReadyDoneAware, error) {
			// We initialize the requester engine inside the ingestion engine due to the mutual dependency. However, in
			// order for it to properly start and shut down, we should still return it as its own engine here, so it can
			// be handled by the scaffold.
			return builder.RequestEng, nil
		})

	if builder.supportsObserver {
		builder.Component("public sync request handler", func(node *cmd.NodeConfig) (module.ReadyDoneAware, error) {
			syncRequestHandler, err := synceng.NewRequestHandlerEngine(
				node.Logger.With().Bool("public", true).Logger(),
				unstaked.NewUnstakedEngineCollector(node.Metrics.Engine),
				builder.AccessNodeConfig.PublicNetworkConfig.Network,
				node.Me,
				node.State,
				node.Storage.Blocks,
				builder.SyncCore,
			)
			if err != nil {
				return nil, fmt.Errorf("could not create public sync request handler: %w", err)
			}
			builder.FollowerDistributor.AddFinalizationConsumer(syncRequestHandler)

			return syncRequestHandler, nil
		})
	}

	builder.Component("secure grpc server", func(node *cmd.NodeConfig) (module.ReadyDoneAware, error) {
		return builder.secureGrpcServer, nil
	})

	builder.Component("state stream unsecure grpc server", func(node *cmd.NodeConfig) (module.ReadyDoneAware, error) {
		return builder.stateStreamGrpcServer, nil
	})

	if builder.rpcConf.UnsecureGRPCListenAddr != builder.stateStreamConf.ListenAddr {
		builder.Component("unsecure grpc server", func(node *cmd.NodeConfig) (module.ReadyDoneAware, error) {
			return builder.unsecureGrpcServer, nil
		})
	}

	builder.Component("ping engine", func(node *cmd.NodeConfig) (module.ReadyDoneAware, error) {
		ping, err := pingeng.New(
			node.Logger,
			node.IdentityProvider,
			node.IDTranslator,
			node.Me,
			builder.PingMetrics,
			builder.pingEnabled,
			builder.nodeInfoFile,
			node.PingService,
		)

		if err != nil {
			return nil, fmt.Errorf("could not create ping engine: %w", err)
		}

		return ping, nil
	})

	return builder.FlowNodeBuilder.Build()
}

// enqueuePublicNetworkInit enqueues the public network component initialized for the staked node
func (builder *FlowAccessNodeBuilder) enqueuePublicNetworkInit() {
	var publicLibp2pNode p2p.LibP2PNode
	builder.
		Module("public network metrics", func(node *cmd.NodeConfig) error {
			builder.PublicNetworkConfig.Metrics = metrics.NewNetworkCollector(builder.Logger, metrics.WithNetworkPrefix("public"))
			return nil
		}).
		Component("public libp2p node", func(node *cmd.NodeConfig) (module.ReadyDoneAware, error) {
			var err error
			publicLibp2pNode, err = builder.initPublicLibp2pNode(
				builder.NodeConfig.NetworkKey,
				builder.PublicNetworkConfig.BindAddress,
				builder.PublicNetworkConfig.Metrics)
			if err != nil {
				return nil, fmt.Errorf("could not create public libp2p node: %w", err)
			}

			return publicLibp2pNode, nil
		}).
		Component("public network", func(node *cmd.NodeConfig) (module.ReadyDoneAware, error) {
			msgValidators := publicNetworkMsgValidators(node.Logger.With().Bool("public", true).Logger(), node.IdentityProvider, builder.NodeID)
			receiveCache := netcache.NewHeroReceiveCache(builder.FlowConfig.NetworkConfig.NetworkReceivedMessageCacheSize,
				builder.Logger,
				metrics.NetworkReceiveCacheMetricsFactory(builder.HeroCacheMetricsFactory(), network.PublicNetwork))

			err := node.Metrics.Mempool.Register(metrics.PrependPublicPrefix(metrics.ResourceNetworkingReceiveCache), receiveCache.Size)
			if err != nil {
				return nil, fmt.Errorf("could not register networking receive cache metric: %w", err)
			}

			net, err := underlay.NewNetwork(&underlay.NetworkConfig{
				Logger:                builder.Logger.With().Str("module", "public-network").Logger(),
				Libp2pNode:            publicLibp2pNode,
				Codec:                 cborcodec.NewCodec(),
				Me:                    builder.Me,
				Topology:              topology.EmptyTopology{}, // topology returns empty list since peers are not known upfront
				Metrics:               builder.PublicNetworkConfig.Metrics,
				BitSwapMetrics:        builder.Metrics.Bitswap,
				IdentityProvider:      builder.IdentityProvider,
				ReceiveCache:          receiveCache,
				ConduitFactory:        conduit.NewDefaultConduitFactory(),
				SporkId:               builder.SporkID,
				UnicastMessageTimeout: underlay.DefaultUnicastTimeout,
				IdentityTranslator:    builder.IDTranslator,
				AlspCfg: &alspmgr.MisbehaviorReportManagerConfig{
					Logger:                  builder.Logger,
					SpamRecordCacheSize:     builder.FlowConfig.NetworkConfig.AlspConfig.SpamRecordCacheSize,
					SpamReportQueueSize:     builder.FlowConfig.NetworkConfig.AlspConfig.SpamReportQueueSize,
					DisablePenalty:          builder.FlowConfig.NetworkConfig.AlspConfig.DisablePenalty,
					HeartBeatInterval:       builder.FlowConfig.NetworkConfig.AlspConfig.HearBeatInterval,
					AlspMetrics:             builder.Metrics.Network,
					NetworkType:             network.PublicNetwork,
					HeroCacheMetricsFactory: builder.HeroCacheMetricsFactory(),
				},
				SlashingViolationConsumerFactory: func(adapter network.ConduitAdapter) network.ViolationsConsumer {
					return slashing.NewSlashingViolationsConsumer(builder.Logger, builder.Metrics.Network, adapter)
				},
			}, underlay.WithMessageValidators(msgValidators...))
			if err != nil {
				return nil, fmt.Errorf("could not initialize network: %w", err)
			}

			builder.NetworkUnderlay = net
			builder.AccessNodeConfig.PublicNetworkConfig.Network = net

			node.Logger.Info().Msgf("network will run on address: %s", builder.PublicNetworkConfig.BindAddress)
			return net, nil
		}).
		Component("public peer manager", func(node *cmd.NodeConfig) (module.ReadyDoneAware, error) {
			return publicLibp2pNode.PeerManagerComponent(), nil
		})
}

// initPublicLibp2pNode initializes the public libp2p node for the public (unstaked) network.
// The LibP2P host is created with the following options:
//   - DHT as server
//   - The address from the node config or the specified bind address as the listen address
//   - The passed in private key as the libp2p key
//   - No connection gater
//   - Default Flow libp2p pubsub options
//
// Args:
//   - networkKey: The private key to use for the libp2p node
//
// - bindAddress: The address to bind the libp2p node to.
// - networkMetrics: The metrics collector for the network
// Returns:
// - The libp2p node instance for the public network.
// - Any error encountered during initialization. Any error should be considered fatal.
func (builder *FlowAccessNodeBuilder) initPublicLibp2pNode(networkKey crypto.PrivateKey, bindAddress string, networkMetrics module.LibP2PMetrics) (p2p.LibP2PNode,
	error) {
	connManager, err := connection.NewConnManager(builder.Logger, networkMetrics, &builder.FlowConfig.NetworkConfig.ConnectionManager)
	if err != nil {
		return nil, fmt.Errorf("could not create connection manager: %w", err)
	}
<<<<<<< HEAD
	libp2pNode, err := p2pbuilder.NewNodeBuilder(builder.Logger, &builder.FlowConfig.NetworkConfig.GossipSub, &p2pconfig.MetricsConfig{
=======

	libp2pNode, err := p2pbuilder.NewNodeBuilder(builder.Logger, &builder.FlowConfig.NetworkConfig.GossipSub, &p2pbuilderconfig.MetricsConfig{
>>>>>>> 38484ebe
		HeroCacheFactory: builder.HeroCacheMetricsFactory(),
		Metrics:          networkMetrics,
	},
		network.PublicNetwork,
		bindAddress,
		networkKey,
		builder.SporkID,
		builder.IdentityProvider,
		&builder.FlowConfig.NetworkConfig.ResourceManager,
		&p2pbuilderconfig.PeerManagerConfig{
			// TODO: eventually, we need pruning enabled even on public network. However, it needs a modified version of
			// the peer manager that also operate on the public identities.
			ConnectionPruning: connection.PruningDisabled,
			UpdateInterval:    builder.FlowConfig.NetworkConfig.PeerUpdateInterval,
			ConnectorFactory:  connection.DefaultLibp2pBackoffConnectorFactory(),
		},
		&p2p.DisallowListCacheConfig{
			MaxSize: builder.FlowConfig.NetworkConfig.DisallowListNotificationCacheSize,
			Metrics: metrics.DisallowListCacheMetricsFactory(builder.HeroCacheMetricsFactory(), network.PublicNetwork),
		},
		&p2pbuilderconfig.UnicastConfig{
			Unicast: builder.FlowConfig.NetworkConfig.Unicast,
		}).
		SetBasicResolver(builder.Resolver).
		SetSubscriptionFilter(subscription.NewRoleBasedFilter(flow.RoleAccess, builder.IdentityProvider)).
		SetConnectionManager(connManager).
		SetRoutingSystem(func(ctx context.Context, h host.Host) (routing.Routing, error) {
			return dht.NewDHT(ctx, h, protocols.FlowPublicDHTProtocolID(builder.SporkID), builder.Logger, networkMetrics, dht.AsServer())
		}).
		Build()

	if err != nil {
		return nil, fmt.Errorf("could not build libp2p node for staked access node: %w", err)
	}

	return libp2pNode, nil
}<|MERGE_RESOLUTION|>--- conflicted
+++ resolved
@@ -1740,12 +1740,7 @@
 	if err != nil {
 		return nil, fmt.Errorf("could not create connection manager: %w", err)
 	}
-<<<<<<< HEAD
-	libp2pNode, err := p2pbuilder.NewNodeBuilder(builder.Logger, &builder.FlowConfig.NetworkConfig.GossipSub, &p2pconfig.MetricsConfig{
-=======
-
 	libp2pNode, err := p2pbuilder.NewNodeBuilder(builder.Logger, &builder.FlowConfig.NetworkConfig.GossipSub, &p2pbuilderconfig.MetricsConfig{
->>>>>>> 38484ebe
 		HeroCacheFactory: builder.HeroCacheMetricsFactory(),
 		Metrics:          networkMetrics,
 	},
