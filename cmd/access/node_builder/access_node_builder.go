--- conflicted
+++ resolved
@@ -1139,32 +1139,6 @@
 //   - The passed in private key as the libp2p key
 //   - No connection gater
 //   - Default Flow libp2p pubsub options
-<<<<<<< HEAD
-func (builder *FlowAccessNodeBuilder) initPublicLibP2PFactory(networkKey crypto.PrivateKey, bindAddress string, networkMetrics module.LibP2PMetrics) p2p.LibP2PFactoryFunc {
-	return func() (p2p.LibP2PNode, error) {
-		connManager, err := connection.NewConnManager(builder.Logger, networkMetrics, builder.ConnectionManagerConfig)
-		if err != nil {
-			return nil, fmt.Errorf("could not create connection manager: %w", err)
-		}
-
-		meshTracer := tracer.NewGossipSubMeshTracer(
-			builder.Logger,
-			networkMetrics,
-			builder.IdentityProvider,
-			builder.GossipSubConfig.LocalMeshLogInterval)
-
-		// setup RPC inspectors
-		rpcInspectorBuilder := inspector.NewGossipSubInspectorBuilder(builder.Logger, builder.SporkID, builder.GossipSubConfig.RpcInspector)
-		rpcInspectorSuite, err := rpcInspectorBuilder.
-			SetNetworkType(network.PublicNetwork).
-			SetMetrics(&p2pconfig.MetricsConfig{
-				HeroCacheFactory: builder.HeroCacheMetricsFactory(),
-				Metrics:          builder.Metrics.Network,
-			}).Build()
-		if err != nil {
-			return nil, fmt.Errorf("failed to create gossipsub rpc inspectors for access node: %w", err)
-		}
-=======
 //
 // Args:
 //   - networkKey: The private key to use for the libp2p node
@@ -1179,7 +1153,6 @@
 	if err != nil {
 		return nil, fmt.Errorf("could not create connection manager: %w", err)
 	}
->>>>>>> 55c1ad27
 
 	meshTracer := tracer.NewGossipSubMeshTracer(
 		builder.Logger,
@@ -1187,17 +1160,17 @@
 		builder.IdentityProvider,
 		builder.GossipSubConfig.LocalMeshLogInterval)
 
-	// setup RPC inspectors
-	rpcInspectorBuilder := inspector.NewGossipSubInspectorBuilder(builder.Logger, builder.SporkID, builder.GossipSubConfig.RpcInspector)
-	rpcInspectorSuite, err := rpcInspectorBuilder.
-		SetPublicNetwork(p2p.PublicNetwork).
-		SetMetrics(&p2pconfig.MetricsConfig{
-			HeroCacheFactory: builder.HeroCacheMetricsFactory(),
-			Metrics:          builder.Metrics.Network,
-		}).Build()
-	if err != nil {
-		return nil, fmt.Errorf("failed to create gossipsub rpc inspectors for access node: %w", err)
-	}
+		// setup RPC inspectors
+		rpcInspectorBuilder := inspector.NewGossipSubInspectorBuilder(builder.Logger, builder.SporkID, builder.GossipSubConfig.RpcInspector)
+		rpcInspectorSuite, err := rpcInspectorBuilder.
+			SetNetworkType(network.PublicNetwork).
+			SetMetrics(&p2pconfig.MetricsConfig{
+				HeroCacheFactory: builder.HeroCacheMetricsFactory(),
+				Metrics:          builder.Metrics.Network,
+			}).Build()
+		if err != nil {
+			return nil, fmt.Errorf("failed to create gossipsub rpc inspectors for access node: %w", err)
+		}
 
 	libp2pNode, err := p2pbuilder.NewNodeBuilder(
 		builder.Logger,
