package node_builder

import (
	"context"
	"errors"
	"fmt"
	"math"
	"os"
	"path"
	"path/filepath"
	"strings"
	"time"

	"github.com/ipfs/boxo/bitswap"
	badger "github.com/ipfs/go-ds-badger2"
	"github.com/libp2p/go-libp2p/core/host"
	"github.com/libp2p/go-libp2p/core/routing"
	"github.com/onflow/crypto"
	"github.com/onflow/flow/protobuf/go/flow/access"
	"github.com/rs/zerolog"
	"github.com/spf13/pflag"
	"google.golang.org/grpc"
	"google.golang.org/grpc/credentials"
	"google.golang.org/grpc/credentials/insecure"

	"github.com/onflow/flow-go/admin/commands"
	stateSyncCommands "github.com/onflow/flow-go/admin/commands/state_synchronization"
	storageCommands "github.com/onflow/flow-go/admin/commands/storage"
	"github.com/onflow/flow-go/cmd"
	"github.com/onflow/flow-go/consensus"
	"github.com/onflow/flow-go/consensus/hotstuff"
	"github.com/onflow/flow-go/consensus/hotstuff/committees"
	"github.com/onflow/flow-go/consensus/hotstuff/notifications"
	consensuspubsub "github.com/onflow/flow-go/consensus/hotstuff/notifications/pubsub"
	"github.com/onflow/flow-go/consensus/hotstuff/signature"
	hotstuffvalidator "github.com/onflow/flow-go/consensus/hotstuff/validator"
	"github.com/onflow/flow-go/consensus/hotstuff/verification"
	recovery "github.com/onflow/flow-go/consensus/recovery/protocol"
	"github.com/onflow/flow-go/engine"
	"github.com/onflow/flow-go/engine/access/ingestion"
	pingeng "github.com/onflow/flow-go/engine/access/ping"
	"github.com/onflow/flow-go/engine/access/rest"
	"github.com/onflow/flow-go/engine/access/rest/routes"
	"github.com/onflow/flow-go/engine/access/rpc"
	"github.com/onflow/flow-go/engine/access/rpc/backend"
	rpcConnection "github.com/onflow/flow-go/engine/access/rpc/connection"
	"github.com/onflow/flow-go/engine/access/state_stream"
	statestreambackend "github.com/onflow/flow-go/engine/access/state_stream/backend"
	followereng "github.com/onflow/flow-go/engine/common/follower"
	"github.com/onflow/flow-go/engine/common/requester"
	synceng "github.com/onflow/flow-go/engine/common/synchronization"
	"github.com/onflow/flow-go/engine/execution/computation/query"
	"github.com/onflow/flow-go/ledger"
	"github.com/onflow/flow-go/ledger/complete/wal"
	"github.com/onflow/flow-go/model/bootstrap"
	"github.com/onflow/flow-go/model/flow"
	"github.com/onflow/flow-go/model/flow/filter"
	"github.com/onflow/flow-go/module"
	"github.com/onflow/flow-go/module/blobs"
	"github.com/onflow/flow-go/module/chainsync"
	"github.com/onflow/flow-go/module/execution"
	"github.com/onflow/flow-go/module/executiondatasync/execution_data"
	execdatacache "github.com/onflow/flow-go/module/executiondatasync/execution_data/cache"
	finalizer "github.com/onflow/flow-go/module/finalizer/consensus"
	"github.com/onflow/flow-go/module/grpcserver"
	"github.com/onflow/flow-go/module/id"
	"github.com/onflow/flow-go/module/mempool/herocache"
	"github.com/onflow/flow-go/module/mempool/stdmap"
	"github.com/onflow/flow-go/module/metrics"
	"github.com/onflow/flow-go/module/metrics/unstaked"
	"github.com/onflow/flow-go/module/state_synchronization"
	"github.com/onflow/flow-go/module/state_synchronization/indexer"
	edrequester "github.com/onflow/flow-go/module/state_synchronization/requester"
	"github.com/onflow/flow-go/network"
	alspmgr "github.com/onflow/flow-go/network/alsp/manager"
	netcache "github.com/onflow/flow-go/network/cache"
	"github.com/onflow/flow-go/network/channels"
	cborcodec "github.com/onflow/flow-go/network/codec/cbor"
	"github.com/onflow/flow-go/network/p2p"
	"github.com/onflow/flow-go/network/p2p/blob"
	p2pbuilder "github.com/onflow/flow-go/network/p2p/builder"
	p2pbuilderconfig "github.com/onflow/flow-go/network/p2p/builder/config"
	"github.com/onflow/flow-go/network/p2p/cache"
	"github.com/onflow/flow-go/network/p2p/conduit"
	"github.com/onflow/flow-go/network/p2p/connection"
	"github.com/onflow/flow-go/network/p2p/dht"
	"github.com/onflow/flow-go/network/p2p/subscription"
	"github.com/onflow/flow-go/network/p2p/translator"
	"github.com/onflow/flow-go/network/p2p/unicast/protocols"
	relaynet "github.com/onflow/flow-go/network/relay"
	"github.com/onflow/flow-go/network/slashing"
	"github.com/onflow/flow-go/network/topology"
	"github.com/onflow/flow-go/network/underlay"
	"github.com/onflow/flow-go/network/validator"
	"github.com/onflow/flow-go/state/protocol"
	badgerState "github.com/onflow/flow-go/state/protocol/badger"
	"github.com/onflow/flow-go/state/protocol/blocktimer"
	"github.com/onflow/flow-go/storage"
	bstorage "github.com/onflow/flow-go/storage/badger"
	pStorage "github.com/onflow/flow-go/storage/pebble"
	"github.com/onflow/flow-go/utils/grpcutils"
)

// AccessNodeBuilder extends cmd.NodeBuilder and declares additional functions needed to bootstrap an Access node.
// The private network allows the staked nodes to communicate among themselves, while the public network allows the
// Observers and an Access node to communicate.
//
//                                 public network                           private network
//  +------------------------+
//  | Observer             1 |<--------------------------|
//  +------------------------+                           v
//  +------------------------+                         +--------------------+                 +------------------------+
//  | Observer             2 |<----------------------->| Staked Access Node |<--------------->| All other staked Nodes |
//  +------------------------+                         +--------------------+                 +------------------------+
//  +------------------------+                           ^
//  | Observer             3 |<--------------------------|
//  +------------------------+

// AccessNodeConfig defines all the user defined parameters required to bootstrap an access node
// For a node running as a standalone process, the config fields will be populated from the command line params,
// while for a node running as a library, the config fields are expected to be initialized by the caller.
type AccessNodeConfig struct {
	supportsObserver                  bool // True if this is an Access node that supports observers and consensus follower engines
	collectionGRPCPort                uint
	executionGRPCPort                 uint
	pingEnabled                       bool
	nodeInfoFile                      string
	apiRatelimits                     map[string]int
	apiBurstlimits                    map[string]int
	rpcConf                           rpc.Config
	stateStreamConf                   statestreambackend.Config
	stateStreamFilterConf             map[string]int
	ExecutionNodeAddress              string // deprecated
	HistoricalAccessRPCs              []access.AccessAPIClient
	logTxTimeToFinalized              bool
	logTxTimeToExecuted               bool
	logTxTimeToFinalizedExecuted      bool
	retryEnabled                      bool
	rpcMetricsEnabled                 bool
	executionDataSyncEnabled          bool
	publicNetworkExecutionDataEnabled bool
	executionDataDir                  string
	executionDataStartHeight          uint64
	executionDataConfig               edrequester.ExecutionDataConfig
	PublicNetworkConfig               PublicNetworkConfig
	TxResultCacheSize                 uint
	TxErrorMessagesCacheSize          uint
	executionDataIndexingEnabled      bool
	registersDBPath                   string
	checkpointFile                    string
	scriptExecutorConfig              query.QueryConfig
	scriptExecMinBlock                uint64
	scriptExecMaxBlock                uint64
}

type PublicNetworkConfig struct {
	// NetworkKey crypto.PublicKey // TODO: do we need a different key for the public network?
	BindAddress string
	Network     network.EngineRegistry
	Metrics     module.NetworkMetrics
}

// DefaultAccessNodeConfig defines all the default values for the AccessNodeConfig
func DefaultAccessNodeConfig() *AccessNodeConfig {
	homedir, _ := os.UserHomeDir()
	return &AccessNodeConfig{
		supportsObserver:   false,
		collectionGRPCPort: 9000,
		executionGRPCPort:  9000,
		rpcConf: rpc.Config{
			UnsecureGRPCListenAddr: "0.0.0.0:9000",
			SecureGRPCListenAddr:   "0.0.0.0:9001",
			HTTPListenAddr:         "0.0.0.0:8000",
			CollectionAddr:         "",
			HistoricalAccessAddrs:  "",
			BackendConfig: backend.Config{
				CollectionClientTimeout:   3 * time.Second,
				ExecutionClientTimeout:    3 * time.Second,
				ConnectionPoolSize:        backend.DefaultConnectionPoolSize,
				MaxHeightRange:            backend.DefaultMaxHeightRange,
				PreferredExecutionNodeIDs: nil,
				FixedExecutionNodeIDs:     nil,
				CircuitBreakerConfig: rpcConnection.CircuitBreakerConfig{
					Enabled:        false,
					RestoreTimeout: 60 * time.Second,
					MaxFailures:    5,
					MaxRequests:    1,
				},
				ScriptExecutionMode: backend.IndexQueryModeExecutionNodesOnly.String(), // default to ENs only for now
				EventQueryMode:      backend.IndexQueryModeExecutionNodesOnly.String(), // default to ENs only for now
				TxResultQueryMode:   backend.IndexQueryModeExecutionNodesOnly.String(), // default to ENs only for now
			},
			RestConfig: rest.Config{
				ListenAddress: "",
				WriteTimeout:  rest.DefaultWriteTimeout,
				ReadTimeout:   rest.DefaultReadTimeout,
				IdleTimeout:   rest.DefaultIdleTimeout,
			},
			MaxMsgSize:     grpcutils.DefaultMaxMsgSize,
			CompressorName: grpcutils.NoCompressor,
		},
		stateStreamConf: statestreambackend.Config{
			MaxExecutionDataMsgSize: grpcutils.DefaultMaxMsgSize,
			ExecutionDataCacheSize:  state_stream.DefaultCacheSize,
			ClientSendTimeout:       state_stream.DefaultSendTimeout,
			ClientSendBufferSize:    state_stream.DefaultSendBufferSize,
			MaxGlobalStreams:        state_stream.DefaultMaxGlobalStreams,
			EventFilterConfig:       state_stream.DefaultEventFilterConfig,
			ResponseLimit:           state_stream.DefaultResponseLimit,
			HeartbeatInterval:       state_stream.DefaultHeartbeatInterval,
			RegisterIDsRequestLimit: state_stream.DefaultRegisterIDsRequestLimit,
		},
		stateStreamFilterConf:        nil,
		ExecutionNodeAddress:         "localhost:9000",
		logTxTimeToFinalized:         false,
		logTxTimeToExecuted:          false,
		logTxTimeToFinalizedExecuted: false,
		pingEnabled:                  false,
		retryEnabled:                 false,
		rpcMetricsEnabled:            false,
		nodeInfoFile:                 "",
		apiRatelimits:                nil,
		apiBurstlimits:               nil,
		TxResultCacheSize:            0,
		TxErrorMessagesCacheSize:     1000,
		PublicNetworkConfig: PublicNetworkConfig{
			BindAddress: cmd.NotSet,
			Metrics:     metrics.NewNoopCollector(),
		},
		executionDataSyncEnabled:          true,
		publicNetworkExecutionDataEnabled: false,
		executionDataDir:                  filepath.Join(homedir, ".flow", "execution_data"),
		executionDataStartHeight:          0,
		executionDataConfig: edrequester.ExecutionDataConfig{
			InitialBlockHeight: 0,
			MaxSearchAhead:     edrequester.DefaultMaxSearchAhead,
			FetchTimeout:       edrequester.DefaultFetchTimeout,
			MaxFetchTimeout:    edrequester.DefaultMaxFetchTimeout,
			RetryDelay:         edrequester.DefaultRetryDelay,
			MaxRetryDelay:      edrequester.DefaultMaxRetryDelay,
		},
		executionDataIndexingEnabled: false,
		registersDBPath:              filepath.Join(homedir, ".flow", "execution_state"),
		checkpointFile:               cmd.NotSet,
		scriptExecutorConfig:         query.NewDefaultConfig(),
		scriptExecMinBlock:           0,
		scriptExecMaxBlock:           math.MaxUint64,
	}
}

// FlowAccessNodeBuilder provides the common functionality needed to bootstrap a Flow access node
// It is composed of the FlowNodeBuilder, the AccessNodeConfig and contains all the components and modules needed for the
// access nodes
type FlowAccessNodeBuilder struct {
	*cmd.FlowNodeBuilder
	*AccessNodeConfig

	// components
	FollowerState              protocol.FollowerState
	SyncCore                   *chainsync.Core
	RpcEng                     *rpc.Engine
	FollowerDistributor        *consensuspubsub.FollowerDistributor
	CollectionRPC              access.AccessAPIClient
	TransactionTimings         *stdmap.TransactionTimings
	CollectionsToMarkFinalized *stdmap.Times
	CollectionsToMarkExecuted  *stdmap.Times
	BlocksToMarkExecuted       *stdmap.Times
	TransactionMetrics         *metrics.TransactionCollector
	RestMetrics                *metrics.RestCollector
	AccessMetrics              module.AccessMetrics
	PingMetrics                module.PingMetrics
	Committee                  hotstuff.DynamicCommittee
	Finalized                  *flow.Header // latest finalized block that the node knows of at startup time
	Pending                    []*flow.Header
	FollowerCore               module.HotStuffFollower
	Validator                  hotstuff.Validator
	ExecutionDataDownloader    execution_data.Downloader
	PublicBlobService          network.BlobService
	ExecutionDataRequester     state_synchronization.ExecutionDataRequester
	ExecutionDataStore         execution_data.ExecutionDataStore
	ExecutionDataCache         *execdatacache.ExecutionDataCache
	ExecutionIndexer           *indexer.Indexer
	ExecutionIndexerCore       *indexer.IndexerCore
	ScriptExecutor             *backend.ScriptExecutor
	RegistersAsyncStore        *execution.RegistersAsyncStore
	EventsIndex                *backend.EventsIndex
	TxResultsIndex             *backend.TransactionResultsIndex
	IndexerDependencies        *cmd.DependencyList
	collectionExecutedMetric   module.CollectionExecutedMetric

	// The sync engine participants provider is the libp2p peer store for the access node
	// which is not available until after the network has started.
	// Hence, a factory function that needs to be called just before creating the sync engine
	SyncEngineParticipantsProviderFactory func() module.IdentifierProvider

	// engines
	IngestEng      *ingestion.Engine
	RequestEng     *requester.Engine
	FollowerEng    *followereng.ComplianceEngine
	SyncEng        *synceng.Engine
	StateStreamEng *statestreambackend.Engine

	// grpc servers
	secureGrpcServer      *grpcserver.GrpcServer
	unsecureGrpcServer    *grpcserver.GrpcServer
	stateStreamGrpcServer *grpcserver.GrpcServer

	stateStreamBackend *statestreambackend.StateStreamBackend
}

func (builder *FlowAccessNodeBuilder) buildFollowerState() *FlowAccessNodeBuilder {
	builder.Module("mutable follower state", func(node *cmd.NodeConfig) error {
		// For now, we only support state implementations from package badger.
		// If we ever support different implementations, the following can be replaced by a type-aware factory
		state, ok := node.State.(*badgerState.State)
		if !ok {
			return fmt.Errorf("only implementations of type badger.State are currently supported but read-only state has type %T", node.State)
		}

		followerState, err := badgerState.NewFollowerState(
			node.Logger,
			node.Tracer,
			node.ProtocolEvents,
			state,
			node.Storage.Index,
			node.Storage.Payloads,
			blocktimer.DefaultBlockTimer,
		)
		builder.FollowerState = followerState

		return err
	})

	return builder
}

func (builder *FlowAccessNodeBuilder) buildSyncCore() *FlowAccessNodeBuilder {
	builder.Module("sync core", func(node *cmd.NodeConfig) error {
		syncCore, err := chainsync.New(node.Logger, node.SyncCoreConfig, metrics.NewChainSyncCollector(node.RootChainID), node.RootChainID)
		builder.SyncCore = syncCore

		return err
	})

	return builder
}

func (builder *FlowAccessNodeBuilder) buildCommittee() *FlowAccessNodeBuilder {
	builder.Component("committee", func(node *cmd.NodeConfig) (module.ReadyDoneAware, error) {
		// initialize consensus committee's membership state
		// This committee state is for the HotStuff follower, which follows the MAIN CONSENSUS committee
		// Note: node.Me.NodeID() is not part of the consensus committee
		committee, err := committees.NewConsensusCommittee(node.State, node.Me.NodeID())
		node.ProtocolEvents.AddConsumer(committee)
		builder.Committee = committee

		return committee, err
	})

	return builder
}

func (builder *FlowAccessNodeBuilder) buildLatestHeader() *FlowAccessNodeBuilder {
	builder.Module("latest header", func(node *cmd.NodeConfig) error {
		finalized, pending, err := recovery.FindLatest(node.State, node.Storage.Headers)
		builder.Finalized, builder.Pending = finalized, pending

		return err
	})

	return builder
}

func (builder *FlowAccessNodeBuilder) buildFollowerCore() *FlowAccessNodeBuilder {
	builder.Component("follower core", func(node *cmd.NodeConfig) (module.ReadyDoneAware, error) {
		// create a finalizer that will handle updating the protocol
		// state when the follower detects newly finalized blocks
		final := finalizer.NewFinalizer(node.DB, node.Storage.Headers, builder.FollowerState, node.Tracer)

		packer := signature.NewConsensusSigDataPacker(builder.Committee)
		// initialize the verifier for the protocol consensus
		verifier := verification.NewCombinedVerifier(builder.Committee, packer)
		builder.Validator = hotstuffvalidator.New(builder.Committee, verifier)

		followerCore, err := consensus.NewFollower(
			node.Logger,
			node.Metrics.Mempool,
			node.Storage.Headers,
			final,
			builder.FollowerDistributor,
			node.FinalizedRootBlock.Header,
			node.RootQC,
			builder.Finalized,
			builder.Pending,
		)
		if err != nil {
			return nil, fmt.Errorf("could not initialize follower core: %w", err)
		}
		builder.FollowerCore = followerCore

		return builder.FollowerCore, nil
	})

	return builder
}

func (builder *FlowAccessNodeBuilder) buildFollowerEngine() *FlowAccessNodeBuilder {
	builder.Component("follower engine", func(node *cmd.NodeConfig) (module.ReadyDoneAware, error) {
		var heroCacheCollector module.HeroCacheMetrics = metrics.NewNoopCollector()
		if node.HeroCacheMetricsEnable {
			heroCacheCollector = metrics.FollowerCacheMetrics(node.MetricsRegisterer)
		}

		core, err := followereng.NewComplianceCore(
			node.Logger,
			node.Metrics.Mempool,
			heroCacheCollector,
			builder.FollowerDistributor,
			builder.FollowerState,
			builder.FollowerCore,
			builder.Validator,
			builder.SyncCore,
			node.Tracer,
		)
		if err != nil {
			return nil, fmt.Errorf("could not create follower core: %w", err)
		}

		builder.FollowerEng, err = followereng.NewComplianceLayer(
			node.Logger,
			node.EngineRegistry,
			node.Me,
			node.Metrics.Engine,
			node.Storage.Headers,
			builder.Finalized,
			core,
			node.ComplianceConfig,
		)
		if err != nil {
			return nil, fmt.Errorf("could not create follower engine: %w", err)
		}
		builder.FollowerDistributor.AddOnBlockFinalizedConsumer(builder.FollowerEng.OnFinalizedBlock)

		return builder.FollowerEng, nil
	})

	return builder
}

func (builder *FlowAccessNodeBuilder) buildSyncEngine() *FlowAccessNodeBuilder {
	builder.Component("sync engine", func(node *cmd.NodeConfig) (module.ReadyDoneAware, error) {
		spamConfig, err := synceng.NewSpamDetectionConfig()
		if err != nil {
			return nil, fmt.Errorf("could not initialize spam detection config: %w", err)
		}
		sync, err := synceng.New(
			node.Logger,
			node.Metrics.Engine,
			node.EngineRegistry,
			node.Me,
			node.State,
			node.Storage.Blocks,
			builder.FollowerEng,
			builder.SyncCore,
			builder.SyncEngineParticipantsProviderFactory(),
			spamConfig,
		)
		if err != nil {
			return nil, fmt.Errorf("could not create synchronization engine: %w", err)
		}
		builder.SyncEng = sync
		builder.FollowerDistributor.AddFinalizationConsumer(sync)

		return builder.SyncEng, nil
	})

	return builder
}

func (builder *FlowAccessNodeBuilder) BuildConsensusFollower() *FlowAccessNodeBuilder {
	builder.
		buildFollowerState().
		buildSyncCore().
		buildCommittee().
		buildLatestHeader().
		buildFollowerCore().
		buildFollowerEngine().
		buildSyncEngine()

	return builder
}

func (builder *FlowAccessNodeBuilder) BuildExecutionSyncComponents() *FlowAccessNodeBuilder {
	var ds *badger.Datastore
	var bs network.BlobService
	var processedBlockHeight storage.ConsumerProgress
	var processedNotifications storage.ConsumerProgress
	var bsDependable *module.ProxiedReadyDoneAware
	var execDataDistributor *edrequester.ExecutionDataDistributor
	var execDataCacheBackend *herocache.BlockExecutionData
	var executionDataStoreCache *execdatacache.ExecutionDataCache

	// setup dependency chain to ensure indexer starts after the requester
	requesterDependable := module.NewProxiedReadyDoneAware()
	builder.IndexerDependencies.Add(requesterDependable)

	builder.
		AdminCommand("read-execution-data", func(config *cmd.NodeConfig) commands.AdminCommand {
			return stateSyncCommands.NewReadExecutionDataCommand(builder.ExecutionDataStore)
		}).
		Module("execution data datastore and blobstore", func(node *cmd.NodeConfig) error {
			datastoreDir := filepath.Join(builder.executionDataDir, "blobstore")
			err := os.MkdirAll(datastoreDir, 0700)
			if err != nil {
				return err
			}

			ds, err = badger.NewDatastore(datastoreDir, &badger.DefaultOptions)
			if err != nil {
				return err
			}

			builder.ShutdownFunc(func() error {
				if err := ds.Close(); err != nil {
					return fmt.Errorf("could not close execution data datastore: %w", err)
				}
				return nil
			})

			return nil
		}).
		Module("processed block height consumer progress", func(node *cmd.NodeConfig) error {
			// Note: progress is stored in the datastore's DB since that is where the jobqueue
			// writes execution data to.
			processedBlockHeight = bstorage.NewConsumerProgress(ds.DB, module.ConsumeProgressExecutionDataRequesterBlockHeight)
			return nil
		}).
		Module("processed notifications consumer progress", func(node *cmd.NodeConfig) error {
			// Note: progress is stored in the datastore's DB since that is where the jobqueue
			// writes execution data to.
			processedNotifications = bstorage.NewConsumerProgress(ds.DB, module.ConsumeProgressExecutionDataRequesterNotification)
			return nil
		}).
		Module("blobservice peer manager dependencies", func(node *cmd.NodeConfig) error {
			bsDependable = module.NewProxiedReadyDoneAware()
			builder.PeerManagerDependencies.Add(bsDependable)
			return nil
		}).
		Module("execution datastore", func(node *cmd.NodeConfig) error {
			blobstore := blobs.NewBlobstore(ds)
			builder.ExecutionDataStore = execution_data.NewExecutionDataStore(blobstore, execution_data.DefaultSerializer)
			return nil
		}).
		Module("execution data cache", func(node *cmd.NodeConfig) error {
			var heroCacheCollector module.HeroCacheMetrics = metrics.NewNoopCollector()
			if builder.HeroCacheMetricsEnable {
				heroCacheCollector = metrics.AccessNodeExecutionDataCacheMetrics(builder.MetricsRegisterer)
			}

			execDataCacheBackend = herocache.NewBlockExecutionData(builder.stateStreamConf.ExecutionDataCacheSize, builder.Logger, heroCacheCollector)

			// Execution Data cache that uses a blobstore as the backend (instead of a downloader)
			// This ensures that it simply returns a not found error if the blob doesn't exist
			// instead of attempting to download it from the network.
			executionDataStoreCache = execdatacache.NewExecutionDataCache(
				builder.ExecutionDataStore,
				builder.Storage.Headers,
				builder.Storage.Seals,
				builder.Storage.Results,
				execDataCacheBackend,
			)

			return nil
		}).
		Component("execution data service", func(node *cmd.NodeConfig) (module.ReadyDoneAware, error) {
			opts := []network.BlobServiceOption{
				blob.WithBitswapOptions(
					// Only allow block requests from staked ENs and ANs
					bitswap.WithPeerBlockRequestFilter(
						blob.AuthorizedRequester(nil, builder.IdentityProvider, builder.Logger),
					),
					bitswap.WithTracer(
						blob.NewTracer(node.Logger.With().Str("blob_service", channels.ExecutionDataService.String()).Logger()),
					),
				),
			}

			var err error
			bs, err = node.EngineRegistry.RegisterBlobService(channels.ExecutionDataService, ds, opts...)
			if err != nil {
				return nil, fmt.Errorf("could not register blob service: %w", err)
			}

			// add blobservice into ReadyDoneAware dependency passed to peer manager
			// this starts the blob service and configures peer manager to wait for the blobservice
			// to be ready before starting
			bsDependable.Init(bs)

			builder.ExecutionDataDownloader = execution_data.NewDownloader(bs)

			return builder.ExecutionDataDownloader, nil
		}).
		Component("execution data requester", func(node *cmd.NodeConfig) (module.ReadyDoneAware, error) {
			// Validation of the start block height needs to be done after loading state
			if builder.executionDataStartHeight > 0 {
				if builder.executionDataStartHeight <= builder.FinalizedRootBlock.Header.Height {
					return nil, fmt.Errorf(
						"execution data start block height (%d) must be greater than the root block height (%d)",
						builder.executionDataStartHeight, builder.FinalizedRootBlock.Header.Height)
				}

				latestSeal, err := builder.State.Sealed().Head()
				if err != nil {
					return nil, fmt.Errorf("failed to get latest sealed height")
				}

				// Note: since the root block of a spork is also sealed in the root protocol state, the
				// latest sealed height is always equal to the root block height. That means that at the
				// very beginning of a spork, this check will always fail. Operators should not specify
				// an InitialBlockHeight when starting from the beginning of a spork.
				if builder.executionDataStartHeight > latestSeal.Height {
					return nil, fmt.Errorf(
						"execution data start block height (%d) must be less than or equal to the latest sealed block height (%d)",
						builder.executionDataStartHeight, latestSeal.Height)
				}

				// executionDataStartHeight is provided as the first block to sync, but the
				// requester expects the initial last processed height, which is the first height - 1
				builder.executionDataConfig.InitialBlockHeight = builder.executionDataStartHeight - 1
			} else {
				builder.executionDataConfig.InitialBlockHeight = builder.FinalizedRootBlock.Header.Height
			}

			execDataDistributor = edrequester.NewExecutionDataDistributor()

			// Execution Data cache with a downloader as the backend. This is used by the requester
			// to download and cache execution data for each block. It shares a cache backend instance
			// with the datastore implementation.
			executionDataCache := execdatacache.NewExecutionDataCache(
				builder.ExecutionDataDownloader,
				builder.Storage.Headers,
				builder.Storage.Seals,
				builder.Storage.Results,
				execDataCacheBackend,
			)

			r, err := edrequester.New(
				builder.Logger,
				metrics.NewExecutionDataRequesterCollector(),
				builder.ExecutionDataDownloader,
				executionDataCache,
				processedBlockHeight,
				processedNotifications,
				builder.State,
				builder.Storage.Headers,
				builder.executionDataConfig,
				execDataDistributor,
			)
			if err != nil {
				return nil, fmt.Errorf("failed to create execution data requester: %w", err)
			}
			builder.ExecutionDataRequester = r

			builder.FollowerDistributor.AddOnBlockFinalizedConsumer(builder.ExecutionDataRequester.OnBlockFinalized)

			// add requester into ReadyDoneAware dependency passed to indexer. This allows the indexer
			// to wait for the requester to be ready before starting.
			requesterDependable.Init(builder.ExecutionDataRequester)

			return builder.ExecutionDataRequester, nil
		})

	if builder.publicNetworkExecutionDataEnabled {
		var publicBsDependable *module.ProxiedReadyDoneAware

		builder.Module("public blobservice peer manager dependencies", func(node *cmd.NodeConfig) error {
			publicBsDependable = module.NewProxiedReadyDoneAware()
			builder.PeerManagerDependencies.Add(publicBsDependable)
			return nil
		})
		builder.Component("public network execution data service", func(node *cmd.NodeConfig) (module.ReadyDoneAware, error) {
			opts := []network.BlobServiceOption{
				blob.WithBitswapOptions(
					bitswap.WithTracer(
						blob.NewTracer(node.Logger.With().Str("public_blob_service", channels.PublicExecutionDataService.String()).Logger()),
					),
				),
			}

			net := builder.AccessNodeConfig.PublicNetworkConfig.Network

			var err error
			builder.PublicBlobService, err = net.RegisterBlobService(channels.PublicExecutionDataService, ds, opts...)
			if err != nil {
				return nil, fmt.Errorf("could not register blob service: %w", err)
			}

			// add blobservice into ReadyDoneAware dependency passed to peer manager
			// this starts the blob service and configures peer manager to wait for the blobservice
			// to be ready before starting
			publicBsDependable.Init(builder.PublicBlobService)
			return &module.NoopReadyDoneAware{}, nil
		})
	}

	if builder.executionDataIndexingEnabled {
		var indexedBlockHeight storage.ConsumerProgress

		builder.
			AdminCommand("execute-script", func(config *cmd.NodeConfig) commands.AdminCommand {
				return stateSyncCommands.NewExecuteScriptCommand(builder.ScriptExecutor)
			}).
			Module("indexed block height consumer progress", func(node *cmd.NodeConfig) error {
				// Note: progress is stored in the MAIN db since that is where indexed execution data is stored.
				indexedBlockHeight = bstorage.NewConsumerProgress(builder.DB, module.ConsumeProgressExecutionDataIndexerBlockHeight)
				return nil
			}).
			Module("transaction results storage", func(node *cmd.NodeConfig) error {
				builder.Storage.LightTransactionResults = bstorage.NewLightTransactionResults(node.Metrics.Cache, node.DB, bstorage.DefaultCacheSize)
				return nil
			}).
			DependableComponent("execution data indexer", func(node *cmd.NodeConfig) (module.ReadyDoneAware, error) {
				// Note: using a DependableComponent here to ensure that the indexer does not block
				// other components from starting while bootstrapping the register db since it may
				// take hours to complete.

				pdb, err := pStorage.OpenRegisterPebbleDB(builder.registersDBPath)
				if err != nil {
					return nil, fmt.Errorf("could not open registers db: %w", err)
				}
				builder.ShutdownFunc(func() error {
					return pdb.Close()
				})

				bootstrapped, err := pStorage.IsBootstrapped(pdb)
				if err != nil {
					return nil, fmt.Errorf("could not check if registers db is bootstrapped: %w", err)
				}

				if !bootstrapped {
					checkpointFile := builder.checkpointFile
					if checkpointFile == cmd.NotSet {
						checkpointFile = path.Join(builder.BootstrapDir, bootstrap.PathRootCheckpoint)
					}

					// currently, the checkpoint must be from the root block.
					// read the root hash from the provided checkpoint and verify it matches the
					// state commitment from the root snapshot.
					err := wal.CheckpointHasRootHash(
						node.Logger,
						"", // checkpoint file already full path
						checkpointFile,
						ledger.RootHash(node.RootSeal.FinalState),
					)
					if err != nil {
						return nil, fmt.Errorf("could not verify checkpoint file: %w", err)
					}

					checkpointHeight := builder.SealedRootBlock.Header.Height

					if builder.SealedRootBlock.ID() != builder.RootSeal.BlockID {
						return nil, fmt.Errorf("mismatching sealed root block and root seal: %v != %v",
							builder.SealedRootBlock.ID(), builder.RootSeal.BlockID)
					}

					rootHash := ledger.RootHash(builder.RootSeal.FinalState)
					bootstrap, err := pStorage.NewRegisterBootstrap(pdb, checkpointFile, checkpointHeight, rootHash, builder.Logger)
					if err != nil {
						return nil, fmt.Errorf("could not create registers bootstrap: %w", err)
					}

					// TODO: find a way to hook a context up to this to allow a graceful shutdown
					workerCount := 10
					err = bootstrap.IndexCheckpointFile(context.Background(), workerCount)
					if err != nil {
						return nil, fmt.Errorf("could not load checkpoint file: %w", err)
					}
				}

				registers, err := pStorage.NewRegisters(pdb)
				if err != nil {
					return nil, fmt.Errorf("could not create registers storage: %w", err)
				}

				builder.Storage.RegisterIndex = registers

				indexerCore, err := indexer.New(
					builder.Logger,
					metrics.NewExecutionStateIndexerCollector(),
					builder.DB,
					builder.Storage.RegisterIndex,
					builder.Storage.Headers,
					builder.Storage.Events,
					builder.Storage.Collections,
					builder.Storage.Transactions,
					builder.Storage.LightTransactionResults,
					builder.collectionExecutedMetric,
				)
				if err != nil {
					return nil, err
				}
				builder.ExecutionIndexerCore = indexerCore

				// execution state worker uses a jobqueue to process new execution data and indexes it by using the indexer.
				builder.ExecutionIndexer, err = indexer.NewIndexer(
					builder.Logger,
					registers.FirstHeight(),
					registers,
					indexerCore,
					executionDataStoreCache,
					builder.ExecutionDataRequester.HighestConsecutiveHeight,
					indexedBlockHeight,
				)
				if err != nil {
					return nil, err
				}

				// setup requester to notify indexer when new execution data is received
				execDataDistributor.AddOnExecutionDataReceivedConsumer(builder.ExecutionIndexer.OnExecutionData)

				// create script execution module, this depends on the indexer being initialized and the
				// having the register storage bootstrapped
				scripts, err := execution.NewScripts(
					builder.Logger,
					metrics.NewExecutionCollector(builder.Tracer),
					builder.RootChainID,
					query.NewProtocolStateWrapper(builder.State),
					builder.Storage.Headers,
					builder.ExecutionIndexerCore.RegisterValue,
					builder.scriptExecutorConfig,
				)
				if err != nil {
					return nil, err
				}

				err = builder.ScriptExecutor.Initialize(builder.ExecutionIndexer, scripts)
				if err != nil {
					return nil, err
				}

				err = builder.EventsIndex.Initialize(builder.ExecutionIndexer)
				if err != nil {
					return nil, err
				}

				err = builder.TxResultsIndex.Initialize(builder.ExecutionIndexer)
				if err != nil {
					return nil, err
				}

				err = builder.RegistersAsyncStore.Initialize(registers)
				if err != nil {
					return nil, err
				}

				return builder.ExecutionIndexer, nil
			}, builder.IndexerDependencies)
	}

	if builder.stateStreamConf.ListenAddr != "" {
		builder.Component("exec state stream engine", func(node *cmd.NodeConfig) (module.ReadyDoneAware, error) {
			for key, value := range builder.stateStreamFilterConf {
				switch key {
				case "EventTypes":
					builder.stateStreamConf.MaxEventTypes = value
				case "Addresses":
					builder.stateStreamConf.MaxAddresses = value
				case "Contracts":
					builder.stateStreamConf.MaxContracts = value
				}
			}
			builder.stateStreamConf.RpcMetricsEnabled = builder.rpcMetricsEnabled

			highestAvailableHeight, err := builder.ExecutionDataRequester.HighestConsecutiveHeight()
			if err != nil {
				return nil, fmt.Errorf("could not get highest consecutive height: %w", err)
			}
			broadcaster := engine.NewBroadcaster()

			eventQueryMode, err := backend.ParseIndexQueryMode(builder.rpcConf.BackendConfig.EventQueryMode)
			if err != nil {
				return nil, fmt.Errorf("could not parse event query mode: %w", err)
			}

			// use the events index for events if enabled and the node is configured to use it for
			// regular event queries
			useIndex := builder.executionDataIndexingEnabled &&
				eventQueryMode != backend.IndexQueryModeExecutionNodesOnly

			builder.stateStreamBackend, err = statestreambackend.New(
				node.Logger,
				builder.stateStreamConf,
				node.State,
				node.Storage.Headers,
				node.Storage.Seals,
				node.Storage.Results,
				builder.ExecutionDataStore,
				executionDataStoreCache,
				broadcaster,
				builder.executionDataConfig.InitialBlockHeight,
				highestAvailableHeight,
				builder.RegistersAsyncStore,
				builder.EventsIndex,
				useIndex,
			)
			if err != nil {
				return nil, fmt.Errorf("could not create state stream backend: %w", err)
			}

			stateStreamEng, err := statestreambackend.NewEng(
				node.Logger,
				builder.stateStreamConf,
				executionDataStoreCache,
				node.Storage.Headers,
				node.RootChainID,
				builder.stateStreamGrpcServer,
				builder.stateStreamBackend,
				broadcaster,
			)
			if err != nil {
				return nil, fmt.Errorf("could not create state stream engine: %w", err)
			}
			builder.StateStreamEng = stateStreamEng

			execDataDistributor.AddOnExecutionDataReceivedConsumer(builder.StateStreamEng.OnExecutionData)

			return builder.StateStreamEng, nil
		})
	}

	return builder
}

func FlowAccessNode(nodeBuilder *cmd.FlowNodeBuilder) *FlowAccessNodeBuilder {
	dist := consensuspubsub.NewFollowerDistributor()
	dist.AddProposalViolationConsumer(notifications.NewSlashingViolationsConsumer(nodeBuilder.Logger))
	return &FlowAccessNodeBuilder{
		AccessNodeConfig:    DefaultAccessNodeConfig(),
		FlowNodeBuilder:     nodeBuilder,
		FollowerDistributor: dist,
		IndexerDependencies: cmd.NewDependencyList(),
	}
}

func (builder *FlowAccessNodeBuilder) ParseFlags() error {
	builder.BaseFlags()

	builder.extraFlags()

	return builder.ParseAndPrintFlags()
}

func (builder *FlowAccessNodeBuilder) extraFlags() {
	builder.ExtraFlags(func(flags *pflag.FlagSet) {
		defaultConfig := DefaultAccessNodeConfig()

		flags.UintVar(&builder.collectionGRPCPort, "collection-ingress-port", defaultConfig.collectionGRPCPort, "the grpc ingress port for all collection nodes")
		flags.UintVar(&builder.executionGRPCPort, "execution-ingress-port", defaultConfig.executionGRPCPort, "the grpc ingress port for all execution nodes")
		flags.StringVarP(&builder.rpcConf.UnsecureGRPCListenAddr,
			"rpc-addr",
			"r",
			defaultConfig.rpcConf.UnsecureGRPCListenAddr,
			"the address the unsecured gRPC server listens on")
		flags.StringVar(&builder.rpcConf.SecureGRPCListenAddr,
			"secure-rpc-addr",
			defaultConfig.rpcConf.SecureGRPCListenAddr,
			"the address the secure gRPC server listens on")
		flags.StringVar(&builder.stateStreamConf.ListenAddr,
			"state-stream-addr",
			defaultConfig.stateStreamConf.ListenAddr,
			"the address the state stream server listens on (if empty the server will not be started)")
		flags.StringVarP(&builder.rpcConf.HTTPListenAddr, "http-addr", "h", defaultConfig.rpcConf.HTTPListenAddr, "the address the http proxy server listens on")
		flags.StringVar(&builder.rpcConf.RestConfig.ListenAddress,
			"rest-addr",
			defaultConfig.rpcConf.RestConfig.ListenAddress,
			"the address the REST server listens on (if empty the REST server will not be started)")
		flags.DurationVar(&builder.rpcConf.RestConfig.WriteTimeout,
			"rest-write-timeout",
			defaultConfig.rpcConf.RestConfig.WriteTimeout,
			"timeout to use when writing REST response")
		flags.DurationVar(&builder.rpcConf.RestConfig.ReadTimeout,
			"rest-read-timeout",
			defaultConfig.rpcConf.RestConfig.ReadTimeout,
			"timeout to use when reading REST request headers")
		flags.DurationVar(&builder.rpcConf.RestConfig.IdleTimeout, "rest-idle-timeout", defaultConfig.rpcConf.RestConfig.IdleTimeout, "idle timeout for REST connections")
		flags.StringVarP(&builder.rpcConf.CollectionAddr,
			"static-collection-ingress-addr",
			"",
			defaultConfig.rpcConf.CollectionAddr,
			"the address (of the collection node) to send transactions to")
		flags.StringVarP(&builder.ExecutionNodeAddress,
			"script-addr",
			"s",
			defaultConfig.ExecutionNodeAddress,
			"the address (of the execution node) forward the script to")
		flags.StringVarP(&builder.rpcConf.HistoricalAccessAddrs,
			"historical-access-addr",
			"",
			defaultConfig.rpcConf.HistoricalAccessAddrs,
			"comma separated rpc addresses for historical access nodes")
		flags.DurationVar(&builder.rpcConf.BackendConfig.CollectionClientTimeout,
			"collection-client-timeout",
			defaultConfig.rpcConf.BackendConfig.CollectionClientTimeout,
			"grpc client timeout for a collection node")
		flags.DurationVar(&builder.rpcConf.BackendConfig.ExecutionClientTimeout,
			"execution-client-timeout",
			defaultConfig.rpcConf.BackendConfig.ExecutionClientTimeout,
			"grpc client timeout for an execution node")
		flags.UintVar(&builder.rpcConf.BackendConfig.ConnectionPoolSize,
			"connection-pool-size",
			defaultConfig.rpcConf.BackendConfig.ConnectionPoolSize,
			"maximum number of connections allowed in the connection pool, size of 0 disables the connection pooling, and anything less than the default size will be overridden to use the default size")
		flags.UintVar(&builder.rpcConf.MaxMsgSize,
			"rpc-max-message-size",
			grpcutils.DefaultMaxMsgSize,
			"the maximum message size in bytes for messages sent or received over grpc")
		flags.UintVar(&builder.rpcConf.BackendConfig.MaxHeightRange,
			"rpc-max-height-range",
			defaultConfig.rpcConf.BackendConfig.MaxHeightRange,
			"maximum size for height range requests")
		flags.StringSliceVar(&builder.rpcConf.BackendConfig.PreferredExecutionNodeIDs,
			"preferred-execution-node-ids",
			defaultConfig.rpcConf.BackendConfig.PreferredExecutionNodeIDs,
			"comma separated list of execution nodes ids to choose from when making an upstream call e.g. b4a4dbdcd443d...,fb386a6a... etc.")
		flags.StringSliceVar(&builder.rpcConf.BackendConfig.FixedExecutionNodeIDs,
			"fixed-execution-node-ids",
			defaultConfig.rpcConf.BackendConfig.FixedExecutionNodeIDs,
			"comma separated list of execution nodes ids to choose from when making an upstream call if no matching preferred execution id is found e.g. b4a4dbdcd443d...,fb386a6a... etc.")
		flags.StringVar(&builder.rpcConf.CompressorName,
			"grpc-compressor",
			defaultConfig.rpcConf.CompressorName,
			"name of grpc compressor that will be used for requests to other nodes. One of (gzip, snappy, deflate)")
		flags.BoolVar(&builder.logTxTimeToFinalized, "log-tx-time-to-finalized", defaultConfig.logTxTimeToFinalized, "log transaction time to finalized")
		flags.BoolVar(&builder.logTxTimeToExecuted, "log-tx-time-to-executed", defaultConfig.logTxTimeToExecuted, "log transaction time to executed")
		flags.BoolVar(&builder.logTxTimeToFinalizedExecuted,
			"log-tx-time-to-finalized-executed",
			defaultConfig.logTxTimeToFinalizedExecuted,
			"log transaction time to finalized and executed")
		flags.BoolVar(&builder.pingEnabled,
			"ping-enabled",
			defaultConfig.pingEnabled,
			"whether to enable the ping process that pings all other peers and report the connectivity to metrics")
		flags.BoolVar(&builder.retryEnabled, "retry-enabled", defaultConfig.retryEnabled, "whether to enable the retry mechanism at the access node level")
		flags.BoolVar(&builder.rpcMetricsEnabled, "rpc-metrics-enabled", defaultConfig.rpcMetricsEnabled, "whether to enable the rpc metrics")
		flags.UintVar(&builder.TxResultCacheSize, "transaction-result-cache-size", defaultConfig.TxResultCacheSize, "transaction result cache size.(Disabled by default i.e 0)")
		flags.UintVar(&builder.TxErrorMessagesCacheSize, "transaction-error-messages-cache-size", defaultConfig.TxErrorMessagesCacheSize, "transaction error messages cache size.(By default 1000)")
		flags.StringVarP(&builder.nodeInfoFile,
			"node-info-file",
			"",
			defaultConfig.nodeInfoFile,
			"full path to a json file which provides more details about nodes when reporting its reachability metrics")
		flags.StringToIntVar(&builder.apiRatelimits, "api-rate-limits", defaultConfig.apiRatelimits, "per second rate limits for Access API methods e.g. Ping=300,GetTransaction=500 etc.")
		flags.StringToIntVar(&builder.apiBurstlimits, "api-burst-limits", defaultConfig.apiBurstlimits, "burst limits for Access API methods e.g. Ping=100,GetTransaction=100 etc.")
		flags.BoolVar(&builder.supportsObserver, "supports-observer", defaultConfig.supportsObserver, "true if this staked access node supports observer or follower connections")
		flags.StringVar(&builder.PublicNetworkConfig.BindAddress, "public-network-address", defaultConfig.PublicNetworkConfig.BindAddress, "staked access node's public network bind address")
		flags.BoolVar(&builder.rpcConf.BackendConfig.CircuitBreakerConfig.Enabled,
			"circuit-breaker-enabled",
			defaultConfig.rpcConf.BackendConfig.CircuitBreakerConfig.Enabled,
			"specifies whether the circuit breaker is enabled for collection and execution API clients.")
		flags.DurationVar(&builder.rpcConf.BackendConfig.CircuitBreakerConfig.RestoreTimeout,
			"circuit-breaker-restore-timeout",
			defaultConfig.rpcConf.BackendConfig.CircuitBreakerConfig.RestoreTimeout,
			"duration after which the circuit breaker will restore the connection to the client after closing it due to failures. Default value is 60s")
		flags.Uint32Var(&builder.rpcConf.BackendConfig.CircuitBreakerConfig.MaxFailures,
			"circuit-breaker-max-failures",
			defaultConfig.rpcConf.BackendConfig.CircuitBreakerConfig.MaxFailures,
			"maximum number of failed calls to the client that will cause the circuit breaker to close the connection. Default value is 5")
		flags.Uint32Var(&builder.rpcConf.BackendConfig.CircuitBreakerConfig.MaxRequests,
			"circuit-breaker-max-requests",
			defaultConfig.rpcConf.BackendConfig.CircuitBreakerConfig.MaxRequests,
			"maximum number of requests to check if connection restored after timeout. Default value is 1")
		// ExecutionDataRequester config
		flags.BoolVar(&builder.executionDataSyncEnabled,
			"execution-data-sync-enabled",
			defaultConfig.executionDataSyncEnabled,
			"whether to enable the execution data sync protocol")
		flags.BoolVar(&builder.publicNetworkExecutionDataEnabled,
			"public-network-execution-data-sync-enabled",
			defaultConfig.publicNetworkExecutionDataEnabled,
			"[experimental] whether to enable the execution data sync protocol on public network")
		flags.StringVar(&builder.executionDataDir, "execution-data-dir", defaultConfig.executionDataDir, "directory to use for Execution Data database")
		flags.Uint64Var(&builder.executionDataStartHeight,
			"execution-data-start-height",
			defaultConfig.executionDataStartHeight,
			"height of first block to sync execution data from when starting with an empty Execution Data database")
		flags.Uint64Var(&builder.executionDataConfig.MaxSearchAhead,
			"execution-data-max-search-ahead",
			defaultConfig.executionDataConfig.MaxSearchAhead,
			"max number of heights to search ahead of the lowest outstanding execution data height")
		flags.DurationVar(&builder.executionDataConfig.FetchTimeout,
			"execution-data-fetch-timeout",
			defaultConfig.executionDataConfig.FetchTimeout,
			"initial timeout to use when fetching execution data from the network. timeout increases using an incremental backoff until execution-data-max-fetch-timeout. e.g. 30s")
		flags.DurationVar(&builder.executionDataConfig.MaxFetchTimeout,
			"execution-data-max-fetch-timeout",
			defaultConfig.executionDataConfig.MaxFetchTimeout,
			"maximum timeout to use when fetching execution data from the network e.g. 300s")
		flags.DurationVar(&builder.executionDataConfig.RetryDelay,
			"execution-data-retry-delay",
			defaultConfig.executionDataConfig.RetryDelay,
			"initial delay for exponential backoff when fetching execution data fails e.g. 10s")
		flags.DurationVar(&builder.executionDataConfig.MaxRetryDelay,
			"execution-data-max-retry-delay",
			defaultConfig.executionDataConfig.MaxRetryDelay,
			"maximum delay for exponential backoff when fetching execution data fails e.g. 5m")

		// Execution State Streaming API
		flags.Uint32Var(&builder.stateStreamConf.ExecutionDataCacheSize, "execution-data-cache-size", defaultConfig.stateStreamConf.ExecutionDataCacheSize, "block execution data cache size")
		flags.Uint32Var(&builder.stateStreamConf.MaxGlobalStreams, "state-stream-global-max-streams", defaultConfig.stateStreamConf.MaxGlobalStreams, "global maximum number of concurrent streams")
		flags.UintVar(&builder.stateStreamConf.MaxExecutionDataMsgSize,
			"state-stream-max-message-size",
			defaultConfig.stateStreamConf.MaxExecutionDataMsgSize,
			"maximum size for a gRPC message containing block execution data")
		flags.StringToIntVar(&builder.stateStreamFilterConf,
			"state-stream-event-filter-limits",
			defaultConfig.stateStreamFilterConf,
			"event filter limits for ExecutionData SubscribeEvents API e.g. EventTypes=100,Addresses=100,Contracts=100 etc.")
		flags.DurationVar(&builder.stateStreamConf.ClientSendTimeout,
			"state-stream-send-timeout",
			defaultConfig.stateStreamConf.ClientSendTimeout,
			"maximum wait before timing out while sending a response to a streaming client e.g. 30s")
		flags.UintVar(&builder.stateStreamConf.ClientSendBufferSize,
			"state-stream-send-buffer-size",
			defaultConfig.stateStreamConf.ClientSendBufferSize,
			"maximum number of responses to buffer within a stream")
		flags.Float64Var(&builder.stateStreamConf.ResponseLimit,
			"state-stream-response-limit",
			defaultConfig.stateStreamConf.ResponseLimit,
			"max number of responses per second to send over streaming endpoints. this helps manage resources consumed by each client querying data not in the cache e.g. 3 or 0.5. 0 means no limit")
		flags.Uint64Var(&builder.stateStreamConf.HeartbeatInterval,
			"state-stream-heartbeat-interval",
			defaultConfig.stateStreamConf.HeartbeatInterval,
			"default interval in blocks at which heartbeat messages should be sent. applied when client did not specify a value.")
		flags.Uint32Var(&builder.stateStreamConf.RegisterIDsRequestLimit,
			"state-stream-max-register-values",
			defaultConfig.stateStreamConf.RegisterIDsRequestLimit,
			"maximum number of register ids to include in a single request to the GetRegisters endpoint")

		// Execution Data Indexer
		flags.BoolVar(&builder.executionDataIndexingEnabled,
			"execution-data-indexing-enabled",
			defaultConfig.executionDataIndexingEnabled,
			"whether to enable the execution data indexing")
		flags.StringVar(&builder.registersDBPath, "execution-state-dir", defaultConfig.registersDBPath, "directory to use for execution-state database")
		flags.StringVar(&builder.checkpointFile, "execution-state-checkpoint", defaultConfig.checkpointFile, "execution-state checkpoint file")

		flags.StringVar(&builder.rpcConf.BackendConfig.EventQueryMode,
			"event-query-mode",
			defaultConfig.rpcConf.BackendConfig.EventQueryMode,
			"mode to use when querying events. one of [local-only, execution-nodes-only(default), failover]")

		flags.StringVar(&builder.rpcConf.BackendConfig.TxResultQueryMode,
			"tx-result-query-mode",
			defaultConfig.rpcConf.BackendConfig.TxResultQueryMode,
			"mode to use when querying transaction results. one of [local-only, execution-nodes-only(default), failover]")

		// Script Execution
		flags.StringVar(&builder.rpcConf.BackendConfig.ScriptExecutionMode,
			"script-execution-mode",
			defaultConfig.rpcConf.BackendConfig.ScriptExecutionMode,
			"mode to use when executing scripts. one of (local-only, execution-nodes-only, failover, compare)")
		flags.Uint64Var(&builder.scriptExecutorConfig.ComputationLimit,
			"script-execution-computation-limit",
			defaultConfig.scriptExecutorConfig.ComputationLimit,
			"maximum number of computation units a locally executed script can use. default: 100000")
		flags.IntVar(&builder.scriptExecutorConfig.MaxErrorMessageSize,
			"script-execution-max-error-length",
			defaultConfig.scriptExecutorConfig.MaxErrorMessageSize,
			"maximum number characters to include in error message strings. additional characters are truncated. default: 1000")
		flags.DurationVar(&builder.scriptExecutorConfig.LogTimeThreshold,
			"script-execution-log-time-threshold",
			defaultConfig.scriptExecutorConfig.LogTimeThreshold,
			"emit a log for any scripts that take over this threshold. default: 1s")
		flags.DurationVar(&builder.scriptExecutorConfig.ExecutionTimeLimit,
			"script-execution-timeout",
			defaultConfig.scriptExecutorConfig.ExecutionTimeLimit,
			"timeout value for locally executed scripts. default: 10s")
		flags.Uint64Var(&builder.scriptExecMinBlock,
			"script-execution-min-height",
			defaultConfig.scriptExecMinBlock,
			"lowest block height to allow for script execution. default: no limit")
		flags.Uint64Var(&builder.scriptExecMaxBlock,
			"script-execution-max-height",
			defaultConfig.scriptExecMaxBlock,
			"highest block height to allow for script execution. default: no limit")
	}).ValidateFlags(func() error {
		if builder.supportsObserver && (builder.PublicNetworkConfig.BindAddress == cmd.NotSet || builder.PublicNetworkConfig.BindAddress == "") {
			return errors.New("public-network-address must be set if supports-observer is true")
		}
		if builder.executionDataSyncEnabled {
			if builder.executionDataConfig.FetchTimeout <= 0 {
				return errors.New("execution-data-fetch-timeout must be greater than 0")
			}
			if builder.executionDataConfig.MaxFetchTimeout < builder.executionDataConfig.FetchTimeout {
				return errors.New("execution-data-max-fetch-timeout must be greater than execution-data-fetch-timeout")
			}
			if builder.executionDataConfig.RetryDelay <= 0 {
				return errors.New("execution-data-retry-delay must be greater than 0")
			}
			if builder.executionDataConfig.MaxRetryDelay < builder.executionDataConfig.RetryDelay {
				return errors.New("execution-data-max-retry-delay must be greater than or equal to execution-data-retry-delay")
			}
			if builder.executionDataConfig.MaxSearchAhead == 0 {
				return errors.New("execution-data-max-search-ahead must be greater than 0")
			}
		}
		if builder.stateStreamConf.ListenAddr != "" {
			if builder.stateStreamConf.ExecutionDataCacheSize == 0 {
				return errors.New("execution-data-cache-size must be greater than 0")
			}
			if builder.stateStreamConf.ClientSendBufferSize == 0 {
				return errors.New("state-stream-send-buffer-size must be greater than 0")
			}
			if len(builder.stateStreamFilterConf) > 3 {
				return errors.New("state-stream-event-filter-limits must have at most 3 keys (EventTypes, Addresses, Contracts)")
			}
			for key, value := range builder.stateStreamFilterConf {
				switch key {
				case "EventTypes", "Addresses", "Contracts":
					if value <= 0 {
						return fmt.Errorf("state-stream-event-filter-limits %s must be greater than 0", key)
					}
				default:
					return errors.New("state-stream-event-filter-limits may only contain the keys EventTypes, Addresses, Contracts")
				}
			}
			if builder.stateStreamConf.ResponseLimit < 0 {
				return errors.New("state-stream-response-limit must be greater than or equal to 0")
			}
			if builder.stateStreamConf.RegisterIDsRequestLimit <= 0 {
				return errors.New("state-stream-max-register-values must be greater than 0")
			}
		}
		if builder.rpcConf.BackendConfig.CircuitBreakerConfig.Enabled {
			if builder.rpcConf.BackendConfig.CircuitBreakerConfig.MaxFailures == 0 {
				return errors.New("circuit-breaker-max-failures must be greater than 0")
			}
			if builder.rpcConf.BackendConfig.CircuitBreakerConfig.MaxRequests == 0 {
				return errors.New("circuit-breaker-max-requests must be greater than 0")
			}
			if builder.rpcConf.BackendConfig.CircuitBreakerConfig.RestoreTimeout <= 0 {
				return errors.New("circuit-breaker-restore-timeout must be greater than 0")
			}
		}
		if builder.TxErrorMessagesCacheSize == 0 {
			return errors.New("transaction-error-messages-cache-size must be greater than 0")
		}

		return nil
	})
}

func publicNetworkMsgValidators(log zerolog.Logger, idProvider module.IdentityProvider, selfID flow.Identifier) []network.MessageValidator {
	return []network.MessageValidator{
		// filter out messages sent by this node itself
		validator.ValidateNotSender(selfID),
		validator.NewAnyValidator(
			// message should be either from a valid staked node
			validator.NewOriginValidator(
				id.NewIdentityFilterIdentifierProvider(filter.IsValidCurrentEpochParticipant, idProvider),
			),
			// or the message should be specifically targeted for this node
			validator.ValidateTarget(log, selfID),
		),
	}
}

func (builder *FlowAccessNodeBuilder) InitIDProviders() {
	builder.Module("id providers", func(node *cmd.NodeConfig) error {
		idCache, err := cache.NewProtocolStateIDCache(node.Logger, node.State, node.ProtocolEvents)
		if err != nil {
			return fmt.Errorf("could not initialize ProtocolStateIDCache: %w", err)
		}
		builder.IDTranslator = translator.NewHierarchicalIDTranslator(idCache, translator.NewPublicNetworkIDTranslator())

		// The following wrapper allows to disallow-list byzantine nodes via an admin command:
		// the wrapper overrides the 'Ejected' flag of disallow-listed nodes to true
		disallowListWrapper, err := cache.NewNodeDisallowListWrapper(idCache, node.DB, func() network.DisallowListNotificationConsumer {
			return builder.NetworkUnderlay
		})
		if err != nil {
			return fmt.Errorf("could not initialize NodeBlockListWrapper: %w", err)
		}
		builder.IdentityProvider = disallowListWrapper

		// register the wrapper for dynamic configuration via admin command
		err = node.ConfigManager.RegisterIdentifierListConfig("network-id-provider-blocklist",
			disallowListWrapper.GetDisallowList, disallowListWrapper.Update)
		if err != nil {
			return fmt.Errorf("failed to register disallow-list wrapper with config manager: %w", err)
		}

		builder.SyncEngineParticipantsProviderFactory = func() module.IdentifierProvider {
			return id.NewIdentityFilterIdentifierProvider(
				filter.And(
					filter.HasRole[flow.Identity](flow.RoleConsensus),
					filter.Not(filter.HasNodeID[flow.Identity](node.Me.NodeID())),
					underlay.NotEjectedFilter,
				),
				builder.IdentityProvider,
			)
		}
		return nil
	})
}

func (builder *FlowAccessNodeBuilder) Initialize() error {
	builder.InitIDProviders()

	builder.EnqueueResolver()

	// enqueue the regular network
	builder.EnqueueNetworkInit()

	builder.AdminCommand("get-transactions", func(conf *cmd.NodeConfig) commands.AdminCommand {
		return storageCommands.NewGetTransactionsCommand(conf.State, conf.Storage.Payloads, conf.Storage.Collections)
	})

	// if this is an access node that supports public followers, enqueue the public network
	if builder.supportsObserver {
		builder.enqueuePublicNetworkInit()
		builder.enqueueRelayNetwork()
	}

	builder.EnqueuePingService()

	builder.EnqueueMetricsServerInit()

	if err := builder.RegisterBadgerMetrics(); err != nil {
		return err
	}

	builder.EnqueueTracer()
	builder.PreInit(cmd.DynamicStartPreInit)
	builder.ValidateRootSnapshot(badgerState.ValidRootSnapshotContainsEntityExpiryRange)

	return nil
}

func (builder *FlowAccessNodeBuilder) enqueueRelayNetwork() {
	builder.Component("relay network", func(node *cmd.NodeConfig) (module.ReadyDoneAware, error) {
		relayNet := relaynet.NewRelayNetwork(
			node.EngineRegistry,
			builder.AccessNodeConfig.PublicNetworkConfig.Network,
			node.Logger,
			map[channels.Channel]channels.Channel{
				channels.ReceiveBlocks: channels.PublicReceiveBlocks,
			},
		)
		node.EngineRegistry = relayNet
		return relayNet, nil
	})
}

func (builder *FlowAccessNodeBuilder) Build() (cmd.Node, error) {
	if builder.executionDataSyncEnabled {
		builder.BuildExecutionSyncComponents()
	}

	ingestionDependable := module.NewProxiedReadyDoneAware()
	builder.IndexerDependencies.Add(ingestionDependable)

	builder.
		BuildConsensusFollower().
		Module("collection node client", func(node *cmd.NodeConfig) error {
			// collection node address is optional (if not specified, collection nodes will be chosen at random)
			if strings.TrimSpace(builder.rpcConf.CollectionAddr) == "" {
				node.Logger.Info().Msg("using a dynamic collection node address")
				return nil
			}

			node.Logger.Info().
				Str("collection_node", builder.rpcConf.CollectionAddr).
				Msg("using the static collection node address")

			collectionRPCConn, err := grpc.Dial(
				builder.rpcConf.CollectionAddr,
				grpc.WithDefaultCallOptions(grpc.MaxCallRecvMsgSize(int(builder.rpcConf.MaxMsgSize))),
				grpc.WithTransportCredentials(insecure.NewCredentials()),
				rpcConnection.WithClientTimeoutOption(builder.rpcConf.BackendConfig.CollectionClientTimeout))
			if err != nil {
				return err
			}
			builder.CollectionRPC = access.NewAccessAPIClient(collectionRPCConn)
			return nil
		}).
		Module("historical access node clients", func(node *cmd.NodeConfig) error {
			addrs := strings.Split(builder.rpcConf.HistoricalAccessAddrs, ",")
			for _, addr := range addrs {
				if strings.TrimSpace(addr) == "" {
					continue
				}
				node.Logger.Info().Str("access_nodes", addr).Msg("historical access node addresses")

				historicalAccessRPCConn, err := grpc.Dial(
					addr,
					grpc.WithDefaultCallOptions(grpc.MaxCallRecvMsgSize(int(builder.rpcConf.MaxMsgSize))),
					grpc.WithTransportCredentials(insecure.NewCredentials()))
				if err != nil {
					return err
				}
				builder.HistoricalAccessRPCs = append(builder.HistoricalAccessRPCs, access.NewAccessAPIClient(historicalAccessRPCConn))
			}
			return nil
		}).
		Module("transaction timing mempools", func(node *cmd.NodeConfig) error {
			var err error
			builder.TransactionTimings, err = stdmap.NewTransactionTimings(1500 * 300) // assume 1500 TPS * 300 seconds
			if err != nil {
				return err
			}

			builder.CollectionsToMarkFinalized, err = stdmap.NewTimes(50 * 300) // assume 50 collection nodes * 300 seconds
			if err != nil {
				return err
			}

			builder.CollectionsToMarkExecuted, err = stdmap.NewTimes(50 * 300) // assume 50 collection nodes * 300 seconds
			if err != nil {
				return err
			}

			builder.BlocksToMarkExecuted, err = stdmap.NewTimes(1 * 300) // assume 1 block per second * 300 seconds

			return err
		}).
		Module("transaction metrics", func(node *cmd.NodeConfig) error {
			builder.TransactionMetrics = metrics.NewTransactionCollector(
				node.Logger,
				builder.TransactionTimings,
				builder.logTxTimeToFinalized,
				builder.logTxTimeToExecuted,
				builder.logTxTimeToFinalizedExecuted,
			)
			return nil
		}).
		Module("rest metrics", func(node *cmd.NodeConfig) error {
			m, err := metrics.NewRestCollector(routes.URLToRoute, node.MetricsRegisterer)
			if err != nil {
				return err
			}
			builder.RestMetrics = m
			return nil
		}).
		Module("access metrics", func(node *cmd.NodeConfig) error {
			builder.AccessMetrics = metrics.NewAccessCollector(
				metrics.WithTransactionMetrics(builder.TransactionMetrics),
				metrics.WithBackendScriptsMetrics(builder.TransactionMetrics),
				metrics.WithRestMetrics(builder.RestMetrics),
			)
			return nil
		}).
		Module("collection metrics", func(node *cmd.NodeConfig) error {
			var err error
			builder.collectionExecutedMetric, err = indexer.NewCollectionExecutedMetricImpl(
				builder.Logger,
				builder.AccessMetrics,
				builder.CollectionsToMarkFinalized,
				builder.CollectionsToMarkExecuted,
				builder.BlocksToMarkExecuted,
<<<<<<< HEAD
=======
				builder.Storage.Collections,
				builder.Storage.Blocks,
>>>>>>> 50761d4a
			)
			if err != nil {
				return err
			}

			return nil
		}).
		Module("ping metrics", func(node *cmd.NodeConfig) error {
			builder.PingMetrics = metrics.NewPingCollector()
			return nil
		}).
		Module("server certificate", func(node *cmd.NodeConfig) error {
			// generate the server certificate that will be served by the GRPC server
			x509Certificate, err := grpcutils.X509Certificate(node.NetworkKey)
			if err != nil {
				return err
			}
			tlsConfig := grpcutils.DefaultServerTLSConfig(x509Certificate)
			builder.rpcConf.TransportCredentials = credentials.NewTLS(tlsConfig)
			return nil
		}).
		Module("creating grpc servers", func(node *cmd.NodeConfig) error {
			builder.secureGrpcServer = grpcserver.NewGrpcServerBuilder(
				node.Logger,
				builder.rpcConf.SecureGRPCListenAddr,
				builder.rpcConf.MaxMsgSize,
				builder.rpcMetricsEnabled,
				builder.apiRatelimits,
				builder.apiBurstlimits,
				grpcserver.WithTransportCredentials(builder.rpcConf.TransportCredentials)).Build()

			builder.stateStreamGrpcServer = grpcserver.NewGrpcServerBuilder(
				node.Logger,
				builder.stateStreamConf.ListenAddr,
				builder.stateStreamConf.MaxExecutionDataMsgSize,
				builder.rpcMetricsEnabled,
				builder.apiRatelimits,
				builder.apiBurstlimits,
				grpcserver.WithStreamInterceptor()).Build()

			if builder.rpcConf.UnsecureGRPCListenAddr != builder.stateStreamConf.ListenAddr {
				builder.unsecureGrpcServer = grpcserver.NewGrpcServerBuilder(node.Logger,
					builder.rpcConf.UnsecureGRPCListenAddr,
					builder.rpcConf.MaxMsgSize,
					builder.rpcMetricsEnabled,
					builder.apiRatelimits,
					builder.apiBurstlimits).Build()
			} else {
				builder.unsecureGrpcServer = builder.stateStreamGrpcServer
			}

			return nil
		}).
		Module("backend script executor", func(node *cmd.NodeConfig) error {
			builder.ScriptExecutor = backend.NewScriptExecutor(builder.Logger, builder.scriptExecMinBlock, builder.scriptExecMaxBlock)
			return nil
		}).
		Module("async register store", func(node *cmd.NodeConfig) error {
			builder.RegistersAsyncStore = execution.NewRegistersAsyncStore()
			return nil
		}).
		Module("events storage", func(node *cmd.NodeConfig) error {
			builder.Storage.Events = bstorage.NewEvents(node.Metrics.Cache, node.DB)
			return nil
		}).
		Module("events index", func(node *cmd.NodeConfig) error {
			builder.EventsIndex = backend.NewEventsIndex(builder.Storage.Events)
			return nil
		}).
		Module("transaction result index", func(node *cmd.NodeConfig) error {
			builder.TxResultsIndex = backend.NewTransactionResultsIndex(builder.Storage.LightTransactionResults)
			return nil
		}).
		Component("RPC engine", func(node *cmd.NodeConfig) (module.ReadyDoneAware, error) {
			config := builder.rpcConf
			backendConfig := config.BackendConfig
			accessMetrics := builder.AccessMetrics
			cacheSize := int(backendConfig.ConnectionPoolSize)

			var connBackendCache *rpcConnection.Cache
			var err error
			if cacheSize > 0 {
				connBackendCache, err = rpcConnection.NewCache(node.Logger, accessMetrics, cacheSize)
				if err != nil {
					return nil, fmt.Errorf("could not initialize connection cache: %w", err)
				}
			}

			connFactory := &rpcConnection.ConnectionFactoryImpl{
				CollectionGRPCPort:        builder.collectionGRPCPort,
				ExecutionGRPCPort:         builder.executionGRPCPort,
				CollectionNodeGRPCTimeout: backendConfig.CollectionClientTimeout,
				ExecutionNodeGRPCTimeout:  backendConfig.ExecutionClientTimeout,
				AccessMetrics:             accessMetrics,
				Log:                       node.Logger,
				Manager: rpcConnection.NewManager(
					node.Logger,
					accessMetrics,
					connBackendCache,
					config.MaxMsgSize,
					backendConfig.CircuitBreakerConfig,
					config.CompressorName,
				),
			}

			scriptExecMode, err := backend.ParseIndexQueryMode(config.BackendConfig.ScriptExecutionMode)
			if err != nil {
				return nil, fmt.Errorf("could not parse script execution mode: %w", err)
			}

			eventQueryMode, err := backend.ParseIndexQueryMode(config.BackendConfig.EventQueryMode)
			if err != nil {
				return nil, fmt.Errorf("could not parse event query mode: %w", err)
			}
			if eventQueryMode == backend.IndexQueryModeCompare {
				return nil, fmt.Errorf("event query mode 'compare' is not supported")
			}

			txResultQueryMode, err := backend.ParseIndexQueryMode(config.BackendConfig.TxResultQueryMode)
			if err != nil {
				return nil, fmt.Errorf("could not parse transaction result query mode: %w", err)
			}
			if txResultQueryMode == backend.IndexQueryModeCompare {
				return nil, fmt.Errorf("transaction result query mode 'compare' is not supported")
			}

			nodeBackend, err := backend.New(backend.Params{
				State:                     node.State,
				CollectionRPC:             builder.CollectionRPC,
				HistoricalAccessNodes:     builder.HistoricalAccessRPCs,
				Blocks:                    node.Storage.Blocks,
				Headers:                   node.Storage.Headers,
				Collections:               node.Storage.Collections,
				Transactions:              node.Storage.Transactions,
				ExecutionReceipts:         node.Storage.Receipts,
				ExecutionResults:          node.Storage.Results,
				ChainID:                   node.RootChainID,
				AccessMetrics:             builder.AccessMetrics,
				ConnFactory:               connFactory,
				RetryEnabled:              builder.retryEnabled,
				MaxHeightRange:            backendConfig.MaxHeightRange,
				PreferredExecutionNodeIDs: backendConfig.PreferredExecutionNodeIDs,
				FixedExecutionNodeIDs:     backendConfig.FixedExecutionNodeIDs,
				Log:                       node.Logger,
				SnapshotHistoryLimit:      backend.DefaultSnapshotHistoryLimit,
				Communicator:              backend.NewNodeCommunicator(backendConfig.CircuitBreakerConfig.Enabled),
				TxResultCacheSize:         builder.TxResultCacheSize,
				TxErrorMessagesCacheSize:  builder.TxErrorMessagesCacheSize,
				ScriptExecutor:            builder.ScriptExecutor,
				ScriptExecutionMode:       scriptExecMode,
				EventQueryMode:            eventQueryMode,
				EventsIndex:               builder.EventsIndex,
				TxResultQueryMode:         txResultQueryMode,
				TxResultsIndex:            builder.TxResultsIndex,
			})
			if err != nil {
				return nil, fmt.Errorf("could not initialize backend: %w", err)
			}

			engineBuilder, err := rpc.NewBuilder(
				node.Logger,
				node.State,
				config,
				node.RootChainID,
				builder.AccessMetrics,
				builder.rpcMetricsEnabled,
				builder.Me,
				nodeBackend,
				nodeBackend,
				builder.secureGrpcServer,
				builder.unsecureGrpcServer,
				builder.stateStreamBackend,
				builder.stateStreamConf,
			)
			if err != nil {
				return nil, err
			}

			builder.RpcEng, err = engineBuilder.
				WithLegacy().
				WithBlockSignerDecoder(signature.NewBlockSignerDecoder(builder.Committee)).
				Build()
			if err != nil {
				return nil, err
			}
			builder.FollowerDistributor.AddOnBlockFinalizedConsumer(builder.RpcEng.OnFinalizedBlock)

			return builder.RpcEng, nil
		}).
		Component("ingestion engine", func(node *cmd.NodeConfig) (module.ReadyDoneAware, error) {
			var err error

			builder.RequestEng, err = requester.New(
				node.Logger,
				node.Metrics.Engine,
				node.EngineRegistry,
				node.Me,
				node.State,
				channels.RequestCollections,
				filter.HasRole[flow.Identity](flow.RoleCollection),
				func() flow.Entity { return &flow.Collection{} },
			)
			if err != nil {
				return nil, fmt.Errorf("could not create requester engine: %w", err)
			}

			builder.IngestEng, err = ingestion.New(
				node.Logger,
				node.EngineRegistry,
				node.State,
				node.Me,
				builder.RequestEng,
				node.Storage.Blocks,
				node.Storage.Headers,
				node.Storage.Collections,
				node.Storage.Transactions,
				node.Storage.Results,
				node.Storage.Receipts,
				builder.collectionExecutedMetric,
			)
			if err != nil {
				return nil, err
			}
			ingestionDependable.Init(builder.IngestEng)
			builder.RequestEng.WithHandle(builder.IngestEng.OnCollection)
			builder.FollowerDistributor.AddOnBlockFinalizedConsumer(builder.IngestEng.OnFinalizedBlock)

			return builder.IngestEng, nil
		}).
		Component("requester engine", func(node *cmd.NodeConfig) (module.ReadyDoneAware, error) {
			// We initialize the requester engine inside the ingestion engine due to the mutual dependency. However, in
			// order for it to properly start and shut down, we should still return it as its own engine here, so it can
			// be handled by the scaffold.
			return builder.RequestEng, nil
		})

	if builder.supportsObserver {
		builder.Component("public sync request handler", func(node *cmd.NodeConfig) (module.ReadyDoneAware, error) {
			syncRequestHandler, err := synceng.NewRequestHandlerEngine(
				node.Logger.With().Bool("public", true).Logger(),
				unstaked.NewUnstakedEngineCollector(node.Metrics.Engine),
				builder.AccessNodeConfig.PublicNetworkConfig.Network,
				node.Me,
				node.State,
				node.Storage.Blocks,
				builder.SyncCore,
			)
			if err != nil {
				return nil, fmt.Errorf("could not create public sync request handler: %w", err)
			}
			builder.FollowerDistributor.AddFinalizationConsumer(syncRequestHandler)

			return syncRequestHandler, nil
		})
	}

	builder.Component("secure grpc server", func(node *cmd.NodeConfig) (module.ReadyDoneAware, error) {
		return builder.secureGrpcServer, nil
	})

	builder.Component("state stream unsecure grpc server", func(node *cmd.NodeConfig) (module.ReadyDoneAware, error) {
		return builder.stateStreamGrpcServer, nil
	})

	if builder.rpcConf.UnsecureGRPCListenAddr != builder.stateStreamConf.ListenAddr {
		builder.Component("unsecure grpc server", func(node *cmd.NodeConfig) (module.ReadyDoneAware, error) {
			return builder.unsecureGrpcServer, nil
		})
	}

	builder.Component("ping engine", func(node *cmd.NodeConfig) (module.ReadyDoneAware, error) {
		ping, err := pingeng.New(
			node.Logger,
			node.IdentityProvider,
			node.IDTranslator,
			node.Me,
			builder.PingMetrics,
			builder.pingEnabled,
			builder.nodeInfoFile,
			node.PingService,
		)
		if err != nil {
			return nil, fmt.Errorf("could not create ping engine: %w", err)
		}

		return ping, nil
	})

	return builder.FlowNodeBuilder.Build()
}

// enqueuePublicNetworkInit enqueues the public network component initialized for the staked node
func (builder *FlowAccessNodeBuilder) enqueuePublicNetworkInit() {
	var publicLibp2pNode p2p.LibP2PNode
	builder.
		Module("public network metrics", func(node *cmd.NodeConfig) error {
			builder.PublicNetworkConfig.Metrics = metrics.NewNetworkCollector(builder.Logger, metrics.WithNetworkPrefix("public"))
			return nil
		}).
		Component("public libp2p node", func(node *cmd.NodeConfig) (module.ReadyDoneAware, error) {
			var err error
			publicLibp2pNode, err = builder.initPublicLibp2pNode(
				builder.NodeConfig.NetworkKey,
				builder.PublicNetworkConfig.BindAddress,
				builder.PublicNetworkConfig.Metrics)
			if err != nil {
				return nil, fmt.Errorf("could not create public libp2p node: %w", err)
			}

			return publicLibp2pNode, nil
		}).
		Component("public network", func(node *cmd.NodeConfig) (module.ReadyDoneAware, error) {
			msgValidators := publicNetworkMsgValidators(node.Logger.With().Bool("public", true).Logger(), node.IdentityProvider, builder.NodeID)
			receiveCache := netcache.NewHeroReceiveCache(builder.FlowConfig.NetworkConfig.NetworkReceivedMessageCacheSize,
				builder.Logger,
				metrics.NetworkReceiveCacheMetricsFactory(builder.HeroCacheMetricsFactory(), network.PublicNetwork))

			err := node.Metrics.Mempool.Register(metrics.PrependPublicPrefix(metrics.ResourceNetworkingReceiveCache), receiveCache.Size)
			if err != nil {
				return nil, fmt.Errorf("could not register networking receive cache metric: %w", err)
			}

			net, err := underlay.NewNetwork(&underlay.NetworkConfig{
				Logger:                builder.Logger.With().Str("module", "public-network").Logger(),
				Libp2pNode:            publicLibp2pNode,
				Codec:                 cborcodec.NewCodec(),
				Me:                    builder.Me,
				Topology:              topology.EmptyTopology{}, // topology returns empty list since peers are not known upfront
				Metrics:               builder.PublicNetworkConfig.Metrics,
				BitSwapMetrics:        builder.Metrics.Bitswap,
				IdentityProvider:      builder.IdentityProvider,
				ReceiveCache:          receiveCache,
				ConduitFactory:        conduit.NewDefaultConduitFactory(),
				SporkId:               builder.SporkID,
				UnicastMessageTimeout: underlay.DefaultUnicastTimeout,
				IdentityTranslator:    builder.IDTranslator,
				AlspCfg: &alspmgr.MisbehaviorReportManagerConfig{
					Logger:                  builder.Logger,
					SpamRecordCacheSize:     builder.FlowConfig.NetworkConfig.AlspConfig.SpamRecordCacheSize,
					SpamReportQueueSize:     builder.FlowConfig.NetworkConfig.AlspConfig.SpamReportQueueSize,
					DisablePenalty:          builder.FlowConfig.NetworkConfig.AlspConfig.DisablePenalty,
					HeartBeatInterval:       builder.FlowConfig.NetworkConfig.AlspConfig.HearBeatInterval,
					AlspMetrics:             builder.Metrics.Network,
					NetworkType:             network.PublicNetwork,
					HeroCacheMetricsFactory: builder.HeroCacheMetricsFactory(),
				},
				SlashingViolationConsumerFactory: func(adapter network.ConduitAdapter) network.ViolationsConsumer {
					return slashing.NewSlashingViolationsConsumer(builder.Logger, builder.Metrics.Network, adapter)
				},
			}, underlay.WithMessageValidators(msgValidators...))
			if err != nil {
				return nil, fmt.Errorf("could not initialize network: %w", err)
			}

			builder.NetworkUnderlay = net
			builder.AccessNodeConfig.PublicNetworkConfig.Network = net

			node.Logger.Info().Msgf("network will run on address: %s", builder.PublicNetworkConfig.BindAddress)
			return net, nil
		}).
		Component("public peer manager", func(node *cmd.NodeConfig) (module.ReadyDoneAware, error) {
			return publicLibp2pNode.PeerManagerComponent(), nil
		})
}

// initPublicLibp2pNode initializes the public libp2p node for the public (unstaked) network.
// The LibP2P host is created with the following options:
//   - DHT as server
//   - The address from the node config or the specified bind address as the listen address
//   - The passed in private key as the libp2p key
//   - No connection gater
//   - Default Flow libp2p pubsub options
//
// Args:
//   - networkKey: The private key to use for the libp2p node
//
// - bindAddress: The address to bind the libp2p node to.
// - networkMetrics: The metrics collector for the network
// Returns:
// - The libp2p node instance for the public network.
// - Any error encountered during initialization. Any error should be considered fatal.
func (builder *FlowAccessNodeBuilder) initPublicLibp2pNode(networkKey crypto.PrivateKey, bindAddress string, networkMetrics module.LibP2PMetrics) (p2p.LibP2PNode,
	error,
) {
	connManager, err := connection.NewConnManager(builder.Logger, networkMetrics, &builder.FlowConfig.NetworkConfig.ConnectionManager)
	if err != nil {
		return nil, fmt.Errorf("could not create connection manager: %w", err)
	}
	libp2pNode, err := p2pbuilder.NewNodeBuilder(builder.Logger, &builder.FlowConfig.NetworkConfig.GossipSub, &p2pbuilderconfig.MetricsConfig{
		HeroCacheFactory: builder.HeroCacheMetricsFactory(),
		Metrics:          networkMetrics,
	},
		network.PublicNetwork,
		bindAddress,
		networkKey,
		builder.SporkID,
		builder.IdentityProvider,
		&builder.FlowConfig.NetworkConfig.ResourceManager,
		&p2pbuilderconfig.PeerManagerConfig{
			// TODO: eventually, we need pruning enabled even on public network. However, it needs a modified version of
			// the peer manager that also operate on the public identities.
			ConnectionPruning: connection.PruningDisabled,
			UpdateInterval:    builder.FlowConfig.NetworkConfig.PeerUpdateInterval,
			ConnectorFactory:  connection.DefaultLibp2pBackoffConnectorFactory(),
		},
		&p2p.DisallowListCacheConfig{
			MaxSize: builder.FlowConfig.NetworkConfig.DisallowListNotificationCacheSize,
			Metrics: metrics.DisallowListCacheMetricsFactory(builder.HeroCacheMetricsFactory(), network.PublicNetwork),
		},
		&p2pbuilderconfig.UnicastConfig{
			Unicast: builder.FlowConfig.NetworkConfig.Unicast,
		}).
		SetBasicResolver(builder.Resolver).
		SetSubscriptionFilter(subscription.NewRoleBasedFilter(flow.RoleAccess, builder.IdentityProvider)).
		SetConnectionManager(connManager).
		SetRoutingSystem(func(ctx context.Context, h host.Host) (routing.Routing, error) {
			return dht.NewDHT(ctx, h, protocols.FlowPublicDHTProtocolID(builder.SporkID), builder.Logger, networkMetrics, dht.AsServer())
		}).
		Build()
	if err != nil {
		return nil, fmt.Errorf("could not build libp2p node for staked access node: %w", err)
	}

	return libp2pNode, nil
}<|MERGE_RESOLUTION|>--- conflicted
+++ resolved
@@ -1458,11 +1458,8 @@
 				builder.CollectionsToMarkFinalized,
 				builder.CollectionsToMarkExecuted,
 				builder.BlocksToMarkExecuted,
-<<<<<<< HEAD
-=======
 				builder.Storage.Collections,
 				builder.Storage.Blocks,
->>>>>>> 50761d4a
 			)
 			if err != nil {
 				return err
