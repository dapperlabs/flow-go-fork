--- conflicted
+++ resolved
@@ -106,10 +106,7 @@
 	BindAddress string
 	Network     network.Network
 	Metrics     module.NetworkMetrics
-<<<<<<< HEAD
-=======
 	Resolver    madns.BasicResolver
->>>>>>> 1985ef76
 }
 
 // DefaultAccessNodeConfig defines all the default values for the AccessNodeConfig
@@ -146,10 +143,7 @@
 		supportsUnstakedFollower:     false,
 		PublicNetworkConfig: PublicNetworkConfig{
 			BindAddress: cmd.NotSet,
-<<<<<<< HEAD
-=======
 			Metrics:     metrics.NewNoopCollector(),
->>>>>>> 1985ef76
 		},
 	}
 }
