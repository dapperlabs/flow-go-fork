package node_builder

import (
	"context"
	"errors"
	"fmt"
	"os"
	"path/filepath"
	"strings"
	"time"

	badger "github.com/ipfs/go-ds-badger2"
	"github.com/libp2p/go-libp2p/core/host"
	"github.com/libp2p/go-libp2p/core/routing"
	"github.com/onflow/flow/protobuf/go/flow/access"
	"github.com/onflow/go-bitswap"
	"github.com/rs/zerolog"
	"github.com/spf13/pflag"
	"google.golang.org/grpc"
	"google.golang.org/grpc/credentials"
	"google.golang.org/grpc/credentials/insecure"

	"github.com/onflow/flow-go/admin/commands"
	stateSyncCommands "github.com/onflow/flow-go/admin/commands/state_synchronization"
	storageCommands "github.com/onflow/flow-go/admin/commands/storage"
	"github.com/onflow/flow-go/cmd"
	"github.com/onflow/flow-go/consensus"
	"github.com/onflow/flow-go/consensus/hotstuff"
	"github.com/onflow/flow-go/consensus/hotstuff/committees"
	"github.com/onflow/flow-go/consensus/hotstuff/notifications"
	consensuspubsub "github.com/onflow/flow-go/consensus/hotstuff/notifications/pubsub"
	"github.com/onflow/flow-go/consensus/hotstuff/signature"
	hotstuffvalidator "github.com/onflow/flow-go/consensus/hotstuff/validator"
	"github.com/onflow/flow-go/consensus/hotstuff/verification"
	recovery "github.com/onflow/flow-go/consensus/recovery/protocol"
	"github.com/onflow/flow-go/crypto"
	"github.com/onflow/flow-go/engine"
	"github.com/onflow/flow-go/engine/access/ingestion"
	pingeng "github.com/onflow/flow-go/engine/access/ping"
	"github.com/onflow/flow-go/engine/access/rest"
	"github.com/onflow/flow-go/engine/access/rest/routes"
	"github.com/onflow/flow-go/engine/access/rpc"
	"github.com/onflow/flow-go/engine/access/rpc/backend"
	rpcConnection "github.com/onflow/flow-go/engine/access/rpc/connection"
	"github.com/onflow/flow-go/engine/access/state_stream"
	followereng "github.com/onflow/flow-go/engine/common/follower"
	"github.com/onflow/flow-go/engine/common/requester"
	synceng "github.com/onflow/flow-go/engine/common/synchronization"
	"github.com/onflow/flow-go/model/flow"
	"github.com/onflow/flow-go/model/flow/filter"
	"github.com/onflow/flow-go/module"
	"github.com/onflow/flow-go/module/blobs"
	"github.com/onflow/flow-go/module/chainsync"
	"github.com/onflow/flow-go/module/executiondatasync/execution_data"
	execdatacache "github.com/onflow/flow-go/module/executiondatasync/execution_data/cache"
	finalizer "github.com/onflow/flow-go/module/finalizer/consensus"
	"github.com/onflow/flow-go/module/grpcserver"
	"github.com/onflow/flow-go/module/id"
	"github.com/onflow/flow-go/module/mempool/herocache"
	"github.com/onflow/flow-go/module/mempool/stdmap"
	"github.com/onflow/flow-go/module/metrics"
	"github.com/onflow/flow-go/module/metrics/unstaked"
	"github.com/onflow/flow-go/module/state_synchronization"
	"github.com/onflow/flow-go/module/state_synchronization/indexer"
	edrequester "github.com/onflow/flow-go/module/state_synchronization/requester"
	"github.com/onflow/flow-go/network"
	alspmgr "github.com/onflow/flow-go/network/alsp/manager"
	netcache "github.com/onflow/flow-go/network/cache"
	"github.com/onflow/flow-go/network/channels"
	cborcodec "github.com/onflow/flow-go/network/codec/cbor"
	"github.com/onflow/flow-go/network/p2p"
	"github.com/onflow/flow-go/network/p2p/blob"
	"github.com/onflow/flow-go/network/p2p/cache"
	"github.com/onflow/flow-go/network/p2p/conduit"
	"github.com/onflow/flow-go/network/p2p/connection"
	"github.com/onflow/flow-go/network/p2p/dht"
	"github.com/onflow/flow-go/network/p2p/p2pbuilder"
	p2pconfig "github.com/onflow/flow-go/network/p2p/p2pbuilder/config"
	"github.com/onflow/flow-go/network/p2p/p2pnet"
	"github.com/onflow/flow-go/network/p2p/subscription"
	"github.com/onflow/flow-go/network/p2p/tracer"
	"github.com/onflow/flow-go/network/p2p/translator"
	"github.com/onflow/flow-go/network/p2p/unicast/protocols"
	relaynet "github.com/onflow/flow-go/network/relay"
	"github.com/onflow/flow-go/network/slashing"
	"github.com/onflow/flow-go/network/topology"
	"github.com/onflow/flow-go/network/validator"
	"github.com/onflow/flow-go/state/protocol"
	badgerState "github.com/onflow/flow-go/state/protocol/badger"
	"github.com/onflow/flow-go/state/protocol/blocktimer"
	"github.com/onflow/flow-go/storage"
	bstorage "github.com/onflow/flow-go/storage/badger"
	"github.com/onflow/flow-go/storage/memory"
	"github.com/onflow/flow-go/utils/grpcutils"
)

// AccessNodeBuilder extends cmd.NodeBuilder and declares additional functions needed to bootstrap an Access node.
// The private network allows the staked nodes to communicate among themselves, while the public network allows the
// Observers and an Access node to communicate.
//
//                                 public network                           private network
//  +------------------------+
//  | Observer             1 |<--------------------------|
//  +------------------------+                           v
//  +------------------------+                         +--------------------+                 +------------------------+
//  | Observer             2 |<----------------------->| Staked Access Node |<--------------->| All other staked Nodes |
//  +------------------------+                         +--------------------+                 +------------------------+
//  +------------------------+                           ^
//  | Observer             3 |<--------------------------|
//  +------------------------+

// AccessNodeConfig defines all the user defined parameters required to bootstrap an access node
// For a node running as a standalone process, the config fields will be populated from the command line params,
// while for a node running as a library, the config fields are expected to be initialized by the caller.
type AccessNodeConfig struct {
	supportsObserver             bool // True if this is an Access node that supports observers and consensus follower engines
	collectionGRPCPort           uint
	executionGRPCPort            uint
	pingEnabled                  bool
	nodeInfoFile                 string
	apiRatelimits                map[string]int
	apiBurstlimits               map[string]int
	rpcConf                      rpc.Config
	stateStreamConf              state_stream.Config
	stateStreamFilterConf        map[string]int
	ExecutionNodeAddress         string // deprecated
	HistoricalAccessRPCs         []access.AccessAPIClient
	logTxTimeToFinalized         bool
	logTxTimeToExecuted          bool
	logTxTimeToFinalizedExecuted bool
	retryEnabled                 bool
	rpcMetricsEnabled            bool
	executionDataSyncEnabled     bool
	executionDataDir             string
	executionDataStartHeight     uint64
	executionDataConfig          edrequester.ExecutionDataConfig
	PublicNetworkConfig          PublicNetworkConfig
<<<<<<< HEAD
	executionIndexLastHeight     uint64
=======
	TxResultCacheSize            uint
>>>>>>> cbea78c5
}

type PublicNetworkConfig struct {
	// NetworkKey crypto.PublicKey // TODO: do we need a different key for the public network?
	BindAddress string
	Network     network.EngineRegistry
	Metrics     module.NetworkMetrics
}

// DefaultAccessNodeConfig defines all the default values for the AccessNodeConfig
func DefaultAccessNodeConfig() *AccessNodeConfig {
	homedir, _ := os.UserHomeDir()
	return &AccessNodeConfig{
		supportsObserver:   false,
		collectionGRPCPort: 9000,
		executionGRPCPort:  9000,
		rpcConf: rpc.Config{
			UnsecureGRPCListenAddr: "0.0.0.0:9000",
			SecureGRPCListenAddr:   "0.0.0.0:9001",
			HTTPListenAddr:         "0.0.0.0:8000",
			CollectionAddr:         "",
			HistoricalAccessAddrs:  "",
			BackendConfig: backend.Config{
				CollectionClientTimeout:   3 * time.Second,
				ExecutionClientTimeout:    3 * time.Second,
				ConnectionPoolSize:        backend.DefaultConnectionPoolSize,
				MaxHeightRange:            backend.DefaultMaxHeightRange,
				PreferredExecutionNodeIDs: nil,
				FixedExecutionNodeIDs:     nil,
				ArchiveAddressList:        nil,
				ScriptExecValidation:      false,
				CircuitBreakerConfig: rpcConnection.CircuitBreakerConfig{
					Enabled:        false,
					RestoreTimeout: 60 * time.Second,
					MaxFailures:    5,
					MaxRequests:    1,
				},
			},
			RestConfig: rest.Config{
				ListenAddress: "",
				WriteTimeout:  rest.DefaultWriteTimeout,
				ReadTimeout:   rest.DefaultReadTimeout,
				IdleTimeout:   rest.DefaultIdleTimeout,
			},
			MaxMsgSize: grpcutils.DefaultMaxMsgSize,
		},
		stateStreamConf: state_stream.Config{
			MaxExecutionDataMsgSize: grpcutils.DefaultMaxMsgSize,
			ExecutionDataCacheSize:  state_stream.DefaultCacheSize,
			ClientSendTimeout:       state_stream.DefaultSendTimeout,
			ClientSendBufferSize:    state_stream.DefaultSendBufferSize,
			MaxGlobalStreams:        state_stream.DefaultMaxGlobalStreams,
			EventFilterConfig:       state_stream.DefaultEventFilterConfig,
			ResponseLimit:           state_stream.DefaultResponseLimit,
		},
		stateStreamFilterConf:        nil,
		ExecutionNodeAddress:         "localhost:9000",
		logTxTimeToFinalized:         false,
		logTxTimeToExecuted:          false,
		logTxTimeToFinalizedExecuted: false,
		pingEnabled:                  false,
		retryEnabled:                 false,
		rpcMetricsEnabled:            false,
		nodeInfoFile:                 "",
		apiRatelimits:                nil,
		apiBurstlimits:               nil,
		PublicNetworkConfig: PublicNetworkConfig{
			BindAddress: cmd.NotSet,
			Metrics:     metrics.NewNoopCollector(),
		},
		executionDataSyncEnabled: true,
		executionDataDir:         filepath.Join(homedir, ".flow", "execution_data"),
		executionDataStartHeight: 0,
		executionDataConfig: edrequester.ExecutionDataConfig{
			InitialBlockHeight: 0,
			MaxSearchAhead:     edrequester.DefaultMaxSearchAhead,
			FetchTimeout:       edrequester.DefaultFetchTimeout,
			MaxFetchTimeout:    edrequester.DefaultMaxFetchTimeout,
			RetryDelay:         edrequester.DefaultRetryDelay,
			MaxRetryDelay:      edrequester.DefaultMaxRetryDelay,
		},
		TxResultCacheSize: 0,
	}
}

// FlowAccessNodeBuilder provides the common functionality needed to bootstrap a Flow access node
// It is composed of the FlowNodeBuilder, the AccessNodeConfig and contains all the components and modules needed for the
// access nodes
type FlowAccessNodeBuilder struct {
	*cmd.FlowNodeBuilder
	*AccessNodeConfig

	// components
	FollowerState              protocol.FollowerState
	SyncCore                   *chainsync.Core
	RpcEng                     *rpc.Engine
	FollowerDistributor        *consensuspubsub.FollowerDistributor
	CollectionRPC              access.AccessAPIClient
	TransactionTimings         *stdmap.TransactionTimings
	CollectionsToMarkFinalized *stdmap.Times
	CollectionsToMarkExecuted  *stdmap.Times
	BlocksToMarkExecuted       *stdmap.Times
	TransactionMetrics         *metrics.TransactionCollector
	RestMetrics                *metrics.RestCollector
	AccessMetrics              module.AccessMetrics
	PingMetrics                module.PingMetrics
	Committee                  hotstuff.DynamicCommittee
	Finalized                  *flow.Header // latest finalized block that the node knows of at startup time
	Pending                    []*flow.Header
	FollowerCore               module.HotStuffFollower
	Validator                  hotstuff.Validator
	ExecutionDataDownloader    execution_data.Downloader
	ExecutionDataRequester     state_synchronization.ExecutionDataRequester
	ExecutionDataStore         execution_data.ExecutionDataStore
	ExecutionDataCache         *execdatacache.ExecutionDataCache

	// The sync engine participants provider is the libp2p peer store for the access node
	// which is not available until after the network has started.
	// Hence, a factory function that needs to be called just before creating the sync engine
	SyncEngineParticipantsProviderFactory func() module.IdentifierProvider

	// engines
	IngestEng      *ingestion.Engine
	RequestEng     *requester.Engine
	FollowerEng    *followereng.ComplianceEngine
	SyncEng        *synceng.Engine
	StateStreamEng *state_stream.Engine

	// grpc servers
	secureGrpcServer      *grpcserver.GrpcServer
	unsecureGrpcServer    *grpcserver.GrpcServer
	stateStreamGrpcServer *grpcserver.GrpcServer

	stateStreamBackend *state_stream.StateStreamBackend
}

func (builder *FlowAccessNodeBuilder) buildFollowerState() *FlowAccessNodeBuilder {
	builder.Module("mutable follower state", func(node *cmd.NodeConfig) error {
		// For now, we only support state implementations from package badger.
		// If we ever support different implementations, the following can be replaced by a type-aware factory
		state, ok := node.State.(*badgerState.State)
		if !ok {
			return fmt.Errorf("only implementations of type badger.State are currently supported but read-only state has type %T", node.State)
		}

		followerState, err := badgerState.NewFollowerState(
			node.Logger,
			node.Tracer,
			node.ProtocolEvents,
			state,
			node.Storage.Index,
			node.Storage.Payloads,
			blocktimer.DefaultBlockTimer,
		)
		builder.FollowerState = followerState

		return err
	})

	return builder
}

func (builder *FlowAccessNodeBuilder) buildSyncCore() *FlowAccessNodeBuilder {
	builder.Module("sync core", func(node *cmd.NodeConfig) error {
		syncCore, err := chainsync.New(node.Logger, node.SyncCoreConfig, metrics.NewChainSyncCollector(node.RootChainID), node.RootChainID)
		builder.SyncCore = syncCore

		return err
	})

	return builder
}

func (builder *FlowAccessNodeBuilder) buildCommittee() *FlowAccessNodeBuilder {
	builder.Component("committee", func(node *cmd.NodeConfig) (module.ReadyDoneAware, error) {
		// initialize consensus committee's membership state
		// This committee state is for the HotStuff follower, which follows the MAIN CONSENSUS committee
		// Note: node.Me.NodeID() is not part of the consensus committee
		committee, err := committees.NewConsensusCommittee(node.State, node.Me.NodeID())
		node.ProtocolEvents.AddConsumer(committee)
		builder.Committee = committee

		return committee, err
	})

	return builder
}

func (builder *FlowAccessNodeBuilder) buildLatestHeader() *FlowAccessNodeBuilder {
	builder.Module("latest header", func(node *cmd.NodeConfig) error {
		finalized, pending, err := recovery.FindLatest(node.State, node.Storage.Headers)
		builder.Finalized, builder.Pending = finalized, pending

		return err
	})

	return builder
}

func (builder *FlowAccessNodeBuilder) buildFollowerCore() *FlowAccessNodeBuilder {
	builder.Component("follower core", func(node *cmd.NodeConfig) (module.ReadyDoneAware, error) {
		// create a finalizer that will handle updating the protocol
		// state when the follower detects newly finalized blocks
		final := finalizer.NewFinalizer(node.DB, node.Storage.Headers, builder.FollowerState, node.Tracer)

		packer := signature.NewConsensusSigDataPacker(builder.Committee)
		// initialize the verifier for the protocol consensus
		verifier := verification.NewCombinedVerifier(builder.Committee, packer)
		builder.Validator = hotstuffvalidator.New(builder.Committee, verifier)

		followerCore, err := consensus.NewFollower(
			node.Logger,
			node.Metrics.Mempool,
			node.Storage.Headers,
			final,
			builder.FollowerDistributor,
			node.FinalizedRootBlock.Header,
			node.RootQC,
			builder.Finalized,
			builder.Pending,
		)
		if err != nil {
			return nil, fmt.Errorf("could not initialize follower core: %w", err)
		}
		builder.FollowerCore = followerCore

		return builder.FollowerCore, nil
	})

	return builder
}

func (builder *FlowAccessNodeBuilder) buildFollowerEngine() *FlowAccessNodeBuilder {
	builder.Component("follower engine", func(node *cmd.NodeConfig) (module.ReadyDoneAware, error) {
		var heroCacheCollector module.HeroCacheMetrics = metrics.NewNoopCollector()
		if node.HeroCacheMetricsEnable {
			heroCacheCollector = metrics.FollowerCacheMetrics(node.MetricsRegisterer)
		}

		core, err := followereng.NewComplianceCore(
			node.Logger,
			node.Metrics.Mempool,
			heroCacheCollector,
			builder.FollowerDistributor,
			builder.FollowerState,
			builder.FollowerCore,
			builder.Validator,
			builder.SyncCore,
			node.Tracer,
		)
		if err != nil {
			return nil, fmt.Errorf("could not create follower core: %w", err)
		}

		builder.FollowerEng, err = followereng.NewComplianceLayer(
			node.Logger,
			node.EngineRegistry,
			node.Me,
			node.Metrics.Engine,
			node.Storage.Headers,
			builder.Finalized,
			core,
			node.ComplianceConfig,
		)
		if err != nil {
			return nil, fmt.Errorf("could not create follower engine: %w", err)
		}
		builder.FollowerDistributor.AddOnBlockFinalizedConsumer(builder.FollowerEng.OnFinalizedBlock)

		return builder.FollowerEng, nil
	})

	return builder
}

func (builder *FlowAccessNodeBuilder) buildSyncEngine() *FlowAccessNodeBuilder {
	builder.Component("sync engine", func(node *cmd.NodeConfig) (module.ReadyDoneAware, error) {
		sync, err := synceng.New(
			node.Logger,
			node.Metrics.Engine,
			node.EngineRegistry,
			node.Me,
			node.State,
			node.Storage.Blocks,
			builder.FollowerEng,
			builder.SyncCore,
			builder.SyncEngineParticipantsProviderFactory(),
			synceng.NewSpamDetectionConfig(),
		)
		if err != nil {
			return nil, fmt.Errorf("could not create synchronization engine: %w", err)
		}
		builder.SyncEng = sync
		builder.FollowerDistributor.AddFinalizationConsumer(sync)

		return builder.SyncEng, nil
	})

	return builder
}

func (builder *FlowAccessNodeBuilder) BuildConsensusFollower() *FlowAccessNodeBuilder {
	builder.
		buildFollowerState().
		buildSyncCore().
		buildCommittee().
		buildLatestHeader().
		buildFollowerCore().
		buildFollowerEngine().
		buildSyncEngine()

	return builder
}

func (builder *FlowAccessNodeBuilder) BuildExecutionSyncComponents() *FlowAccessNodeBuilder {
	var ds *badger.Datastore
	var bs network.BlobService
	var processedBlockHeight storage.ConsumerProgress
	var indexedBlockHeight storage.ConsumerProgress
	var processedNotifications storage.ConsumerProgress
	var bsDependable *module.ProxiedReadyDoneAware
	var execDataDistributor *edrequester.ExecutionDataDistributor
	var execDataCacheBackend *herocache.BlockExecutionData
	var localExecutionDataCache *execdatacache.ExecutionDataCache

	builder.
		AdminCommand("read-execution-data", func(config *cmd.NodeConfig) commands.AdminCommand {
			return stateSyncCommands.NewReadExecutionDataCommand(builder.ExecutionDataStore)
		}).
		Module("execution data datastore and blobstore", func(node *cmd.NodeConfig) error {
			datastoreDir := filepath.Join(builder.executionDataDir, "blobstore")
			err := os.MkdirAll(datastoreDir, 0700)
			if err != nil {
				return err
			}

			ds, err = badger.NewDatastore(datastoreDir, &badger.DefaultOptions)
			if err != nil {
				return err
			}

			builder.ShutdownFunc(func() error {
				if err := ds.Close(); err != nil {
					return fmt.Errorf("could not close execution data datastore: %w", err)
				}
				return nil
			})

			return nil
		}).
		Module("processed block height consumer progress", func(node *cmd.NodeConfig) error {
			// uses the datastore's DB
			processedBlockHeight = bstorage.NewConsumerProgress(ds.DB, module.ConsumeProgressExecutionDataRequesterBlockHeight)
			return nil
		}).
		Module("indexed block height consumer progress", func(node *cmd.NodeConfig) error {
			indexedBlockHeight = bstorage.NewConsumerProgress(ds.DB, module.ConsumeProgressExecutionDataIndexerBlockHeight)
			return nil
		}).
		Module("processed notifications consumer progress", func(node *cmd.NodeConfig) error {
			// uses the datastore's DB
			processedNotifications = bstorage.NewConsumerProgress(ds.DB, module.ConsumeProgressExecutionDataRequesterNotification)
			return nil
		}).
		Module("blobservice peer manager dependencies", func(node *cmd.NodeConfig) error {
			bsDependable = module.NewProxiedReadyDoneAware()
			builder.PeerManagerDependencies.Add(bsDependable)
			return nil
		}).
		Module("execution datastore", func(node *cmd.NodeConfig) error {
			blobstore := blobs.NewBlobstore(ds)
			builder.ExecutionDataStore = execution_data.NewExecutionDataStore(blobstore, execution_data.DefaultSerializer)
			return nil
		}).
		Module("events storage", func(node *cmd.NodeConfig) error {
			builder.Storage.Events = bstorage.NewEvents(node.Metrics.Cache, node.DB)
			return nil
		}).
		Component("execution data service", func(node *cmd.NodeConfig) (module.ReadyDoneAware, error) {

			opts := []network.BlobServiceOption{
				blob.WithBitswapOptions(
					// Only allow block requests from staked ENs and ANs
					bitswap.WithPeerBlockRequestFilter(
						blob.AuthorizedRequester(nil, builder.IdentityProvider, builder.Logger),
					),
					bitswap.WithTracer(
						blob.NewTracer(node.Logger.With().Str("blob_service", channels.ExecutionDataService.String()).Logger()),
					),
				),
			}

			var err error
			bs, err = node.EngineRegistry.RegisterBlobService(channels.ExecutionDataService, ds, opts...)
			if err != nil {
				return nil, fmt.Errorf("could not register blob service: %w", err)
			}

			// add blobservice into ReadyDoneAware dependency passed to peer manager
			// this starts the blob service and configures peer manager to wait for the blobservice
			// to be ready before starting
			bsDependable.Init(bs)

			builder.ExecutionDataDownloader = execution_data.NewDownloader(bs)

			return builder.ExecutionDataDownloader, nil
		}).
		Component("execution data requester", func(node *cmd.NodeConfig) (module.ReadyDoneAware, error) {
			// Validation of the start block height needs to be done after loading state
			if builder.executionDataStartHeight > 0 {
				if builder.executionDataStartHeight <= builder.FinalizedRootBlock.Header.Height {
					return nil, fmt.Errorf(
						"execution data start block height (%d) must be greater than the root block height (%d)",
						builder.executionDataStartHeight, builder.FinalizedRootBlock.Header.Height)
				}

				latestSeal, err := builder.State.Sealed().Head()
				if err != nil {
					return nil, fmt.Errorf("failed to get latest sealed height")
				}

				// Note: since the root block of a spork is also sealed in the root protocol state, the
				// latest sealed height is always equal to the root block height. That means that at the
				// very beginning of a spork, this check will always fail. Operators should not specify
				// an InitialBlockHeight when starting from the beginning of a spork.
				if builder.executionDataStartHeight > latestSeal.Height {
					return nil, fmt.Errorf(
						"execution data start block height (%d) must be less than or equal to the latest sealed block height (%d)",
						builder.executionDataStartHeight, latestSeal.Height)
				}

				// executionDataStartHeight is provided as the first block to sync, but the
				// requester expects the initial last processed height, which is the first height - 1
				builder.executionDataConfig.InitialBlockHeight = builder.executionDataStartHeight - 1
			} else {
				builder.executionDataConfig.InitialBlockHeight = builder.FinalizedRootBlock.Header.Height
			}

			execDataDistributor = edrequester.NewExecutionDataDistributor()

			var heroCacheCollector module.HeroCacheMetrics = metrics.NewNoopCollector()
			if builder.HeroCacheMetricsEnable {
				heroCacheCollector = metrics.AccessNodeExecutionDataCacheMetrics(builder.MetricsRegisterer)
			}

			execDataCacheBackend = herocache.NewBlockExecutionData(builder.stateStreamConf.ExecutionDataCacheSize, builder.Logger, heroCacheCollector)
			// Execution Data cache with a downloader as the backend. This is used by the requester
			// to download and cache execution data for each block.
			executionDataCache := execdatacache.NewExecutionDataCache(
				builder.ExecutionDataDownloader,
				builder.Storage.Headers,
				builder.Storage.Seals,
				builder.Storage.Results,
				execDataCacheBackend,
			)

			builder.ExecutionDataRequester = edrequester.New(
				builder.Logger,
				metrics.NewExecutionDataRequesterCollector(),
				builder.ExecutionDataDownloader,
				executionDataCache,
				processedBlockHeight,
				processedNotifications,
				builder.State,
				builder.Storage.Headers,
				builder.executionDataConfig,
			)

			builder.FollowerDistributor.AddOnBlockFinalizedConsumer(builder.ExecutionDataRequester.OnBlockFinalized)
			builder.ExecutionDataRequester.AddOnExecutionDataReceivedConsumer(execDataDistributor.OnExecutionDataReceived)

			return builder.ExecutionDataRequester, nil
		}).
		Component("execution data indexer", func(node *cmd.NodeConfig) (module.ReadyDoneAware, error) {
			// Execution data cache uses blob store as the backend. It's used by the execution
			// state indexer to get the execution data from the store.
			executionDataCache := execdatacache.NewExecutionDataCache(
				builder.ExecutionDataStore,
				builder.Storage.Headers,
				builder.Storage.Seals,
				builder.Storage.Results,
				execDataCacheBackend,
			)

			initHeight := builder.executionDataConfig.InitialBlockHeight

			// temporarily use the in-memory db
			registers := memory.NewRegisters(initHeight, initHeight)

			exeIndexer, err := indexer.New(
				registers,
				builder.Storage.Headers,
				builder.Storage.Events,
				initHeight,
				builder.Logger,
			)
			if err != nil {
				return nil, err
			}

			// execution state worker uses a jobqueue to process new execution data and indexes it by using the indexer.
			worker := indexer.NewExecutionStateWorker(
				builder.Logger,
				// match the block height from the execution data requester as it depends on the data being downloaded
				initHeight,
				// not as relevant when using blob store backend
				5*time.Second,
				exeIndexer,
				executionDataCache,
				builder.ExecutionDataRequester.HighestConsecutiveHeight,
				indexedBlockHeight,
			)

			// add worker on execution data handler to the execution data requester to use as a signal for the
			// jobqueue to inform of new tasks.
			builder.ExecutionDataRequester.AddOnExecutionDataReceivedConsumer(worker.OnExecutionData)

			return worker, nil
		})

	if builder.stateStreamConf.ListenAddr != "" {
		builder.Component("exec state stream engine", func(node *cmd.NodeConfig) (module.ReadyDoneAware, error) {
			for key, value := range builder.stateStreamFilterConf {
				switch key {
				case "EventTypes":
					builder.stateStreamConf.MaxEventTypes = value
				case "Addresses":
					builder.stateStreamConf.MaxAddresses = value
				case "Contracts":
					builder.stateStreamConf.MaxContracts = value
				}
			}
			builder.stateStreamConf.RpcMetricsEnabled = builder.rpcMetricsEnabled

			highestAvailableHeight, err := builder.ExecutionDataRequester.HighestConsecutiveHeight()
			if err != nil {
				return nil, fmt.Errorf("could not get highest consecutive height: %w", err)
			}
			broadcaster := engine.NewBroadcaster()

			builder.stateStreamBackend, err = state_stream.New(node.Logger,
				builder.stateStreamConf,
<<<<<<< HEAD
				builder.ExecutionDataStore,
				localExecutionDataCache,
=======
>>>>>>> cbea78c5
				node.State,
				node.Storage.Headers,
				node.Storage.Seals,
				node.Storage.Results,
				builder.ExecutionDataStore,
				executionDataCache,
				broadcaster,
				builder.executionDataConfig.InitialBlockHeight,
				highestAvailableHeight)
			if err != nil {
				return nil, fmt.Errorf("could not create state stream backend: %w", err)
			}

			stateStreamEng, err := state_stream.NewEng(
				node.Logger,
				builder.stateStreamConf,
				executionDataCache,
				node.Storage.Headers,
				node.RootChainID,
				builder.stateStreamGrpcServer,
				builder.stateStreamBackend,
				broadcaster,
			)
			if err != nil {
				return nil, fmt.Errorf("could not create state stream engine: %w", err)
			}
			builder.StateStreamEng = stateStreamEng

			execDataDistributor.AddOnExecutionDataReceivedConsumer(builder.StateStreamEng.OnExecutionData)

			return builder.StateStreamEng, nil
		})
	}

	return builder
}

func FlowAccessNode(nodeBuilder *cmd.FlowNodeBuilder) *FlowAccessNodeBuilder {
	dist := consensuspubsub.NewFollowerDistributor()
	dist.AddProposalViolationConsumer(notifications.NewSlashingViolationsConsumer(nodeBuilder.Logger))
	return &FlowAccessNodeBuilder{
		AccessNodeConfig:    DefaultAccessNodeConfig(),
		FlowNodeBuilder:     nodeBuilder,
		FollowerDistributor: dist,
	}
}

func (builder *FlowAccessNodeBuilder) ParseFlags() error {

	builder.BaseFlags()

	builder.extraFlags()

	return builder.ParseAndPrintFlags()
}

func (builder *FlowAccessNodeBuilder) extraFlags() {
	builder.ExtraFlags(func(flags *pflag.FlagSet) {
		defaultConfig := DefaultAccessNodeConfig()

		flags.UintVar(&builder.collectionGRPCPort, "collection-ingress-port", defaultConfig.collectionGRPCPort, "the grpc ingress port for all collection nodes")
		flags.UintVar(&builder.executionGRPCPort, "execution-ingress-port", defaultConfig.executionGRPCPort, "the grpc ingress port for all execution nodes")
		flags.StringVarP(&builder.rpcConf.UnsecureGRPCListenAddr, "rpc-addr", "r", defaultConfig.rpcConf.UnsecureGRPCListenAddr, "the address the unsecured gRPC server listens on")
		flags.StringVar(&builder.rpcConf.SecureGRPCListenAddr, "secure-rpc-addr", defaultConfig.rpcConf.SecureGRPCListenAddr, "the address the secure gRPC server listens on")
		flags.StringVar(&builder.stateStreamConf.ListenAddr, "state-stream-addr", defaultConfig.stateStreamConf.ListenAddr, "the address the state stream server listens on (if empty the server will not be started)")
		flags.StringVarP(&builder.rpcConf.HTTPListenAddr, "http-addr", "h", defaultConfig.rpcConf.HTTPListenAddr, "the address the http proxy server listens on")
		flags.StringVar(&builder.rpcConf.RestConfig.ListenAddress, "rest-addr", defaultConfig.rpcConf.RestConfig.ListenAddress, "the address the REST server listens on (if empty the REST server will not be started)")
		flags.DurationVar(&builder.rpcConf.RestConfig.WriteTimeout, "rest-write-timeout", defaultConfig.rpcConf.RestConfig.WriteTimeout, "timeout to use when writing REST response")
		flags.DurationVar(&builder.rpcConf.RestConfig.ReadTimeout, "rest-read-timeout", defaultConfig.rpcConf.RestConfig.ReadTimeout, "timeout to use when reading REST request headers")
		flags.DurationVar(&builder.rpcConf.RestConfig.IdleTimeout, "rest-idle-timeout", defaultConfig.rpcConf.RestConfig.IdleTimeout, "idle timeout for REST connections")
		flags.StringVarP(&builder.rpcConf.CollectionAddr, "static-collection-ingress-addr", "", defaultConfig.rpcConf.CollectionAddr, "the address (of the collection node) to send transactions to")
		flags.StringVarP(&builder.ExecutionNodeAddress, "script-addr", "s", defaultConfig.ExecutionNodeAddress, "the address (of the execution node) forward the script to")
		flags.StringSliceVar(&builder.rpcConf.BackendConfig.ArchiveAddressList, "archive-address-list", defaultConfig.rpcConf.BackendConfig.ArchiveAddressList, "the list of address of the archive node to forward the script queries to")
		flags.BoolVar(&builder.rpcConf.BackendConfig.ScriptExecValidation, "validate-rn-script-exec", defaultConfig.rpcConf.BackendConfig.ScriptExecValidation, "whether to validate script execution results from the archive node with results from the execution node")
		flags.StringVarP(&builder.rpcConf.HistoricalAccessAddrs, "historical-access-addr", "", defaultConfig.rpcConf.HistoricalAccessAddrs, "comma separated rpc addresses for historical access nodes")
		flags.DurationVar(&builder.rpcConf.BackendConfig.CollectionClientTimeout, "collection-client-timeout", defaultConfig.rpcConf.BackendConfig.CollectionClientTimeout, "grpc client timeout for a collection node")
		flags.DurationVar(&builder.rpcConf.BackendConfig.ExecutionClientTimeout, "execution-client-timeout", defaultConfig.rpcConf.BackendConfig.ExecutionClientTimeout, "grpc client timeout for an execution node")
		flags.UintVar(&builder.rpcConf.BackendConfig.ConnectionPoolSize, "connection-pool-size", defaultConfig.rpcConf.BackendConfig.ConnectionPoolSize, "maximum number of connections allowed in the connection pool, size of 0 disables the connection pooling, and anything less than the default size will be overridden to use the default size")
		flags.UintVar(&builder.rpcConf.MaxMsgSize, "rpc-max-message-size", grpcutils.DefaultMaxMsgSize, "the maximum message size in bytes for messages sent or received over grpc")
		flags.UintVar(&builder.rpcConf.BackendConfig.MaxHeightRange, "rpc-max-height-range", defaultConfig.rpcConf.BackendConfig.MaxHeightRange, "maximum size for height range requests")
		flags.StringSliceVar(&builder.rpcConf.BackendConfig.PreferredExecutionNodeIDs, "preferred-execution-node-ids", defaultConfig.rpcConf.BackendConfig.PreferredExecutionNodeIDs, "comma separated list of execution nodes ids to choose from when making an upstream call e.g. b4a4dbdcd443d...,fb386a6a... etc.")
		flags.StringSliceVar(&builder.rpcConf.BackendConfig.FixedExecutionNodeIDs, "fixed-execution-node-ids", defaultConfig.rpcConf.BackendConfig.FixedExecutionNodeIDs, "comma separated list of execution nodes ids to choose from when making an upstream call if no matching preferred execution id is found e.g. b4a4dbdcd443d...,fb386a6a... etc.")
		flags.BoolVar(&builder.logTxTimeToFinalized, "log-tx-time-to-finalized", defaultConfig.logTxTimeToFinalized, "log transaction time to finalized")
		flags.BoolVar(&builder.logTxTimeToExecuted, "log-tx-time-to-executed", defaultConfig.logTxTimeToExecuted, "log transaction time to executed")
		flags.BoolVar(&builder.logTxTimeToFinalizedExecuted, "log-tx-time-to-finalized-executed", defaultConfig.logTxTimeToFinalizedExecuted, "log transaction time to finalized and executed")
		flags.BoolVar(&builder.pingEnabled, "ping-enabled", defaultConfig.pingEnabled, "whether to enable the ping process that pings all other peers and report the connectivity to metrics")
		flags.BoolVar(&builder.retryEnabled, "retry-enabled", defaultConfig.retryEnabled, "whether to enable the retry mechanism at the access node level")
		flags.BoolVar(&builder.rpcMetricsEnabled, "rpc-metrics-enabled", defaultConfig.rpcMetricsEnabled, "whether to enable the rpc metrics")
		flags.StringVarP(&builder.nodeInfoFile, "node-info-file", "", defaultConfig.nodeInfoFile, "full path to a json file which provides more details about nodes when reporting its reachability metrics")
		flags.StringToIntVar(&builder.apiRatelimits, "api-rate-limits", defaultConfig.apiRatelimits, "per second rate limits for Access API methods e.g. Ping=300,GetTransaction=500 etc.")
		flags.StringToIntVar(&builder.apiBurstlimits, "api-burst-limits", defaultConfig.apiBurstlimits, "burst limits for Access API methods e.g. Ping=100,GetTransaction=100 etc.")
		flags.BoolVar(&builder.supportsObserver, "supports-observer", defaultConfig.supportsObserver, "true if this staked access node supports observer or follower connections")
		flags.StringVar(&builder.PublicNetworkConfig.BindAddress, "public-network-address", defaultConfig.PublicNetworkConfig.BindAddress, "staked access node's public network bind address")
		flags.BoolVar(&builder.rpcConf.BackendConfig.CircuitBreakerConfig.Enabled, "circuit-breaker-enabled", defaultConfig.rpcConf.BackendConfig.CircuitBreakerConfig.Enabled, "specifies whether the circuit breaker is enabled for collection and execution API clients.")
		flags.DurationVar(&builder.rpcConf.BackendConfig.CircuitBreakerConfig.RestoreTimeout, "circuit-breaker-restore-timeout", defaultConfig.rpcConf.BackendConfig.CircuitBreakerConfig.RestoreTimeout, "duration after which the circuit breaker will restore the connection to the client after closing it due to failures. Default value is 60s")
		flags.Uint32Var(&builder.rpcConf.BackendConfig.CircuitBreakerConfig.MaxFailures, "circuit-breaker-max-failures", defaultConfig.rpcConf.BackendConfig.CircuitBreakerConfig.MaxFailures, "maximum number of failed calls to the client that will cause the circuit breaker to close the connection. Default value is 5")
		flags.Uint32Var(&builder.rpcConf.BackendConfig.CircuitBreakerConfig.MaxRequests, "circuit-breaker-max-requests", defaultConfig.rpcConf.BackendConfig.CircuitBreakerConfig.MaxRequests, "maximum number of requests to check if connection restored after timeout. Default value is 1")
		// ExecutionDataRequester config
		flags.BoolVar(&builder.executionDataSyncEnabled, "execution-data-sync-enabled", defaultConfig.executionDataSyncEnabled, "whether to enable the execution data sync protocol")
		flags.StringVar(&builder.executionDataDir, "execution-data-dir", defaultConfig.executionDataDir, "directory to use for Execution Data database")
		flags.Uint64Var(&builder.executionDataStartHeight, "execution-data-start-height", defaultConfig.executionDataStartHeight, "height of first block to sync execution data from when starting with an empty Execution Data database")
		flags.Uint64Var(&builder.executionDataConfig.MaxSearchAhead, "execution-data-max-search-ahead", defaultConfig.executionDataConfig.MaxSearchAhead, "max number of heights to search ahead of the lowest outstanding execution data height")
		flags.DurationVar(&builder.executionDataConfig.FetchTimeout, "execution-data-fetch-timeout", defaultConfig.executionDataConfig.FetchTimeout, "initial timeout to use when fetching execution data from the network. timeout increases using an incremental backoff until execution-data-max-fetch-timeout. e.g. 30s")
		flags.DurationVar(&builder.executionDataConfig.MaxFetchTimeout, "execution-data-max-fetch-timeout", defaultConfig.executionDataConfig.MaxFetchTimeout, "maximum timeout to use when fetching execution data from the network e.g. 300s")
		flags.DurationVar(&builder.executionDataConfig.RetryDelay, "execution-data-retry-delay", defaultConfig.executionDataConfig.RetryDelay, "initial delay for exponential backoff when fetching execution data fails e.g. 10s")
		flags.DurationVar(&builder.executionDataConfig.MaxRetryDelay, "execution-data-max-retry-delay", defaultConfig.executionDataConfig.MaxRetryDelay, "maximum delay for exponential backoff when fetching execution data fails e.g. 5m")

		// Execution State Streaming API
		flags.Uint32Var(&builder.stateStreamConf.ExecutionDataCacheSize, "execution-data-cache-size", defaultConfig.stateStreamConf.ExecutionDataCacheSize, "block execution data cache size")
		flags.Uint32Var(&builder.stateStreamConf.MaxGlobalStreams, "state-stream-global-max-streams", defaultConfig.stateStreamConf.MaxGlobalStreams, "global maximum number of concurrent streams")
		flags.UintVar(&builder.stateStreamConf.MaxExecutionDataMsgSize, "state-stream-max-message-size", defaultConfig.stateStreamConf.MaxExecutionDataMsgSize, "maximum size for a gRPC message containing block execution data")
		flags.StringToIntVar(&builder.stateStreamFilterConf, "state-stream-event-filter-limits", defaultConfig.stateStreamFilterConf, "event filter limits for ExecutionData SubscribeEvents API e.g. EventTypes=100,Addresses=100,Contracts=100 etc.")
		flags.DurationVar(&builder.stateStreamConf.ClientSendTimeout, "state-stream-send-timeout", defaultConfig.stateStreamConf.ClientSendTimeout, "maximum wait before timing out while sending a response to a streaming client e.g. 30s")
		flags.UintVar(&builder.stateStreamConf.ClientSendBufferSize, "state-stream-send-buffer-size", defaultConfig.stateStreamConf.ClientSendBufferSize, "maximum number of responses to buffer within a stream")
		flags.Float64Var(&builder.stateStreamConf.ResponseLimit, "state-stream-response-limit", defaultConfig.stateStreamConf.ResponseLimit, "max number of responses per second to send over streaming endpoints. this helps manage resources consumed by each client querying data not in the cache e.g. 3 or 0.5. 0 means no limit")

<<<<<<< HEAD
		// Execution Index
		flags.Uint64Var(&builder.executionIndexLastHeight, "execution-index-last-height", 0, "block height to start indexing execution data from")
=======
		flags.UintVar(&builder.TxResultCacheSize, "transaction-result-cache-size", defaultConfig.TxResultCacheSize, "transaction result cache size.(Disabled by default i.e 0)")
>>>>>>> cbea78c5
	}).ValidateFlags(func() error {
		if builder.supportsObserver && (builder.PublicNetworkConfig.BindAddress == cmd.NotSet || builder.PublicNetworkConfig.BindAddress == "") {
			return errors.New("public-network-address must be set if supports-observer is true")
		}
		if builder.executionDataSyncEnabled {
			if builder.executionDataConfig.FetchTimeout <= 0 {
				return errors.New("execution-data-fetch-timeout must be greater than 0")
			}
			if builder.executionDataConfig.MaxFetchTimeout < builder.executionDataConfig.FetchTimeout {
				return errors.New("execution-data-max-fetch-timeout must be greater than execution-data-fetch-timeout")
			}
			if builder.executionDataConfig.RetryDelay <= 0 {
				return errors.New("execution-data-retry-delay must be greater than 0")
			}
			if builder.executionDataConfig.MaxRetryDelay < builder.executionDataConfig.RetryDelay {
				return errors.New("execution-data-max-retry-delay must be greater than or equal to execution-data-retry-delay")
			}
			if builder.executionDataConfig.MaxSearchAhead == 0 {
				return errors.New("execution-data-max-search-ahead must be greater than 0")
			}
		}
		if builder.stateStreamConf.ListenAddr != "" {
			if builder.stateStreamConf.ExecutionDataCacheSize == 0 {
				return errors.New("execution-data-cache-size must be greater than 0")
			}
			if builder.stateStreamConf.ClientSendBufferSize == 0 {
				return errors.New("state-stream-send-buffer-size must be greater than 0")
			}
			if len(builder.stateStreamFilterConf) > 3 {
				return errors.New("state-stream-event-filter-limits must have at most 3 keys (EventTypes, Addresses, Contracts)")
			}
			for key, value := range builder.stateStreamFilterConf {
				switch key {
				case "EventTypes", "Addresses", "Contracts":
					if value <= 0 {
						return fmt.Errorf("state-stream-event-filter-limits %s must be greater than 0", key)
					}
				default:
					return errors.New("state-stream-event-filter-limits may only contain the keys EventTypes, Addresses, Contracts")
				}
			}
			if builder.stateStreamConf.ResponseLimit < 0 {
				return errors.New("state-stream-response-limit must be greater than or equal to 0")
			}
		}
		if builder.rpcConf.BackendConfig.CircuitBreakerConfig.Enabled {
			if builder.rpcConf.BackendConfig.CircuitBreakerConfig.MaxFailures == 0 {
				return errors.New("circuit-breaker-max-failures must be greater than 0")
			}
			if builder.rpcConf.BackendConfig.CircuitBreakerConfig.MaxRequests == 0 {
				return errors.New("circuit-breaker-max-requests must be greater than 0")
			}
			if builder.rpcConf.BackendConfig.CircuitBreakerConfig.RestoreTimeout <= 0 {
				return errors.New("circuit-breaker-restore-timeout must be greater than 0")
			}
		}

		return nil
	})
}

func publicNetworkMsgValidators(log zerolog.Logger, idProvider module.IdentityProvider, selfID flow.Identifier) []network.MessageValidator {
	return []network.MessageValidator{
		// filter out messages sent by this node itself
		validator.ValidateNotSender(selfID),
		validator.NewAnyValidator(
			// message should be either from a valid staked node
			validator.NewOriginValidator(
				id.NewIdentityFilterIdentifierProvider(filter.IsValidCurrentEpochParticipant, idProvider),
			),
			// or the message should be specifically targeted for this node
			validator.ValidateTarget(log, selfID),
		),
	}
}

func (builder *FlowAccessNodeBuilder) InitIDProviders() {
	builder.Module("id providers", func(node *cmd.NodeConfig) error {
		idCache, err := cache.NewProtocolStateIDCache(node.Logger, node.State, node.ProtocolEvents)
		if err != nil {
			return fmt.Errorf("could not initialize ProtocolStateIDCache: %w", err)
		}
		builder.IDTranslator = translator.NewHierarchicalIDTranslator(idCache, translator.NewPublicNetworkIDTranslator())

		// The following wrapper allows to disallow-list byzantine nodes via an admin command:
		// the wrapper overrides the 'Ejected' flag of disallow-listed nodes to true
		disallowListWrapper, err := cache.NewNodeDisallowListWrapper(idCache, node.DB, func() network.DisallowListNotificationConsumer {
			return builder.NetworkUnderlay
		})
		if err != nil {
			return fmt.Errorf("could not initialize NodeBlockListWrapper: %w", err)
		}
		builder.IdentityProvider = disallowListWrapper

		// register the wrapper for dynamic configuration via admin command
		err = node.ConfigManager.RegisterIdentifierListConfig("network-id-provider-blocklist",
			disallowListWrapper.GetDisallowList, disallowListWrapper.Update)
		if err != nil {
			return fmt.Errorf("failed to register disallow-list wrapper with config manager: %w", err)
		}

		builder.SyncEngineParticipantsProviderFactory = func() module.IdentifierProvider {
			return id.NewIdentityFilterIdentifierProvider(
				filter.And(
					filter.HasRole(flow.RoleConsensus),
					filter.Not(filter.HasNodeID(node.Me.NodeID())),
					p2pnet.NotEjectedFilter,
				),
				builder.IdentityProvider,
			)
		}
		return nil
	})
}

func (builder *FlowAccessNodeBuilder) Initialize() error {
	builder.InitIDProviders()

	builder.EnqueueResolver()

	// enqueue the regular network
	builder.EnqueueNetworkInit()

	builder.AdminCommand("get-transactions", func(conf *cmd.NodeConfig) commands.AdminCommand {
		return storageCommands.NewGetTransactionsCommand(conf.State, conf.Storage.Payloads, conf.Storage.Collections)
	})

	// if this is an access node that supports public followers, enqueue the public network
	if builder.supportsObserver {
		builder.enqueuePublicNetworkInit()
		builder.enqueueRelayNetwork()
	}

	builder.EnqueuePingService()

	builder.EnqueueMetricsServerInit()

	if err := builder.RegisterBadgerMetrics(); err != nil {
		return err
	}

	builder.EnqueueTracer()
	builder.PreInit(cmd.DynamicStartPreInit)
	builder.ValidateRootSnapshot(badgerState.ValidRootSnapshotContainsEntityExpiryRange)

	return nil
}

func (builder *FlowAccessNodeBuilder) enqueueRelayNetwork() {
	builder.Component("relay network", func(node *cmd.NodeConfig) (module.ReadyDoneAware, error) {
		relayNet := relaynet.NewRelayNetwork(
			node.EngineRegistry,
			builder.AccessNodeConfig.PublicNetworkConfig.Network,
			node.Logger,
			map[channels.Channel]channels.Channel{
				channels.ReceiveBlocks: channels.PublicReceiveBlocks,
			},
		)
		node.EngineRegistry = relayNet
		return relayNet, nil
	})
}

func (builder *FlowAccessNodeBuilder) Build() (cmd.Node, error) {
	if builder.executionDataSyncEnabled {
		builder.BuildExecutionSyncComponents()
	}

	builder.
		BuildConsensusFollower().
		Module("collection node client", func(node *cmd.NodeConfig) error {
			// collection node address is optional (if not specified, collection nodes will be chosen at random)
			if strings.TrimSpace(builder.rpcConf.CollectionAddr) == "" {
				node.Logger.Info().Msg("using a dynamic collection node address")
				return nil
			}

			node.Logger.Info().
				Str("collection_node", builder.rpcConf.CollectionAddr).
				Msg("using the static collection node address")

			collectionRPCConn, err := grpc.Dial(
				builder.rpcConf.CollectionAddr,
				grpc.WithDefaultCallOptions(grpc.MaxCallRecvMsgSize(int(builder.rpcConf.MaxMsgSize))),
				grpc.WithTransportCredentials(insecure.NewCredentials()),
				rpcConnection.WithClientTimeoutOption(builder.rpcConf.BackendConfig.CollectionClientTimeout))
			if err != nil {
				return err
			}
			builder.CollectionRPC = access.NewAccessAPIClient(collectionRPCConn)
			return nil
		}).
		Module("historical access node clients", func(node *cmd.NodeConfig) error {
			addrs := strings.Split(builder.rpcConf.HistoricalAccessAddrs, ",")
			for _, addr := range addrs {
				if strings.TrimSpace(addr) == "" {
					continue
				}
				node.Logger.Info().Str("access_nodes", addr).Msg("historical access node addresses")

				historicalAccessRPCConn, err := grpc.Dial(
					addr,
					grpc.WithDefaultCallOptions(grpc.MaxCallRecvMsgSize(int(builder.rpcConf.MaxMsgSize))),
					grpc.WithTransportCredentials(insecure.NewCredentials()))
				if err != nil {
					return err
				}
				builder.HistoricalAccessRPCs = append(builder.HistoricalAccessRPCs, access.NewAccessAPIClient(historicalAccessRPCConn))
			}
			return nil
		}).
		Module("transaction timing mempools", func(node *cmd.NodeConfig) error {
			var err error
			builder.TransactionTimings, err = stdmap.NewTransactionTimings(1500 * 300) // assume 1500 TPS * 300 seconds
			if err != nil {
				return err
			}

			builder.CollectionsToMarkFinalized, err = stdmap.NewTimes(50 * 300) // assume 50 collection nodes * 300 seconds
			if err != nil {
				return err
			}

			builder.CollectionsToMarkExecuted, err = stdmap.NewTimes(50 * 300) // assume 50 collection nodes * 300 seconds
			if err != nil {
				return err
			}

			builder.BlocksToMarkExecuted, err = stdmap.NewTimes(1 * 300) // assume 1 block per second * 300 seconds
			return err
		}).
		Module("transaction metrics", func(node *cmd.NodeConfig) error {
			builder.TransactionMetrics = metrics.NewTransactionCollector(
				node.Logger,
				builder.TransactionTimings,
				builder.logTxTimeToFinalized,
				builder.logTxTimeToExecuted,
				builder.logTxTimeToFinalizedExecuted,
			)
			return nil
		}).
		Module("rest metrics", func(node *cmd.NodeConfig) error {
			m, err := metrics.NewRestCollector(routes.URLToRoute, node.MetricsRegisterer)
			if err != nil {
				return err
			}
			builder.RestMetrics = m
			return nil
		}).
		Module("access metrics", func(node *cmd.NodeConfig) error {
			builder.AccessMetrics = metrics.NewAccessCollector(
				metrics.WithTransactionMetrics(builder.TransactionMetrics),
				metrics.WithBackendScriptsMetrics(builder.TransactionMetrics),
				metrics.WithRestMetrics(builder.RestMetrics),
			)
			return nil
		}).
		Module("ping metrics", func(node *cmd.NodeConfig) error {
			builder.PingMetrics = metrics.NewPingCollector()
			return nil
		}).
		Module("server certificate", func(node *cmd.NodeConfig) error {
			// generate the server certificate that will be served by the GRPC server
			x509Certificate, err := grpcutils.X509Certificate(node.NetworkKey)
			if err != nil {
				return err
			}
			tlsConfig := grpcutils.DefaultServerTLSConfig(x509Certificate)
			builder.rpcConf.TransportCredentials = credentials.NewTLS(tlsConfig)
			return nil
		}).
		Module("creating grpc servers", func(node *cmd.NodeConfig) error {
			builder.secureGrpcServer = grpcserver.NewGrpcServerBuilder(
				node.Logger,
				builder.rpcConf.SecureGRPCListenAddr,
				builder.rpcConf.MaxMsgSize,
				builder.rpcMetricsEnabled,
				builder.apiRatelimits,
				builder.apiBurstlimits,
				grpcserver.WithTransportCredentials(builder.rpcConf.TransportCredentials)).Build()

			builder.stateStreamGrpcServer = grpcserver.NewGrpcServerBuilder(
				node.Logger,
				builder.stateStreamConf.ListenAddr,
				builder.stateStreamConf.MaxExecutionDataMsgSize,
				builder.rpcMetricsEnabled,
				builder.apiRatelimits,
				builder.apiBurstlimits,
				grpcserver.WithStreamInterceptor()).Build()

			if builder.rpcConf.UnsecureGRPCListenAddr != builder.stateStreamConf.ListenAddr {
				builder.unsecureGrpcServer = grpcserver.NewGrpcServerBuilder(node.Logger,
					builder.rpcConf.UnsecureGRPCListenAddr,
					builder.rpcConf.MaxMsgSize,
					builder.rpcMetricsEnabled,
					builder.apiRatelimits,
					builder.apiBurstlimits).Build()
			} else {
				builder.unsecureGrpcServer = builder.stateStreamGrpcServer
			}

			return nil
		}).
		Component("RPC engine", func(node *cmd.NodeConfig) (module.ReadyDoneAware, error) {
			config := builder.rpcConf
			backendConfig := config.BackendConfig
			accessMetrics := builder.AccessMetrics

			backendCache, cacheSize, err := backend.NewCache(node.Logger,
				accessMetrics,
				backendConfig.ConnectionPoolSize)
			if err != nil {
				return nil, fmt.Errorf("could not initialize backend cache: %w", err)
			}

			var connBackendCache *rpcConnection.Cache
			if backendCache != nil {
				connBackendCache = rpcConnection.NewCache(backendCache, int(cacheSize))
			}

			connFactory := &rpcConnection.ConnectionFactoryImpl{
				CollectionGRPCPort:        builder.collectionGRPCPort,
				ExecutionGRPCPort:         builder.executionGRPCPort,
				CollectionNodeGRPCTimeout: backendConfig.CollectionClientTimeout,
				ExecutionNodeGRPCTimeout:  backendConfig.ExecutionClientTimeout,
				AccessMetrics:             accessMetrics,
				Log:                       node.Logger,
				Manager: rpcConnection.NewManager(
					connBackendCache,
					node.Logger,
					accessMetrics,
					config.MaxMsgSize,
					backendConfig.CircuitBreakerConfig,
				),
			}

			nodeBackend, err := backend.New(backend.Params{
				State:                     node.State,
				CollectionRPC:             builder.CollectionRPC,
				HistoricalAccessNodes:     builder.HistoricalAccessRPCs,
				Blocks:                    node.Storage.Blocks,
				Headers:                   node.Storage.Headers,
				Collections:               node.Storage.Collections,
				Transactions:              node.Storage.Transactions,
				ExecutionReceipts:         node.Storage.Receipts,
				ExecutionResults:          node.Storage.Results,
				ChainID:                   node.RootChainID,
				AccessMetrics:             builder.AccessMetrics,
				ConnFactory:               connFactory,
				RetryEnabled:              builder.retryEnabled,
				MaxHeightRange:            backendConfig.MaxHeightRange,
				PreferredExecutionNodeIDs: backendConfig.PreferredExecutionNodeIDs,
				FixedExecutionNodeIDs:     backendConfig.FixedExecutionNodeIDs,
				Log:                       node.Logger,
				SnapshotHistoryLimit:      backend.DefaultSnapshotHistoryLimit,
				ArchiveAddressList:        backendConfig.ArchiveAddressList,
				Communicator:              backend.NewNodeCommunicator(backendConfig.CircuitBreakerConfig.Enabled),
				ScriptExecValidation:      backendConfig.ScriptExecValidation,
				TxResultCacheSize:         builder.TxResultCacheSize,
			})
			if err != nil {
				return nil, fmt.Errorf("could not initialize backend: %w", err)
			}

			engineBuilder, err := rpc.NewBuilder(
				node.Logger,
				node.State,
				config,
				node.RootChainID,
				builder.AccessMetrics,
				builder.rpcMetricsEnabled,
				builder.Me,
				nodeBackend,
				nodeBackend,
				builder.secureGrpcServer,
				builder.unsecureGrpcServer,
				builder.stateStreamBackend,
				builder.stateStreamConf.EventFilterConfig,
				builder.stateStreamConf.MaxGlobalStreams,
			)
			if err != nil {
				return nil, err
			}

			builder.RpcEng, err = engineBuilder.
				WithLegacy().
				WithBlockSignerDecoder(signature.NewBlockSignerDecoder(builder.Committee)).
				Build()
			if err != nil {
				return nil, err
			}
			builder.FollowerDistributor.AddOnBlockFinalizedConsumer(builder.RpcEng.OnFinalizedBlock)

			return builder.RpcEng, nil
		}).
		Component("ingestion engine", func(node *cmd.NodeConfig) (module.ReadyDoneAware, error) {
			var err error

			builder.RequestEng, err = requester.New(
				node.Logger,
				node.Metrics.Engine,
				node.EngineRegistry,
				node.Me,
				node.State,
				channels.RequestCollections,
				filter.HasRole(flow.RoleCollection),
				func() flow.Entity { return &flow.Collection{} },
			)
			if err != nil {
				return nil, fmt.Errorf("could not create requester engine: %w", err)
			}

			builder.IngestEng, err = ingestion.New(
				node.Logger,
				node.EngineRegistry,
				node.State,
				node.Me,
				builder.RequestEng,
				node.Storage.Blocks,
				node.Storage.Headers,
				node.Storage.Collections,
				node.Storage.Transactions,
				node.Storage.Results,
				node.Storage.Receipts,
				builder.AccessMetrics,
				builder.CollectionsToMarkFinalized,
				builder.CollectionsToMarkExecuted,
				builder.BlocksToMarkExecuted,
			)
			if err != nil {
				return nil, err
			}
			builder.RequestEng.WithHandle(builder.IngestEng.OnCollection)
			builder.FollowerDistributor.AddOnBlockFinalizedConsumer(builder.IngestEng.OnFinalizedBlock)

			return builder.IngestEng, nil
		}).
		Component("requester engine", func(node *cmd.NodeConfig) (module.ReadyDoneAware, error) {
			// We initialize the requester engine inside the ingestion engine due to the mutual dependency. However, in
			// order for it to properly start and shut down, we should still return it as its own engine here, so it can
			// be handled by the scaffold.
			return builder.RequestEng, nil
		})

	if builder.supportsObserver {
		builder.Component("public sync request handler", func(node *cmd.NodeConfig) (module.ReadyDoneAware, error) {
			syncRequestHandler, err := synceng.NewRequestHandlerEngine(
				node.Logger.With().Bool("public", true).Logger(),
				unstaked.NewUnstakedEngineCollector(node.Metrics.Engine),
				builder.AccessNodeConfig.PublicNetworkConfig.Network,
				node.Me,
				node.State,
				node.Storage.Blocks,
				builder.SyncCore,
			)
			if err != nil {
				return nil, fmt.Errorf("could not create public sync request handler: %w", err)
			}
			builder.FollowerDistributor.AddFinalizationConsumer(syncRequestHandler)

			return syncRequestHandler, nil
		})
	}

	builder.Component("secure grpc server", func(node *cmd.NodeConfig) (module.ReadyDoneAware, error) {
		return builder.secureGrpcServer, nil
	})

	builder.Component("state stream unsecure grpc server", func(node *cmd.NodeConfig) (module.ReadyDoneAware, error) {
		return builder.stateStreamGrpcServer, nil
	})

	if builder.rpcConf.UnsecureGRPCListenAddr != builder.stateStreamConf.ListenAddr {
		builder.Component("unsecure grpc server", func(node *cmd.NodeConfig) (module.ReadyDoneAware, error) {
			return builder.unsecureGrpcServer, nil
		})
	}

	builder.Component("ping engine", func(node *cmd.NodeConfig) (module.ReadyDoneAware, error) {
		ping, err := pingeng.New(
			node.Logger,
			node.IdentityProvider,
			node.IDTranslator,
			node.Me,
			builder.PingMetrics,
			builder.pingEnabled,
			builder.nodeInfoFile,
			node.PingService,
		)

		if err != nil {
			return nil, fmt.Errorf("could not create ping engine: %w", err)
		}

		return ping, nil
	})

	return builder.FlowNodeBuilder.Build()
}

// enqueuePublicNetworkInit enqueues the public network component initialized for the staked node
func (builder *FlowAccessNodeBuilder) enqueuePublicNetworkInit() {
	var publicLibp2pNode p2p.LibP2PNode
	builder.
		Module("public network metrics", func(node *cmd.NodeConfig) error {
			builder.PublicNetworkConfig.Metrics = metrics.NewNetworkCollector(builder.Logger, metrics.WithNetworkPrefix("public"))
			return nil
		}).
		Component("public libp2p node", func(node *cmd.NodeConfig) (module.ReadyDoneAware, error) {
			var err error
			publicLibp2pNode, err = builder.initPublicLibp2pNode(
				builder.NodeConfig.NetworkKey,
				builder.PublicNetworkConfig.BindAddress,
				builder.PublicNetworkConfig.Metrics)
			if err != nil {
				return nil, fmt.Errorf("could not create public libp2p node: %w", err)
			}

			return publicLibp2pNode, nil
		}).
		Component("public network", func(node *cmd.NodeConfig) (module.ReadyDoneAware, error) {
			msgValidators := publicNetworkMsgValidators(node.Logger.With().Bool("public", true).Logger(), node.IdentityProvider, builder.NodeID)
			receiveCache := netcache.NewHeroReceiveCache(builder.FlowConfig.NetworkConfig.NetworkReceivedMessageCacheSize,
				builder.Logger,
				metrics.NetworkReceiveCacheMetricsFactory(builder.HeroCacheMetricsFactory(), network.PublicNetwork))

			err := node.Metrics.Mempool.Register(metrics.PrependPublicPrefix(metrics.ResourceNetworkingReceiveCache), receiveCache.Size)
			if err != nil {
				return nil, fmt.Errorf("could not register networking receive cache metric: %w", err)
			}

			net, err := p2pnet.NewNetwork(&p2pnet.NetworkConfig{
				Logger:                builder.Logger.With().Str("module", "public-network").Logger(),
				Libp2pNode:            publicLibp2pNode,
				Codec:                 cborcodec.NewCodec(),
				Me:                    builder.Me,
				Topology:              topology.EmptyTopology{}, // topology returns empty list since peers are not known upfront
				Metrics:               builder.PublicNetworkConfig.Metrics,
				BitSwapMetrics:        builder.Metrics.Bitswap,
				IdentityProvider:      builder.IdentityProvider,
				ReceiveCache:          receiveCache,
				ConduitFactory:        conduit.NewDefaultConduitFactory(),
				SporkId:               builder.SporkID,
				UnicastMessageTimeout: p2pnet.DefaultUnicastTimeout,
				IdentityTranslator:    builder.IDTranslator,
				AlspCfg: &alspmgr.MisbehaviorReportManagerConfig{
					Logger:                  builder.Logger,
					SpamRecordCacheSize:     builder.FlowConfig.NetworkConfig.AlspConfig.SpamRecordCacheSize,
					SpamReportQueueSize:     builder.FlowConfig.NetworkConfig.AlspConfig.SpamReportQueueSize,
					DisablePenalty:          builder.FlowConfig.NetworkConfig.AlspConfig.DisablePenalty,
					HeartBeatInterval:       builder.FlowConfig.NetworkConfig.AlspConfig.HearBeatInterval,
					AlspMetrics:             builder.Metrics.Network,
					NetworkType:             network.PublicNetwork,
					HeroCacheMetricsFactory: builder.HeroCacheMetricsFactory(),
				},
				SlashingViolationConsumerFactory: func(adapter network.ConduitAdapter) network.ViolationsConsumer {
					return slashing.NewSlashingViolationsConsumer(builder.Logger, builder.Metrics.Network, adapter)
				},
			}, p2pnet.WithMessageValidators(msgValidators...))
			if err != nil {
				return nil, fmt.Errorf("could not initialize network: %w", err)
			}

			builder.NetworkUnderlay = net
			builder.AccessNodeConfig.PublicNetworkConfig.Network = net

			node.Logger.Info().Msgf("network will run on address: %s", builder.PublicNetworkConfig.BindAddress)
			return net, nil
		}).
		Component("public peer manager", func(node *cmd.NodeConfig) (module.ReadyDoneAware, error) {
			return publicLibp2pNode.PeerManagerComponent(), nil
		})
}

// initPublicLibp2pNode initializes the public libp2p node for the public (unstaked) network.
// The LibP2P host is created with the following options:
//   - DHT as server
//   - The address from the node config or the specified bind address as the listen address
//   - The passed in private key as the libp2p key
//   - No connection gater
//   - Default Flow libp2p pubsub options
//
// Args:
//   - networkKey: The private key to use for the libp2p node
//
// - bindAddress: The address to bind the libp2p node to.
// - networkMetrics: The metrics collector for the network
// Returns:
// - The libp2p node instance for the public network.
// - Any error encountered during initialization. Any error should be considered fatal.
func (builder *FlowAccessNodeBuilder) initPublicLibp2pNode(networkKey crypto.PrivateKey, bindAddress string, networkMetrics module.LibP2PMetrics) (p2p.LibP2PNode, error) {
	connManager, err := connection.NewConnManager(builder.Logger, networkMetrics, &builder.FlowConfig.NetworkConfig.ConnectionManagerConfig)
	if err != nil {
		return nil, fmt.Errorf("could not create connection manager: %w", err)
	}

	meshTracerCfg := &tracer.GossipSubMeshTracerConfig{
		Logger:                             builder.Logger,
		Metrics:                            networkMetrics,
		IDProvider:                         builder.IdentityProvider,
		LoggerInterval:                     builder.FlowConfig.NetworkConfig.GossipSubConfig.LocalMeshLogInterval,
		RpcSentTrackerCacheSize:            builder.FlowConfig.NetworkConfig.GossipSubConfig.RPCSentTrackerCacheSize,
		RpcSentTrackerWorkerQueueCacheSize: builder.FlowConfig.NetworkConfig.GossipSubConfig.RPCSentTrackerQueueCacheSize,
		RpcSentTrackerNumOfWorkers:         builder.FlowConfig.NetworkConfig.GossipSubConfig.RpcSentTrackerNumOfWorkers,
		HeroCacheMetricsFactory:            builder.HeroCacheMetricsFactory(),
		NetworkingType:                     network.PublicNetwork,
	}
	meshTracer := tracer.NewGossipSubMeshTracer(meshTracerCfg)

	libp2pNode, err := p2pbuilder.NewNodeBuilder(
		builder.Logger,
		&p2pconfig.MetricsConfig{
			HeroCacheFactory: builder.HeroCacheMetricsFactory(),
			Metrics:          networkMetrics,
		},
		network.PublicNetwork,
		bindAddress,
		networkKey,
		builder.SporkID,
		builder.IdentityProvider,
		&builder.FlowConfig.NetworkConfig.ResourceManagerConfig,
		&builder.FlowConfig.NetworkConfig.GossipSubConfig.GossipSubRPCInspectorsConfig,
		&p2pconfig.PeerManagerConfig{
			// TODO: eventually, we need pruning enabled even on public network. However, it needs a modified version of
			// the peer manager that also operate on the public identities.
			ConnectionPruning: connection.PruningDisabled,
			UpdateInterval:    builder.FlowConfig.NetworkConfig.PeerUpdateInterval,
			ConnectorFactory:  connection.DefaultLibp2pBackoffConnectorFactory(),
		},
		&p2p.DisallowListCacheConfig{
			MaxSize: builder.FlowConfig.NetworkConfig.DisallowListNotificationCacheSize,
			Metrics: metrics.DisallowListCacheMetricsFactory(builder.HeroCacheMetricsFactory(), network.PublicNetwork),
		},
		meshTracer).
		SetBasicResolver(builder.Resolver).
		SetSubscriptionFilter(
			subscription.NewRoleBasedFilter(
				flow.RoleAccess, builder.IdentityProvider,
			),
		).
		SetConnectionManager(connManager).
		SetRoutingSystem(func(ctx context.Context, h host.Host) (routing.Routing, error) {
			return dht.NewDHT(
				ctx,
				h,
				protocols.FlowPublicDHTProtocolID(builder.SporkID),
				builder.Logger,
				networkMetrics,
				dht.AsServer(),
			)
		}).
		// disable connection pruning for the access node which supports the observer
		SetStreamCreationRetryInterval(builder.FlowConfig.NetworkConfig.UnicastCreateStreamRetryDelay).
		SetGossipSubTracer(meshTracer).
		SetGossipSubScoreTracerInterval(builder.FlowConfig.NetworkConfig.GossipSubConfig.ScoreTracerInterval).
		Build()

	if err != nil {
		return nil, fmt.Errorf("could not build libp2p node for staked access node: %w", err)
	}

	return libp2pNode, nil
}<|MERGE_RESOLUTION|>--- conflicted
+++ resolved
@@ -135,11 +135,8 @@
 	executionDataStartHeight     uint64
 	executionDataConfig          edrequester.ExecutionDataConfig
 	PublicNetworkConfig          PublicNetworkConfig
-<<<<<<< HEAD
 	executionIndexLastHeight     uint64
-=======
 	TxResultCacheSize            uint
->>>>>>> cbea78c5
 }
 
 type PublicNetworkConfig struct {
@@ -682,11 +679,6 @@
 
 			builder.stateStreamBackend, err = state_stream.New(node.Logger,
 				builder.stateStreamConf,
-<<<<<<< HEAD
-				builder.ExecutionDataStore,
-				localExecutionDataCache,
-=======
->>>>>>> cbea78c5
 				node.State,
 				node.Storage.Headers,
 				node.Storage.Seals,
@@ -803,12 +795,10 @@
 		flags.UintVar(&builder.stateStreamConf.ClientSendBufferSize, "state-stream-send-buffer-size", defaultConfig.stateStreamConf.ClientSendBufferSize, "maximum number of responses to buffer within a stream")
 		flags.Float64Var(&builder.stateStreamConf.ResponseLimit, "state-stream-response-limit", defaultConfig.stateStreamConf.ResponseLimit, "max number of responses per second to send over streaming endpoints. this helps manage resources consumed by each client querying data not in the cache e.g. 3 or 0.5. 0 means no limit")
 
-<<<<<<< HEAD
+		flags.UintVar(&builder.TxResultCacheSize, "transaction-result-cache-size", defaultConfig.TxResultCacheSize, "transaction result cache size.(Disabled by default i.e 0)")
+
 		// Execution Index
 		flags.Uint64Var(&builder.executionIndexLastHeight, "execution-index-last-height", 0, "block height to start indexing execution data from")
-=======
-		flags.UintVar(&builder.TxResultCacheSize, "transaction-result-cache-size", defaultConfig.TxResultCacheSize, "transaction result cache size.(Disabled by default i.e 0)")
->>>>>>> cbea78c5
 	}).ValidateFlags(func() error {
 		if builder.supportsObserver && (builder.PublicNetworkConfig.BindAddress == cmd.NotSet || builder.PublicNetworkConfig.BindAddress == "") {
 			return errors.New("public-network-address must be set if supports-observer is true")
