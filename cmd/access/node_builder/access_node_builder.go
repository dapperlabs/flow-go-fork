--- conflicted
+++ resolved
@@ -1552,17 +1552,6 @@
 			eventQueryMode, err := backend.ParseIndexQueryMode(config.BackendConfig.EventQueryMode)
 			if err != nil {
 				return nil, fmt.Errorf("could not parse event query mode: %w", err)
-<<<<<<< HEAD
-			}
-			if eventQueryMode == backend.IndexQueryModeCompare {
-				return nil, fmt.Errorf("event query mode 'compare' is not supported")
-			}
-
-			txResultQueryMode, err := backend.ParseIndexQueryMode(config.BackendConfig.TxResultQueryMode)
-			if err != nil {
-				return nil, fmt.Errorf("could not parse transaction result query mode: %w", err)
-=======
->>>>>>> 6cbf92ef
 			}
 			if eventQueryMode == backend.IndexQueryModeCompare {
 				return nil, fmt.Errorf("event query mode 'compare' is not supported")
