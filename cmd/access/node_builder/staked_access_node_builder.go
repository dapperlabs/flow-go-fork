--- conflicted
+++ resolved
@@ -8,10 +8,7 @@
 
 	"github.com/onflow/flow-go/cmd"
 	"github.com/onflow/flow-go/crypto"
-<<<<<<< HEAD
 	"github.com/onflow/flow-go/engine"
-=======
->>>>>>> c3f87e40
 	pingeng "github.com/onflow/flow-go/engine/access/ping"
 	"github.com/onflow/flow-go/engine/common/splitter"
 	synceng "github.com/onflow/flow-go/engine/common/synchronization"
@@ -19,11 +16,8 @@
 	"github.com/onflow/flow-go/model/flow/filter"
 	"github.com/onflow/flow-go/module"
 	"github.com/onflow/flow-go/module/id"
-<<<<<<< HEAD
 	"github.com/onflow/flow-go/module/metrics/unstaked"
 	"github.com/onflow/flow-go/network"
-=======
->>>>>>> c3f87e40
 	"github.com/onflow/flow-go/network/p2p"
 	"github.com/onflow/flow-go/network/topology"
 	"github.com/onflow/flow-go/state/protocol/events/gadgets"
@@ -44,11 +38,7 @@
 func (fnb *StakedAccessNodeBuilder) InitIDProviders() {
 	fnb.Module("id providers", func(builder cmd.NodeBuilder, node *cmd.NodeConfig) error {
 
-<<<<<<< HEAD
-		idCache, err := p2p.NewProtocolStateIDCache(node.Logger, node.State, fnb.ProtocolEvents)
-=======
 		idCache, err := p2p.NewProtocolStateIDCache(node.Logger, node.State, node.ProtocolEvents)
->>>>>>> c3f87e40
 		if err != nil {
 			return err
 		}
@@ -101,7 +91,6 @@
 }
 
 func (anb *StakedAccessNodeBuilder) Build() AccessNodeBuilder {
-<<<<<<< HEAD
 	anb.FlowAccessNodeBuilder.Build()
 
 	if anb.SupportsUnstakedNode() {
@@ -155,25 +144,6 @@
 		}
 		return ping, nil
 	})
-=======
-	anb.FlowAccessNodeBuilder.
-		Build().
-		Component("ping engine", func(builder cmd.NodeBuilder, node *cmd.NodeConfig) (module.ReadyDoneAware, error) {
-			ping, err := pingeng.New(
-				node.Logger,
-				node.State,
-				node.Me,
-				anb.PingMetrics,
-				anb.pingEnabled,
-				node.Middleware,
-				anb.nodeInfoFile,
-			)
-			if err != nil {
-				return nil, fmt.Errorf("could not create ping engine: %w", err)
-			}
-			return ping, nil
-		})
->>>>>>> c3f87e40
 
 	return anb
 }
@@ -198,17 +168,10 @@
 
 		builder.Network = network
 		builder.Middleware = middleware
-<<<<<<< HEAD
 
 		idEvents := gadgets.NewIdentityDeltas(builder.Middleware.UpdateNodeAddresses)
 		builder.ProtocolEvents.AddConsumer(idEvents)
 
-=======
-
-		idEvents := gadgets.NewIdentityDeltas(builder.Middleware.UpdateNodeAddresses)
-		builder.ProtocolEvents.AddConsumer(idEvents)
-
->>>>>>> c3f87e40
 		node.Logger.Info().Msgf("network will run on address: %s", builder.BindAddr)
 		return builder.Network, err
 	})
@@ -228,11 +191,7 @@
 		myAddr = builder.BaseConfig.BindAddr
 	}
 
-<<<<<<< HEAD
 	connManager := p2p.NewConnManager(builder.Logger, builder.IdentityProvider, builder.Metrics.Network)
-=======
-	connManager := p2p.NewConnManager(builder.Logger, builder.Metrics.Network)
->>>>>>> c3f87e40
 
 	return func() (*p2p.Node, error) {
 		libp2pNode, err := p2p.NewDefaultLibP2PNodeBuilder(nodeID, myAddr, networkKey).
