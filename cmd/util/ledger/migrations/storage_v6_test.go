package migrations

import (
	"bytes"
	"encoding/binary"
	"encoding/hex"
	"fmt"
	"math"
	"sort"
	"testing"

<<<<<<< HEAD
=======
	"github.com/onflow/cadence/runtime/ast"
	"github.com/rs/zerolog"
>>>>>>> 46e21bc3
	"github.com/stretchr/testify/assert"
	"github.com/stretchr/testify/require"

	"github.com/fxamacker/cbor/v2"
	"github.com/onflow/atree"
	"github.com/rs/zerolog"

	"github.com/onflow/flow-go/engine/execution/state"
	"github.com/onflow/flow-go/fvm"
	"github.com/onflow/flow-go/fvm/programs"
	fvmState "github.com/onflow/flow-go/fvm/state"
	"github.com/onflow/flow-go/ledger"
	"github.com/onflow/flow-go/model/flow"

	"github.com/onflow/cadence"
	"github.com/onflow/cadence/runtime"
	"github.com/onflow/cadence/runtime/common"
	newInter "github.com/onflow/cadence/runtime/interpreter"
	"github.com/onflow/cadence/runtime/sema"

	oldInter "github.com/onflow/cadence/v19/runtime/interpreter"
	"github.com/onflow/cadence/v19/runtime/tests/utils"
)

func TestValueConversion(t *testing.T) {

	t.Parallel()

	t.Run("Primitive", func(t *testing.T) {
		t.Parallel()

		type conversionPair struct {
			oldValue         oldInter.Value
			expectedNewValue newInter.Value
		}

		conversions := []conversionPair{
			{
				oldValue:         oldInter.NewIntValueFromInt64(math.MaxInt64),
				expectedNewValue: newInter.NewIntValueFromInt64(math.MaxInt64),
			},
			{
				oldValue:         oldInter.NewIntValueFromInt64(math.MinInt64),
				expectedNewValue: newInter.NewIntValueFromInt64(math.MinInt64),
			},
			{
				oldValue:         oldInter.Int8Value(45),
				expectedNewValue: newInter.Int8Value(45),
			},
			{
				oldValue:         oldInter.Int16Value(45),
				expectedNewValue: newInter.Int16Value(45),
			},
			{
				oldValue:         oldInter.Int32Value(45),
				expectedNewValue: newInter.Int32Value(45),
			},
			{
				oldValue:         oldInter.Int64Value(45),
				expectedNewValue: newInter.Int64Value(45),
			},
			{
				oldValue:         oldInter.NewInt128ValueFromInt64(math.MaxInt64),
				expectedNewValue: newInter.NewInt128ValueFromInt64(math.MaxInt64),
			},
			{
				oldValue:         oldInter.NewInt128ValueFromInt64(math.MinInt64),
				expectedNewValue: newInter.NewInt128ValueFromInt64(math.MinInt64),
			},
			{
				oldValue:         oldInter.NewInt256ValueFromInt64(math.MaxInt64),
				expectedNewValue: newInter.NewInt256ValueFromInt64(math.MaxInt64),
			},
			{
				oldValue:         oldInter.NewInt256ValueFromInt64(math.MinInt64),
				expectedNewValue: newInter.NewInt256ValueFromInt64(math.MinInt64),
			},
			{
				oldValue:         oldInter.NewUIntValueFromUint64(math.MaxUint64),
				expectedNewValue: newInter.NewUIntValueFromUint64(math.MaxUint64),
			},
			{
				oldValue:         oldInter.NewUIntValueFromUint64(456),
				expectedNewValue: newInter.NewUIntValueFromUint64(456),
			},
			{
				oldValue:         oldInter.UInt8Value(45),
				expectedNewValue: newInter.UInt8Value(45),
			},
			{
				oldValue:         oldInter.UInt16Value(45),
				expectedNewValue: newInter.UInt16Value(45),
			},
			{
				oldValue:         oldInter.UInt32Value(45),
				expectedNewValue: newInter.UInt32Value(45),
			},
			{
				oldValue:         oldInter.UInt64Value(45),
				expectedNewValue: newInter.UInt64Value(45),
			},
			{
				oldValue:         oldInter.NewUInt128ValueFromUint64(math.MaxUint64),
				expectedNewValue: newInter.NewUInt128ValueFromUint64(math.MaxUint64),
			},
			{
				oldValue:         oldInter.NewUInt256ValueFromUint64(math.MaxUint64),
				expectedNewValue: newInter.NewUInt256ValueFromUint64(math.MaxUint64),
			},
			{
				oldValue:         oldInter.Word8Value(45),
				expectedNewValue: newInter.Word8Value(45),
			},
			{
				oldValue:         oldInter.Word16Value(45),
				expectedNewValue: newInter.Word16Value(45),
			},
			{
				oldValue:         oldInter.Word32Value(45),
				expectedNewValue: newInter.Word32Value(45),
			},
			{
				oldValue:         oldInter.Word64Value(45),
				expectedNewValue: newInter.Word64Value(45),
			},
			{
				oldValue:         oldInter.Fix64Value(math.MaxInt64),
				expectedNewValue: newInter.Fix64Value(math.MaxInt64),
			},
			{
				oldValue:         oldInter.Fix64Value(math.MinInt64),
				expectedNewValue: newInter.Fix64Value(math.MinInt64),
			},
			{
				oldValue:         oldInter.UFix64Value(math.MaxInt64),
				expectedNewValue: newInter.UFix64Value(math.MaxInt64),
			},
			{
				oldValue:         oldInter.UFix64Value(0),
				expectedNewValue: newInter.UFix64Value(0),
			},
			{
				oldValue:         oldInter.NilValue{},
				expectedNewValue: newInter.NilValue{},
			},
			{
				oldValue:         oldInter.VoidValue{},
				expectedNewValue: newInter.VoidValue{},
			},
			{
				oldValue:         oldInter.NewSomeValueOwningNonCopying(oldInter.NewStringValue("foo")),
				expectedNewValue: newInter.NewSomeValueNonCopying(newInter.NewStringValue("foo")),
			},
			{
				oldValue:         oldInter.AddressValue{1, 2},
				expectedNewValue: newInter.AddressValue{1, 2},
			},
			{
				oldValue: oldInter.PathValue{
					Domain:     common.PathDomainStorage,
					Identifier: "some/storage",
				},
				expectedNewValue: newInter.PathValue{
					Domain:     common.PathDomainStorage,
					Identifier: "some/storage",
				},
			},
			{
				oldValue: oldInter.CapabilityValue{
					Address: oldInter.AddressValue{1, 2},
					Path: oldInter.PathValue{
						Domain:     common.PathDomainPublic,
						Identifier: "some/path",
					},
					BorrowType: oldInter.PrimitiveStaticTypeFix64,
				},
				expectedNewValue: &newInter.CapabilityValue{
					Address: newInter.AddressValue{1, 2},
					Path: newInter.PathValue{
						Domain:     common.PathDomainPublic,
						Identifier: "some/path",
					},
					BorrowType: newInter.PrimitiveStaticTypeFix64,
				},
			},
			{
				oldValue: oldInter.LinkValue{
					TargetPath: oldInter.PathValue{
						Domain:     common.PathDomainPrivate,
						Identifier: "some/path",
					},
					Type: oldInter.PrimitiveStaticTypeSignedInteger,
				},
				expectedNewValue: newInter.LinkValue{
					TargetPath: newInter.PathValue{
						Domain:     common.PathDomainPrivate,
						Identifier: "some/path",
					},
					Type: newInter.PrimitiveStaticTypeSignedInteger,
				},
			},
			{
				oldValue: oldInter.TypeValue{
					Type: oldInter.PrimitiveStaticTypeSignedInteger,
				},
				expectedNewValue: newInter.TypeValue{
					Type: newInter.PrimitiveStaticTypeSignedInteger,
				},
			},
		}

		migration := &StorageFormatV6Migration{}
		converter := NewValueConverter(migration)

		for _, conversion := range conversions {
			newValue := converter.Convert(conversion.oldValue)
			assert.Equal(t, conversion.expectedNewValue, newValue)
		}
	})

	t.Run("Array", func(t *testing.T) {
		t.Parallel()

		oldArray := oldInter.NewArrayValueUnownedNonCopying(
			oldInter.VariableSizedStaticType{
				Type: oldInter.PrimitiveStaticTypeAnyStruct,
			},
			oldInter.NewStringValue("foo"),
			oldInter.NewStringValue("bar"),
			oldInter.BoolValue(true),
		)

		address := &common.Address{1, 2}
		oldArray.SetOwner(address)

		payloads := []ledger.Payload{
			{
				Key: ledger.NewKey([]ledger.KeyPart{
					ledger.NewKeyPart(state.KeyPartOwner, address[:]),
					ledger.NewKeyPart(state.KeyPartController, []byte{}),
					ledger.NewKeyPart(state.KeyPartKey, []byte(fvmState.KeyStorageUsed)),
				}),
				Value: ledger.Value(
					uint64ToBinary(
						uint64(0), // dummy value
					),
				),
			},
		}
		ledgerView := newView(payloads)

		migration := &StorageFormatV6Migration{}
		migration.initPersistentSlabStorage(ledgerView)
		migration.initNewInterpreter()
		migration.initOldInterpreter(payloads)

		converter := NewValueConverter(migration)
		newValue := converter.Convert(oldArray, nil)

		require.IsType(t, &newInter.ArrayValue{}, newValue)
		array := newValue.(*newInter.ArrayValue)

		assert.Equal(
			t,
			newInter.NewStringValue("foo"),
			array.Get(migration.newInter, nil, 0),
		)
		assert.Equal(t,
			newInter.NewStringValue("bar"),
			array.Get(migration.newInter, nil, 1),
		)
	})

	t.Run("Dictionary", func(t *testing.T) {
		t.Parallel()

		inter, err := oldInter.NewInterpreter(nil, utils.TestLocation)
		require.NoError(t, err)

		oldDictionary := oldInter.NewDictionaryValueUnownedNonCopying(
			inter,
			oldInter.DictionaryStaticType{
				KeyType:   oldInter.PrimitiveStaticTypeString,
				ValueType: oldInter.PrimitiveStaticTypeAnyStruct,
			},
			oldInter.NewStringValue("key1"),
			oldInter.NewStringValue("foo"),
			oldInter.NewStringValue("key2"),
			oldInter.BoolValue(true),
		)

		address := &common.Address{1, 2}
		oldDictionary.SetOwner(address)

		payloads := []ledger.Payload{
			{
				Key: ledger.NewKey([]ledger.KeyPart{
					ledger.NewKeyPart(state.KeyPartOwner, address[:]),
					ledger.NewKeyPart(state.KeyPartController, []byte{}),
					ledger.NewKeyPart(state.KeyPartKey, []byte(fvmState.KeyStorageUsed)),
				}),
				Value: ledger.Value(
					uint64ToBinary(
						uint64(0), // dummy value
					),
				),
			},
		}
		ledgerView := newView(payloads)

		migration := &StorageFormatV6Migration{}
		migration.initPersistentSlabStorage(ledgerView)
		migration.initNewInterpreter()
		migration.initOldInterpreter(payloads)

		converter := NewValueConverter(migration)
		newValue := converter.Convert(oldDictionary, nil)

		assert.IsType(t, &newInter.DictionaryValue{}, newValue)
		dictionary := newValue.(*newInter.DictionaryValue)

		value, ok := dictionary.Get(nil, nil, newInter.NewStringValue("key1"))
		require.True(t, ok)
		assert.Equal(t, newInter.NewStringValue("foo"), value)

		value, ok = dictionary.Get(nil, nil, newInter.NewStringValue("key2"))
		require.True(t, ok)
		assert.Equal(t, newInter.BoolValue(true), value)
	})

	t.Run("Composite", func(t *testing.T) {
		t.Parallel()

		inter, err := oldInter.NewInterpreter(nil, utils.TestLocation)
		require.NoError(t, err)

		owner := common.Address{1, 2}

		oldDictionary := oldInter.NewDictionaryValueUnownedNonCopying(
			inter,
			oldInter.DictionaryStaticType{
				KeyType:   oldInter.PrimitiveStaticTypeString,
				ValueType: oldInter.PrimitiveStaticTypeAnyStruct,
			},
			oldInter.NewStringValue("key1"),
			oldInter.NewStringValue("value1"),
			oldInter.NewStringValue("key2"),
			oldInter.BoolValue(true),
		)
		oldDictionary.SetOwner(&owner)

		fields := oldInter.NewStringValueOrderedMap()
		fields.Set("foo", oldDictionary)

		oldComposite := oldInter.NewCompositeValue(
			utils.TestLocation,
			"Test",
			common.CompositeKindContract,
			fields,
			&owner,
		)

		payloads := []ledger.Payload{
			{
				Key: ledger.NewKey([]ledger.KeyPart{
					ledger.NewKeyPart(state.KeyPartOwner, owner[:]),
					ledger.NewKeyPart(state.KeyPartController, []byte{}),
					ledger.NewKeyPart(state.KeyPartKey, []byte(fvmState.KeyStorageUsed)),
				}),
				Value: ledger.Value(
					uint64ToBinary(
						uint64(0), // dummy value
					),
				),
			},
		}
		ledgerView := newView(payloads)

		migration := &StorageFormatV6Migration{}
		migration.initPersistentSlabStorage(ledgerView)
		migration.initNewInterpreter()
		migration.initOldInterpreter(payloads)

		converter := NewValueConverter(migration)
		newValue := converter.Convert(oldComposite, nil)

		assert.IsType(t, &newInter.CompositeValue{}, newValue)
		composite := newValue.(*newInter.CompositeValue)

		fieldValue := composite.GetField("foo")

		assert.IsType(t, &newInter.DictionaryValue{}, fieldValue)
		dictionary := fieldValue.(*newInter.DictionaryValue)

		value, ok := dictionary.Get(nil, nil, newInter.NewStringValue("key1"))
		require.True(t, ok)
		assert.Equal(t, newInter.NewStringValue("value1"), value)

		value, ok = dictionary.Get(nil, nil, newInter.NewStringValue("key2"))
		require.True(t, ok)
		assert.Equal(t, newInter.BoolValue(true), value)
	})

	t.Run("Negative", func(t *testing.T) {
		t.Parallel()

		t.Run("nonstorable", func(t *testing.T) {
			t.Parallel()

			type conversionPair struct {
				oldValue         oldInter.Value
				expectedNewValue newInter.Value
			}

			conversions := []conversionPair{
				{
					oldValue:         oldInter.BoundFunctionValue{},
					expectedNewValue: newInter.BoundFunctionValue{},
				},
				{
					oldValue:         &oldInter.InterpretedFunctionValue{},
					expectedNewValue: &newInter.InterpretedFunctionValue{},
				},
				{
					oldValue: oldInter.NewHostFunctionValue(
						func(invocation oldInter.Invocation) oldInter.Value {
							return oldInter.NilValue{}
						},
					),
					expectedNewValue: newInter.NewHostFunctionValue(
						func(invocation newInter.Invocation) newInter.Value {
							return newInter.NilValue{}
						},
						nil,
					),
				},
			}

			migration := &StorageFormatV6Migration{}
			converter := NewValueConverter(migration)

			check := func(oldValue oldInter.Value) {
				defer func() {
					r := recover()
					require.NotNil(t, r)
					assert.Equal(t, "value not storable", r)
				}()
				_ = converter.Convert(oldValue)
			}

			for _, conversion := range conversions {
				check(conversion.oldValue)
			}
		})
	})
}

func TestEncoding(t *testing.T) {

	t.Parallel()

	t.Run("Array", func(t *testing.T) {
		t.Parallel()

		// Get the bytes in old format
		oldArray := oldInter.NewArrayValueUnownedNonCopying(
			oldInter.VariableSizedStaticType{
				Type: oldInter.PrimitiveStaticTypeAnyStruct,
			},
			oldInter.NewStringValue("foo"),
			oldInter.NewStringValue("bar"),
			oldInter.BoolValue(true),
		)

		encoded, _, err := oldInter.EncodeValue(oldArray, nil, false, nil)
		require.NoError(t, err)

		address := common.Address{1, 2}

		payloads := []ledger.Payload{
			{
				Key: ledger.NewKey([]ledger.KeyPart{
					ledger.NewKeyPart(state.KeyPartOwner, address[:]),
					ledger.NewKeyPart(state.KeyPartController, []byte{}),
					ledger.NewKeyPart(state.KeyPartKey, []byte(fvmState.KeyStorageUsed)),
				}),
				Value: ledger.Value(
					uint64ToBinary(
						uint64(0), // dummy value
					),
				),
			},
		}
		ledgerView := newView(payloads)

		migration := &StorageFormatV6Migration{}
		migration.initPersistentSlabStorage(ledgerView)
		migration.initNewInterpreter()
		migration.migratedPayloadPaths = make(map[storagePath]bool)
		migration.converter = NewValueConverter(migration)

		err = migration.decodeAndConvert(encoded, address, "", oldInter.CurrentEncodingVersion)
		assert.NoError(t, err)

		err = migration.storage.Commit()
		assert.NoError(t, err)

		encodedValues := ledgerView.Payloads()
		require.Len(t, encodedValues, 4)

		for _, encValue := range encodedValues {
			assert.False(t, oldInter.HasMagic(encValue.Value))
		}

		storageId := atree.NewStorageID(
			atree.Address(address),
			atree.StorageIndex{0, 0, 0, 0, 0, 0, 0, 1},
		)

		slab, ok, err := migration.storage.Retrieve(storageId)
		require.NoError(t, err)
		require.True(t, ok)

		newValue := newInter.StoredValue(slab, migration.storage)

		assert.IsType(t, &newInter.ArrayValue{}, newValue)
		array := newValue.(*newInter.ArrayValue)

		value := array.Get(migration.newInter, nil, 0)
		require.NoError(t, err)
		assert.Equal(t, newInter.NewStringValue("foo"), value)

		value = array.Get(migration.newInter, nil, 1)
		require.NoError(t, err)
		assert.Equal(t, newInter.NewStringValue("bar"), value)

		value = array.Get(migration.newInter, nil, 2)
		require.NoError(t, err)
		assert.Equal(t, newInter.BoolValue(true), value)
	})

	t.Run("Dictionary", func(t *testing.T) {
		t.Parallel()

		inter, err := oldInter.NewInterpreter(nil, utils.TestLocation)
		require.NoError(t, err)

		// Get the bytes in old format
		oldDictionary := oldInter.NewDictionaryValueUnownedNonCopying(
			inter,
			oldInter.DictionaryStaticType{
				KeyType:   oldInter.PrimitiveStaticTypeString,
				ValueType: oldInter.PrimitiveStaticTypeAnyStruct,
			},
			oldInter.NewStringValue("key1"),
			oldInter.NewStringValue("foo"),
			oldInter.NewStringValue("key2"),
			oldInter.BoolValue(true),
		)

		encoded, _, err := oldInter.EncodeValue(oldDictionary, nil, false, nil)
		require.NoError(t, err)

		address := common.Address{1, 2}

		payloads := []ledger.Payload{
			{
				Key: ledger.NewKey([]ledger.KeyPart{
					ledger.NewKeyPart(state.KeyPartOwner, address[:]),
					ledger.NewKeyPart(state.KeyPartController, []byte{}),
					ledger.NewKeyPart(state.KeyPartKey, []byte(fvmState.KeyStorageUsed)),
				}),
				Value: ledger.Value(
					uint64ToBinary(
						uint64(0), // dummy value
					),
				),
			},
		}
		ledgerView := newView(payloads)

		migration := &StorageFormatV6Migration{}
		migration.initPersistentSlabStorage(ledgerView)
		migration.initNewInterpreter()
		migration.initOldInterpreter(payloads)
		migration.migratedPayloadPaths = make(map[storagePath]bool)
		migration.converter = NewValueConverter(migration)

		err = migration.decodeAndConvert(encoded, address, "", oldInter.CurrentEncodingVersion)
		assert.NoError(t, err)

		err = migration.storage.Commit()
		assert.NoError(t, err)

		encodedValues := ledgerView.Payloads()
		require.Len(t, encodedValues, 4)

		for _, encValue := range encodedValues {
			assert.False(t, oldInter.HasMagic(encValue.Value))
		}

		storageId := atree.NewStorageID(
			atree.Address(address),
			atree.StorageIndex{0, 0, 0, 0, 0, 0, 0, 1},
		)

		slab, ok, err := migration.storage.Retrieve(storageId)
		require.NoError(t, err)
		require.True(t, ok)

		newValue := newInter.StoredValue(slab, migration.storage)

		assert.IsType(t, &newInter.DictionaryValue{}, newValue)
		dictionary := newValue.(*newInter.DictionaryValue)

		value, ok := dictionary.Get(nil, nil, newInter.NewStringValue("key1"))
		require.True(t, ok)
		assert.Equal(t, newInter.NewStringValue("foo"), value)

		value, ok = dictionary.Get(nil, nil, newInter.NewStringValue("key2"))
		require.True(t, ok)
		assert.Equal(t, newInter.BoolValue(true), value)
	})

	t.Run("Composite", func(t *testing.T) {
		t.Parallel()

		inter, err := oldInter.NewInterpreter(nil, utils.TestLocation)
		require.NoError(t, err)

		owner := common.Address{1, 2}

		oldDictionary := oldInter.NewDictionaryValueUnownedNonCopying(
			inter,
			oldInter.DictionaryStaticType{
				KeyType:   oldInter.PrimitiveStaticTypeString,
				ValueType: oldInter.PrimitiveStaticTypeAnyStruct,
			},
			oldInter.NewStringValue("key1"),
			oldInter.NewStringValue("value1"),
			oldInter.NewStringValue("key2"),
			oldInter.BoolValue(true),
		)
		oldDictionary.SetOwner(&owner)

		fields := oldInter.NewStringValueOrderedMap()
		fields.Set("foo", oldDictionary)

		oldComposite := oldInter.NewCompositeValue(
			utils.TestLocation,
			"Test",
			common.CompositeKindContract,
			fields,
			&owner,
		)

		encoded, _, err := oldInter.EncodeValue(oldComposite, nil, false, nil)
		require.NoError(t, err)

		address := common.Address{1, 2}

		payloads := []ledger.Payload{
			{
				Key: ledger.NewKey([]ledger.KeyPart{
					ledger.NewKeyPart(state.KeyPartOwner, address[:]),
					ledger.NewKeyPart(state.KeyPartController, []byte{}),
					ledger.NewKeyPart(state.KeyPartKey, []byte(fvmState.KeyStorageUsed)),
				}),
				Value: ledger.Value(
					uint64ToBinary(
						uint64(0), // dummy value
					),
				),
			},
		}
		ledgerView := newView(payloads)

		migration := &StorageFormatV6Migration{}
		migration.initPersistentSlabStorage(ledgerView)
		migration.initNewInterpreter()
		migration.initOldInterpreter(payloads)
		migration.migratedPayloadPaths = make(map[storagePath]bool)
		migration.converter = NewValueConverter(migration)

		err = migration.decodeAndConvert(encoded, address, "", oldInter.CurrentEncodingVersion)
		assert.NoError(t, err)

		err = migration.storage.Commit()
		assert.NoError(t, err)

		encodedValues := ledgerView.Payloads()
		require.Len(t, encodedValues, 6)

		for _, encValue := range encodedValues {
			assert.False(t, oldInter.HasMagic(encValue.Value))
		}

		// Check composite value in storage

		storageId := atree.NewStorageID(
			atree.Address(address),
			atree.StorageIndex{0, 0, 0, 0, 0, 0, 0, 2},
		)

		slab, ok, err := migration.storage.Retrieve(storageId)
		require.NoError(t, err)
		require.True(t, ok)

		storedValue := newInter.StoredValue(slab, migration.storage)

		assert.IsType(t, &newInter.CompositeValue{}, storedValue)
		composite := storedValue.(*newInter.CompositeValue)

		fieldValue := composite.GetField("foo")

		assert.IsType(t, &newInter.DictionaryValue{}, fieldValue)
		dictionary := fieldValue.(*newInter.DictionaryValue)

		value, ok := dictionary.Get(nil, nil, newInter.NewStringValue("key1"))
		require.True(t, ok)
		assert.Equal(t, newInter.NewStringValue("value1"), value)

		value, ok = dictionary.Get(nil, nil, newInter.NewStringValue("key2"))
		require.True(t, ok)
		assert.Equal(t, newInter.BoolValue(true), value)

		// Check whether the separately stored value
		// is same as the composite's field value.

		storageId = atree.NewStorageID(
			atree.Address(address),
			atree.StorageIndex{0, 0, 0, 0, 0, 0, 0, 3},
		)

		slab, ok, err = migration.storage.Retrieve(storageId)
		require.NoError(t, err)
		require.True(t, ok)

		storedValue = newInter.StoredValue(slab, migration.storage)
		assert.Equal(t, dictionary, storedValue)
	})
}

func TestPayloadsMigration(t *testing.T) {
	t.Parallel()

	inter, err := oldInter.NewInterpreter(nil, utils.TestLocation)
	require.NoError(t, err)

	owner := common.Address{1, 2}

	oldDictionary := oldInter.NewDictionaryValueUnownedNonCopying(
		inter,
		oldInter.DictionaryStaticType{
			KeyType:   oldInter.PrimitiveStaticTypeString,
			ValueType: oldInter.PrimitiveStaticTypeAnyStruct,
		},
		oldInter.NewStringValue("key1"),
		oldInter.NewStringValue("value1"),
		oldInter.NewStringValue("key2"),
		oldInter.BoolValue(true),
	)

	fields := oldInter.NewStringValueOrderedMap()
	fields.Set("foo", oldDictionary)

	composite := oldInter.NewCompositeValue(
		utils.TestLocation,
		"Test",
		common.CompositeKindContract,
		fields,
		&owner,
	)

	encoded, _, err := oldInter.EncodeValue(composite, nil, false, nil)
	require.NoError(t, err)

	encoded = oldInter.PrependMagic(encoded, oldInter.CurrentEncodingVersion)

	keyParts := []ledger.KeyPart{
		ledger.NewKeyPart(state.KeyPartOwner, owner[:]),
		ledger.NewKeyPart(state.KeyPartController, []byte{}),
		ledger.NewKeyPart(state.KeyPartKey, []byte("Test")),
	}

	payloads := []ledger.Payload{
		{
			Key: ledger.NewKey([]ledger.KeyPart{
				ledger.NewKeyPart(state.KeyPartOwner, owner[:]),
				ledger.NewKeyPart(state.KeyPartController, []byte{}),
				ledger.NewKeyPart(state.KeyPartKey, []byte(fvmState.KeyStorageUsed)),
			}),
			Value: ledger.Value(
				uint64ToBinary(
					uint64(0), // dummy value
				),
			),
		},
		{
			Key:   ledger.NewKey(keyParts),
			Value: ledger.Value(encoded),
		},
	}

	// Check whether the query works with old ledger
	ledgerView := newView(payloads)
	value, err := ledgerView.Get(string(owner[:]), "", "Test")
	require.NoError(t, err)
	assert.NotNil(t, value)

	storageFormatV6Migration := StorageFormatV6Migration{
		Log:       zerolog.Nop(),
		OutputDir: "none",
	}

	migratedPayloads, err := storageFormatV6Migration.migrate(payloads)
	require.NoError(t, err)

	assert.Len(t, migratedPayloads, 6)

	// Check whether the query works with new ledger

	migratedLedgerView := newView(migratedPayloads)

	key := []byte{0, 0, 0, 0, 0, 0, 0, 3}
	prefixedKey := []byte(atree.LedgerBaseStorageSlabPrefix + string(key))

	migratedValue, err := migratedLedgerView.Get(string(owner[:]), "", string(prefixedKey))
	require.NoError(t, err)
	require.NotEmpty(t, migratedValue)

	assert.False(t, oldInter.HasMagic(migratedValue))
}

func TestContractValueRetrieval(t *testing.T) {

	t.Parallel()

	address := common.Address{1, 2}

	const contractName = "Test"

	location := common.AddressLocation{
		Address: address,
		Name:    contractName,
	}

	contractValue := oldInter.NewCompositeValue(
		location,
		contractName,
		common.CompositeKindContract,
		oldInter.NewStringValueOrderedMap(),
		&address,
	)

	encodeContractValue, _, err := oldInter.EncodeValue(contractValue, nil, false, nil)
	require.NoError(t, err)

	encodeContractValue = oldInter.PrependMagic(encodeContractValue, oldInter.CurrentEncodingVersion)

	contractNames := &bytes.Buffer{}
	namesEncoder := cbor.NewEncoder(contractNames)
	err = namesEncoder.Encode([]string{contractName})
	require.NoError(t, err)

	contractCode := `
        pub contract Test {
            pub fun foo(): Int { return 42 }
        }
    `

	contractValueKey := []ledger.KeyPart{
		ledger.NewKeyPart(state.KeyPartOwner, address[:]),
		ledger.NewKeyPart(state.KeyPartController, []byte{}),
		ledger.NewKeyPart(state.KeyPartKey, []byte(fmt.Sprintf("contract\x1F%s", contractName))),
	}

	contractNamesKey := []ledger.KeyPart{
		ledger.NewKeyPart(state.KeyPartOwner, address[:]),
		ledger.NewKeyPart(state.KeyPartController, address[:]),
		ledger.NewKeyPart(state.KeyPartKey, []byte(fvmState.KeyContractNames)),
	}

	contractCodeKey := []ledger.KeyPart{
		ledger.NewKeyPart(state.KeyPartOwner, address[:]),
		ledger.NewKeyPart(state.KeyPartController, address[:]),
		ledger.NewKeyPart(state.KeyPartKey, []byte("code.Test")),
	}

	storageUsedKey := []ledger.KeyPart{
		ledger.NewKeyPart(state.KeyPartOwner, address[:]),
		ledger.NewKeyPart(state.KeyPartController, []byte{}),
		ledger.NewKeyPart(state.KeyPartKey, []byte(fvmState.KeyStorageUsed)),
	}

	// old payloads
	payloads := []ledger.Payload{
		{
			Key:   ledger.NewKey(contractValueKey),
			Value: ledger.Value(encodeContractValue),
		},
		{
			Key:   ledger.NewKey(contractCodeKey),
			Value: ledger.Value(contractCode),
		},
		{
			Key:   ledger.NewKey(contractNamesKey),
			Value: ledger.Value(contractNames.Bytes()),
		},
		{
			Key: ledger.NewKey(storageUsedKey),
			Value: ledger.Value(
				uint64ToBinary(
					uint64(
						len(contractNamesKey) + len(contractCodeKey),
					),
				),
			),
		},
	}

	// Before migration

	// Call a dummy function - only need to see whether the value can be found.
	_, err = invokeContractFunction(payloads, address, contractName, "foo")

	// CBOR error means value is found, but the decoding fails due to old format.
	assert.Contains(t, err.Error(), "unsupported decoded CBOR type: CBOR uint type")

	// After migration

	migration := &StorageFormatV6Migration{}
	migratedPayloads, err := migration.migrate(payloads)
	require.NoError(t, err)

	// Must contain total of 5 payloads:
	//  - 4x FVM registers
	//      - contract code
	//      - contract_names
	//      - storage_used
	//      - storage_index
	//  - 1x account storage register
	//  - 1x slab storage register
	require.Len(t, migratedPayloads, 6)

	sort.SliceStable(migratedPayloads, func(i, j int) bool {
		a := migratedPayloads[i].Key.KeyParts[2].Value
		b := migratedPayloads[j].Key.KeyParts[2].Value
		return bytes.Compare(a, b) < 0
	})

	assert.Equal(t, []byte(atree.LedgerBaseStorageSlabPrefix+string([]byte{0, 0, 0, 0, 0, 0, 0, 1})), migratedPayloads[0].Key.KeyParts[2].Value)
	assert.Equal(t, []byte("code.Test"), migratedPayloads[1].Key.KeyParts[2].Value)
	assert.Equal(t, []byte("contract\u001FTest"), migratedPayloads[2].Key.KeyParts[2].Value)
	assert.Equal(t, []byte("contract_names"), migratedPayloads[3].Key.KeyParts[2].Value)
	assert.Equal(t, []byte("storage_index"), migratedPayloads[4].Key.KeyParts[2].Value)
	assert.Equal(t, []byte("storage_used"), migratedPayloads[5].Key.KeyParts[2].Value)

	// Call a dummy function - only need to see whether the value can be found.
	result, err := invokeContractFunction(migratedPayloads, address, contractName, "foo")
	require.NoError(t, err)
	require.Equal(t, cadence.NewInt(42), result)
}

func invokeContractFunction(
	payloads []ledger.Payload,
	address common.Address,
	contractName string,
	funcName string,
) (val cadence.Value, err error) {
	ledgerView := newView(payloads)

	stateHolder := fvmState.NewStateHolder(
		fvmState.NewState(ledgerView),
	)

	txEnv := fvm.NewTransactionEnvironment(
		fvm.NewContext(zerolog.Nop()),
		fvm.NewVirtualMachine(
			runtime.NewInterpreterRuntime(),
		),
		stateHolder,
		programs.NewEmptyPrograms(),
		flow.NewTransactionBody(),
		0,
		nil,
	)

	location := common.AddressLocation{
		Address: address,
		Name:    contractName,
	}

	predeclaredValues := make([]runtime.ValueDeclaration, 0)

	defer func() {
		if r := recover(); r != nil {
			switch typedR := r.(type) {
			case error:
				err = typedR
			case string:
				err = fmt.Errorf(typedR)
			default:
				panic(typedR)
			}
		}
	}()

	return txEnv.VM().Runtime.InvokeContractFunction(
		location,
		funcName,
		[]newInter.Value{},
		[]sema.Type{},
		runtime.Context{
			Interface:         txEnv,
			PredeclaredValues: predeclaredValues,
		},
	)
}

func uint64ToBinary(integer uint64) []byte {
	b := make([]byte, 8)
	binary.BigEndian.PutUint64(b, integer)
	return b
}

func TestDeferredValues(t *testing.T) {

	var payloads []ledger.Payload

	owner, err := hex.DecodeString("000027b9a80c0152")
	require.NoError(t, err)

	data := map[string]string{
		"public_key_9":                "f847b840dac22f8bdf651e21f10d5cc96ef8ca9a55bd28b56b117dda0877b3bce76ce7e04c4fe330c48e5c81f13f76c7dc1b86ab49a33d8b2498cbbed24459f7e1e918c50201808080",
		"public\x1fflowTokenBalance":  "00cade0005d8cb82d8c882016e666c6f77546f6b656e5661756c74d8db82f4d8dc82d8d582d8c082481654653399040a6169466c6f77546f6b656e6f466c6f77546f6b656e2e5661756c7481d8d682d8c08248f233dcee88fe0abe6d46756e6769626c65546f6b656e7546756e6769626c65546f6b656e2e42616c616e6365",
		"public_key_8":                "f847b840dac22f8bdf651e21f10d5cc96ef8ca9a55bd28b56b117dda0877b3bce76ce7e04c4fe330c48e5c81f13f76c7dc1b86ab49a33d8b2498cbbed24459f7e1e918c50201808080",
		"storage\x1fMomentCollection": "00cade0005d88484d8c082480b2a3299cc857e2967546f7053686f7402846475756964d8a41a03487415696f776e65644e465473d88183d8d982d8d41830d8d582d8c082481d7e57aa55817448704e6f6e46756e6769626c65546f6b656e744e6f6e46756e6769626c65546f6b656e2e4e4654d88682d8d7d8d4183089d8a41a007f9971d8a41a00c28fa9d8a41a00d967f9d8a41a007cea68d8a41a008a43a1d8a41a0094f75ad8a41a00b7af06d8a41a00ee178ed8a41a00be2d868072546f7053686f742e436f6c6c656374696f6e",
		"storage\x1fMomentCollection\x1fownedNFTs\x1fv\x1f14247929": "00cade0005d88484d8c082480b2a3299cc857e2967546f7053686f7402866475756964d8a41a025719bd626964d8a41a00d967f96464617461d88484d8c082480b2a3299cc857e2967546f7053686f740186657365744944d8a3181a66706c61794944d8a31904cd6c73657269616c4e756d626572d8a319732d72546f7053686f742e4d6f6d656e74446174616b546f7053686f742e4e4654",
		"public\x1fMomentCollection":                                "00cade0005d8cb82d8c88201704d6f6d656e74436f6c6c656374696f6ed8db82f4d8dc82d8d40581d8d682d8c082480b2a3299cc857e2967546f7053686f74781e546f7053686f742e4d6f6d656e74436f6c6c656374696f6e5075626c6963",
		"storage\x1fMomentCollection\x1fownedNFTs\x1fv\x1f9762650":  "00cade0005d88484d8c082480b2a3299cc857e2967546f7053686f7402866475756964d8a41a01df64e6626964d8a41a0094f75a6464617461d88484d8c082480b2a3299cc857e2967546f7053686f740186657365744944d8a3181a66706c61794944d8a31904136c73657269616c4e756d626572d8a319072572546f7053686f742e4d6f6d656e74446174616b546f7053686f742e4e4654",
		"storage\x1fMomentCollection\x1fownedNFTs\x1fv\x1f15603598": "00cade0005d88484d8c082480b2a3299cc857e2967546f7053686f7402866475756964d8a41a02b37553626964d8a41a00ee178e6464617461d88484d8c082480b2a3299cc857e2967546f7053686f740186657365744944d8a3181a66706c61794944d8a31905796c73657269616c4e756d626572d8a31908e972546f7053686f742e4d6f6d656e74446174616b546f7053686f742e4e4654",
		"public_key_10":                       "f847b840dac22f8bdf651e21f10d5cc96ef8ca9a55bd28b56b117dda0877b3bce76ce7e04c4fe330c48e5c81f13f76c7dc1b86ab49a33d8b2498cbbed24459f7e1e918c50201808080",
		"storage\x1fprivateForwardingStorage": "00cade0005d88484d8c0824818eb4ee6b3c026d27818507269766174655265636569766572466f7277617264657202846475756964d8a41a0348741669726563697069656e74d8c983d8834627b9a80c0152d8c8820271666c6f77546f6b656e5265636569766572d8db82f4d8dc82d8d40581d8d682d8c08248f233dcee88fe0abe6d46756e6769626c65546f6b656e7646756e6769626c65546f6b656e2e52656365697665727822507269766174655265636569766572466f727761726465722e466f72776172646572",
		"public_key_4":                        "f847b840dac22f8bdf651e21f10d5cc96ef8ca9a55bd28b56b117dda0877b3bce76ce7e04c4fe330c48e5c81f13f76c7dc1b86ab49a33d8b2498cbbed24459f7e1e918c50201808080",
		"public_key_0":                        "f849b840dac22f8bdf651e21f10d5cc96ef8ca9a55bd28b56b117dda0877b3bce76ce7e04c4fe330c48e5c81f13f76c7dc1b86ab49a33d8b2498cbbed24459f7e1e918c502018203e88080",
		"storage\x1fMomentCollection\x1fownedNFTs\x1fv\x1f12037894": "00cade0005d88484d8c082480b2a3299cc857e2967546f7053686f7402866475756964d8a41a0227ec79626964d8a41a00b7af066464617461d88484d8c082480b2a3299cc857e2967546f7053686f740186657365744944d8a3181a66706c61794944d8a319049a6c73657269616c4e756d626572d8a3197cca72546f7053686f742e4d6f6d656e74446174616b546f7053686f742e4e4654",
		"storage\x1fdapperUtilityCoinReceiver":                      "00cade0005d88484d8c08248e544175ee0461c4b6f546f6b656e466f7277617264696e6702846475756964d8a41a0348741769726563697069656e74d8c983d88348ead892083b3e2c6cd8c8820378196461707065725574696c697479436f696e5265636569766572f67819546f6b656e466f7277617264696e672e466f72776172646572",
		"public_key_5":                                              "f847b840dac22f8bdf651e21f10d5cc96ef8ca9a55bd28b56b117dda0877b3bce76ce7e04c4fe330c48e5c81f13f76c7dc1b86ab49a33d8b2498cbbed24459f7e1e918c50201808080",
		"public\x1fprivateForwardingPublic":                         "00cade0005d8cb82d8c88201781870726976617465466f7277617264696e6753746f72616765d8db82f4d8d582d8c0824818eb4ee6b3c026d27818507269766174655265636569766572466f727761726465727822507269766174655265636569766572466f727761726465722e466f72776172646572",
		"exists":                                                    "01",
		"public\x1fdapperUtilityCoinReceiver":                       "00cade0005d8cb82d8c8820178196461707065725574696c697479436f696e5265636569766572d8db82f4d8dc82d8d582d8c08248ead892083b3e2c6c714461707065725574696c697479436f696e774461707065725574696c697479436f696e2e5661756c7481d8d682d8c08248f233dcee88fe0abe6d46756e6769626c65546f6b656e7646756e6769626c65546f6b656e2e5265636569766572",
		"storage\x1fMomentCollection\x1fownedNFTs\x1fv\x1f8186472":  "00cade0005d88484d8c082480b2a3299cc857e2967546f7053686f7402866464617461d88484d8c082480b2a3299cc857e2967546f7053686f74018666706c61794944d8a31903b16c73657269616c4e756d626572d8a3190f9a657365744944d8a3181a72546f7053686f742e4d6f6d656e7444617461626964d8a41a007cea686475756964d8a41a019776ec6b546f7053686f742e4e4654",
		"private\x1fflowTokenReceiver":                              "00cade0005d8cb82d8c882016e666c6f77546f6b656e5661756c74d8db82f4d8dc82d8d40581d8d682d8c08248f233dcee88fe0abe6d46756e6769626c65546f6b656e7646756e6769626c65546f6b656e2e5265636569766572",
		"storage\x1fMomentCollection\x1fownedNFTs\x1fv\x1f9061281":  "00cade0005d88484d8c082480b2a3299cc857e2967546f7053686f7402866464617461d88484d8c082480b2a3299cc857e2967546f7053686f74018666706c61794944d8a31903e96c73657269616c4e756d626572d8a3194a6a657365744944d8a3181a72546f7053686f742e4d6f6d656e7444617461626964d8a41a008a43a16475756964d8a41a01b2beca6b546f7053686f742e4e4654",
		"public_key_3":                                              "f847b840dac22f8bdf651e21f10d5cc96ef8ca9a55bd28b56b117dda0877b3bce76ce7e04c4fe330c48e5c81f13f76c7dc1b86ab49a33d8b2498cbbed24459f7e1e918c50201808080",
		"public_key_7":                                              "f847b840dac22f8bdf651e21f10d5cc96ef8ca9a55bd28b56b117dda0877b3bce76ce7e04c4fe330c48e5c81f13f76c7dc1b86ab49a33d8b2498cbbed24459f7e1e918c50201808080",
		"public_key_1":                                              "f847b840dac22f8bdf651e21f10d5cc96ef8ca9a55bd28b56b117dda0877b3bce76ce7e04c4fe330c48e5c81f13f76c7dc1b86ab49a33d8b2498cbbed24459f7e1e918c50201808080",
		"storage\x1fMomentCollection\x1fownedNFTs\x1fv\x1f12750761": "00cade0005d88484d8c082480b2a3299cc857e2967546f7053686f7402866475756964d8a41a023f0e94626964d8a41a00c28fa96464617461d88484d8c082480b2a3299cc857e2967546f7053686f740186657365744944d8a3181a66706c61794944d8a31902786c73657269616c4e756d626572d8a3198d9872546f7053686f742e4d6f6d656e74446174616b546f7053686f742e4e4654",
		"storage_used":                                              "0000000000001292",
		"public_key_2":                                              "f847b840dac22f8bdf651e21f10d5cc96ef8ca9a55bd28b56b117dda0877b3bce76ce7e04c4fe330c48e5c81f13f76c7dc1b86ab49a33d8b2498cbbed24459f7e1e918c50201808080",
		"storage\x1fflowTokenVault":                                 "00cade0005d88484d8c082481654653399040a6169466c6f77546f6b656e02846475756964d8a41a034874146762616c616e6365d8bc1a000186a06f466c6f77546f6b656e2e5661756c74",
		"storage\x1fMomentCollection\x1fownedNFTs\x1fv\x1f8362353":  "00cade0005d88484d8c082480b2a3299cc857e2967546f7053686f7402866464617461d88484d8c082480b2a3299cc857e2967546f7053686f74018666706c61794944d8a31903b86c73657269616c4e756d626572d8a3192af8657365744944d8a3181a72546f7053686f742e4d6f6d656e7444617461626964d8a41a007f99716475756964d8a41a019a33b16b546f7053686f742e4e4654",
		"public_key_count":                                          "0b",
		"public_key_6":                                              "f847b840dac22f8bdf651e21f10d5cc96ef8ca9a55bd28b56b117dda0877b3bce76ce7e04c4fe330c48e5c81f13f76c7dc1b86ab49a33d8b2498cbbed24459f7e1e918c50201808080",
		"storage\x1fMomentCollection\x1fownedNFTs\x1fv\x1f12463494": "00cade0005d88484d8c082480b2a3299cc857e2967546f7053686f7402866475756964d8a41a023a2c6c626964d8a41a00be2d866464617461d88484d8c082480b2a3299cc857e2967546f7053686f740186657365744944d8a3181a66706c61794944d8a31903bc6c73657269616c4e756d626572d8a319984572546f7053686f742e4d6f6d656e74446174616b546f7053686f742e4e4654",
	}

	for key, hexValue := range data {

		value, err := hex.DecodeString(hexValue)
		require.NoError(t, err)

		var controller []byte

		if key == fvmState.KeyPublicKeyCount ||
			bytes.HasPrefix([]byte(key), []byte("public_key_")) ||
			key == fvmState.KeyContractNames ||
			bytes.HasPrefix([]byte(key), []byte(fvmState.KeyCode)) {

			controller = owner
		}

		payloads = append(payloads, ledger.Payload{
			Key: ledger.NewKey([]ledger.KeyPart{
				ledger.NewKeyPart(state.KeyPartOwner, owner),
				ledger.NewKeyPart(state.KeyPartController, controller),
				ledger.NewKeyPart(state.KeyPartKey, []byte(key)),
			}),
			Value: value,
		})
	}

	ledgerView := newView(payloads)

	migration := &StorageFormatV6Migration{}
	migration.initPersistentSlabStorage(ledgerView)
	migration.initNewInterpreter()
	migration.initOldInterpreter(payloads)

	nftAddress, err := common.HexToAddress("1d7e57aa55817448")
	require.NoError(t, err)

	nftLocation := common.AddressLocation{
		Address: nftAddress,
		Name:    "NonFungibleToken",
	}
	nftType := &sema.CompositeType{
		Location:   nftLocation,
		Identifier: "NonFungibleToken.NFT",
		Kind:       common.CompositeKindResource,
	}

	nftElaboration := sema.NewElaboration()
	nftElaboration.CompositeTypes[nftType.ID()] = nftType

	topshotAddress, err := common.HexToAddress("0b2a3299cc857e29")
	require.NoError(t, err)

	topshotLocation := common.AddressLocation{
		Address: topshotAddress,
		Name:    "TopShot",
	}
	topshotType := &sema.CompositeType{
		Location:   topshotLocation,
		Identifier: "TopShot.NFT",
		Kind:       common.CompositeKindResource,
		ImplicitTypeRequirementConformances: []*sema.CompositeType{
			nftType,
		},
	}

	topshotElaboration := sema.NewElaboration()
	topshotElaboration.CompositeTypes[topshotType.ID()] = topshotType

	migration.programs = programs.NewEmptyPrograms()
	migration.programs.Set(
		nftLocation,
		&newInter.Program{
			Program:     &ast.Program{},
			Elaboration: nftElaboration,
		},
		nil,
	)
	migration.programs.Set(
		topshotLocation,
		&newInter.Program{
			Program:     &ast.Program{},
			Elaboration: topshotElaboration,
		},
		nil,
	)

	_, err = migration.Migrate(payloads)
	require.NoError(t, err)

	var result newInter.Value = migration.newInter.ReadStored(
		common.BytesToAddress(owner),
		"storage\u001FMomentCollection",
	)

	require.IsType(t, result, &newInter.SomeValue{})
	result = result.(*newInter.SomeValue).Value

	require.IsType(t, &newInter.CompositeValue{}, result)
	composite := result.(*newInter.CompositeValue)

	ownedNFTS := composite.GetField("ownedNFTs")
	require.IsType(t, &newInter.DictionaryValue{}, ownedNFTS)
	dictionary := ownedNFTS.(*newInter.DictionaryValue)

	require.Equal(t, 9, dictionary.Count())

	for _, id := range []newInter.UInt64Value{
		15603598,
		12750761,
		8186472,
		8362353,
		9061281,
		12037894,
		9762650,
		14247929,
		12463494,
	} {
		result := dictionary.GetKey(migration.newInter, newInter.ReturnEmptyLocationRange, id)
		require.NotNil(t, result)
	}
}<|MERGE_RESOLUTION|>--- conflicted
+++ resolved
@@ -9,11 +9,6 @@
 	"sort"
 	"testing"
 
-<<<<<<< HEAD
-=======
-	"github.com/onflow/cadence/runtime/ast"
-	"github.com/rs/zerolog"
->>>>>>> 46e21bc3
 	"github.com/stretchr/testify/assert"
 	"github.com/stretchr/testify/require"
 
@@ -30,6 +25,7 @@
 
 	"github.com/onflow/cadence"
 	"github.com/onflow/cadence/runtime"
+	"github.com/onflow/cadence/runtime/ast"
 	"github.com/onflow/cadence/runtime/common"
 	newInter "github.com/onflow/cadence/runtime/interpreter"
 	"github.com/onflow/cadence/runtime/sema"
@@ -229,7 +225,7 @@
 		converter := NewValueConverter(migration)
 
 		for _, conversion := range conversions {
-			newValue := converter.Convert(conversion.oldValue)
+			newValue := converter.Convert(conversion.oldValue, nil)
 			assert.Equal(t, conversion.expectedNewValue, newValue)
 		}
 	})
@@ -461,7 +457,7 @@
 					require.NotNil(t, r)
 					assert.Equal(t, "value not storable", r)
 				}()
-				_ = converter.Convert(oldValue)
+				_ = converter.Convert(oldValue, nil)
 			}
 
 			for _, conversion := range conversions {
