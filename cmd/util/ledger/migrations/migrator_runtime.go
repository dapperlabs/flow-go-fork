--- conflicted
+++ resolved
@@ -19,7 +19,7 @@
 )
 
 type MigratorRuntime struct {
-	Snapshot                *util.PayloadSnapshot
+	Snapshot                snapshot.MigrationSnapshot
 	TransactionState        state.NestedTransactionPreparer
 	Interpreter             *interpreter.Interpreter
 	Storage                 *runtime.Storage
@@ -95,20 +95,12 @@
 	), nil
 }
 
-<<<<<<< HEAD
-// NewMigratorRuntime is a runtime that can be used to run a migration on a single account
-=======
 // NewMigratorRuntime returns a runtime that can be used in migrations.
->>>>>>> ace0ac8d
 func NewMigratorRuntime(
 	payloads []*ledger.Payload,
-<<<<<<< HEAD
-	config util.RuntimeInterfaceConfig,
-	snapshotType snapshot.MigrationSnapshotType,
-=======
 	chainID flow.ChainID,
 	config MigratorRuntimeConfig,
->>>>>>> ace0ac8d
+	snapshotType snapshot.MigrationSnapshotType,
 ) (
 	*MigratorRuntime,
 	error,
@@ -157,10 +149,6 @@
 	}
 
 	return &MigratorRuntime{
-<<<<<<< HEAD
-		Address:                 address,
-=======
->>>>>>> ace0ac8d
 		Payloads:                payloads,
 		Snapshot:                snapshot,
 		TransactionState:        transactionState,
@@ -171,31 +159,4 @@
 		ContractAdditionHandler: env,
 		ContractNamesProvider:   env,
 	}, nil
-<<<<<<< HEAD
-}
-
-type MigratorRuntime struct {
-	Snapshot                snapshot.MigrationSnapshot
-	TransactionState        state.NestedTransactionPreparer
-	Interpreter             *interpreter.Interpreter
-	Storage                 *runtime.Storage
-	Payloads                []*ledger.Payload
-	Address                 common.Address
-	AccountsLedger          *util.AccountsAtreeLedger
-	Accounts                environment.Accounts
-	ContractAdditionHandler stdlib.AccountContractAdditionHandler
-	ContractNamesProvider   stdlib.AccountContractNamesProvider
-}
-
-var _ stdlib.AccountContractNamesProvider = &MigratorRuntime{}
-
-func (mr *MigratorRuntime) GetReadOnlyStorage() *runtime.Storage {
-	readonlyLedger := util.NewPayloadsReadonlyLedger(mr.Snapshot)
-	return runtime.NewStorage(readonlyLedger, nil)
-}
-
-func (mr *MigratorRuntime) GetAccountContractNames(address common.Address) ([]string, error) {
-	return mr.Accounts.GetContractNames(flow.Address(address))
-=======
->>>>>>> ace0ac8d
 }