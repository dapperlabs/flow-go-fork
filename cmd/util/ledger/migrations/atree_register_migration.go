--- conflicted
+++ resolved
@@ -242,13 +242,8 @@
 
 			m.rw.Write(migrationProblem{
 				Address: mr.Address.Hex(),
-<<<<<<< HEAD
 				Size:    mr.Snapshot.Len(),
-				Key:     string(key),
-=======
-				Size:    len(mr.Snapshot.Payloads),
 				Key:     fmt.Sprintf("%v (%T)", key, key),
->>>>>>> 8081bde9
 				Kind:    "migration_failure",
 				Msg:     err.Error(),
 			})
