--- conflicted
+++ resolved
@@ -97,11 +97,7 @@
 			return fmt.Errorf("invalid key type %T, expected interpreter.StringAtreeValue or interpreter.Uint64AtreeValue", key)
 		}
 
-<<<<<<< HEAD
-		newValue := newStorageMap.ReadValue(nil, interpreter.StringStorageMapKey(stringKey))
-=======
-		newValue := newStorageMap.ReadValue(nopMemoryGauge, mapKey)
->>>>>>> 10c10488
+		newValue := newStorageMap.ReadValue(nil, mapKey)
 
 		err := cadenceValueEqual(oldRuntime.Interpreter, oldValue, newRuntime.Interpreter, newValue)
 		if err != nil {
