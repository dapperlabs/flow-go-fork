--- conflicted
+++ resolved
@@ -299,16 +299,8 @@
 
 func NewCadence1ContractsMigrations(
 	log zerolog.Logger,
-<<<<<<< HEAD
 	rwf reporters.ReportWriterFactory,
-	nWorker int,
-	chainID flow.ChainID,
-	evmContractChange EVMContractChange,
-	burnerContractChange BurnerContractChange,
-	stagedContracts []StagedContract,
-=======
 	opts Options,
->>>>>>> 2a633470
 ) []NamedMigration {
 
 	systemContractsMigration := NewSystemContractsMigration(
@@ -321,11 +313,7 @@
 		},
 	)
 
-<<<<<<< HEAD
-	stagedContractsMigration := NewStagedContractsMigration(chainID, log, rwf).
-=======
-	stagedContractsMigration := NewStagedContractsMigration(opts.ChainID, log).
->>>>>>> 2a633470
+	stagedContractsMigration := NewStagedContractsMigration(opts.ChainID, log, rwf).
 		WithContractUpdateValidation()
 
 	stagedContractsMigration.RegisterContractUpdates(opts.StagedContracts)
@@ -423,16 +411,8 @@
 		migrations,
 		NewCadence1ContractsMigrations(
 			log,
-<<<<<<< HEAD
 			rwf,
-			nWorker,
-			chainID,
-			evmContractChange,
-			burnerContractChange,
-			stagedContracts,
-=======
 			opts,
->>>>>>> 2a633470
 		)...,
 	)
 
