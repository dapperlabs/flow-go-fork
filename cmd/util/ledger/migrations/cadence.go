package migrations

import (
	_ "embed"

	"github.com/onflow/cadence/migrations/capcons"
	"github.com/onflow/cadence/migrations/statictypes"
	"github.com/onflow/cadence/runtime/common"
	"github.com/onflow/cadence/runtime/interpreter"
	"github.com/rs/zerolog"

	"github.com/onflow/flow-go/cmd/util/ledger/reporters"
	"github.com/onflow/flow-go/fvm/systemcontracts"
	"github.com/onflow/flow-go/ledger"
	"github.com/onflow/flow-go/model/flow"
)

func NewCadence1InterfaceStaticTypeConverter(chainID flow.ChainID) statictypes.InterfaceTypeConverterFunc {
	systemContracts := systemcontracts.SystemContractsForChain(chainID)

	oldFungibleTokenResolverType, newFungibleTokenResolverType := fungibleTokenResolverRule(systemContracts)

	rules := StaticTypeMigrationRules{
		oldFungibleTokenResolverType.ID(): newFungibleTokenResolverType,
	}

	return NewStaticTypeMigrator[*interpreter.InterfaceStaticType](rules)
}

func NewCadence1CompositeStaticTypeConverter(chainID flow.ChainID) statictypes.CompositeTypeConverterFunc {

	systemContracts := systemcontracts.SystemContractsForChain(chainID)

	oldFungibleTokenVaultCompositeType, newFungibleTokenVaultType := fungibleTokenVaultRule(systemContracts)
	oldNonFungibleTokenNFTCompositeType, newNonFungibleTokenNFTType := nonFungibleTokenNFTRule(systemContracts)

	rules := StaticTypeMigrationRules{
		oldFungibleTokenVaultCompositeType.ID():  newFungibleTokenVaultType,
		oldNonFungibleTokenNFTCompositeType.ID(): newNonFungibleTokenNFTType,
	}

	return NewStaticTypeMigrator[*interpreter.CompositeStaticType](rules)
}

func nonFungibleTokenNFTRule(
	systemContracts *systemcontracts.SystemContracts,
) (
	*interpreter.CompositeStaticType,
	*interpreter.IntersectionStaticType,
) {
	contract := systemContracts.NonFungibleToken

	qualifiedIdentifier := contract.Name + ".NFT"

	location := common.AddressLocation{
		Address: common.Address(contract.Address),
		Name:    contract.Name,
	}

	nftTypeID := location.TypeID(nil, qualifiedIdentifier)

	oldType := &interpreter.CompositeStaticType{
		Location:            location,
		QualifiedIdentifier: qualifiedIdentifier,
		TypeID:              nftTypeID,
	}

	newType := &interpreter.IntersectionStaticType{
		Types: []*interpreter.InterfaceStaticType{
			{
				Location:            location,
				QualifiedIdentifier: qualifiedIdentifier,
				TypeID:              nftTypeID,
			},
		},
	}

	return oldType, newType
}

func fungibleTokenVaultRule(
	systemContracts *systemcontracts.SystemContracts,
) (
	*interpreter.CompositeStaticType,
	*interpreter.IntersectionStaticType,
) {
	contract := systemContracts.FungibleToken

	qualifiedIdentifier := contract.Name + ".Vault"

	location := common.AddressLocation{
		Address: common.Address(contract.Address),
		Name:    contract.Name,
	}

	vaultTypeID := location.TypeID(nil, qualifiedIdentifier)

	oldType := &interpreter.CompositeStaticType{
		Location:            location,
		QualifiedIdentifier: qualifiedIdentifier,
		TypeID:              vaultTypeID,
	}

	newType := &interpreter.IntersectionStaticType{
		Types: []*interpreter.InterfaceStaticType{
			{
				Location:            location,
				QualifiedIdentifier: qualifiedIdentifier,
				TypeID:              vaultTypeID,
			},
		},
	}

	return oldType, newType
}

func fungibleTokenResolverRule(
	systemContracts *systemcontracts.SystemContracts,
) (
	*interpreter.InterfaceStaticType,
	*interpreter.InterfaceStaticType,
) {
	oldContract := systemContracts.MetadataViews
	newContract := systemContracts.ViewResolver

	oldLocation := common.AddressLocation{
		Address: common.Address(oldContract.Address),
		Name:    oldContract.Name,
	}

	newLocation := common.AddressLocation{
		Address: common.Address(newContract.Address),
		Name:    newContract.Name,
	}

	oldQualifiedIdentifier := oldContract.Name + ".Resolver"
	newQualifiedIdentifier := newContract.Name + ".Resolver"

	oldType := &interpreter.InterfaceStaticType{
		Location:            oldLocation,
		QualifiedIdentifier: oldQualifiedIdentifier,
		TypeID:              oldLocation.TypeID(nil, oldQualifiedIdentifier),
	}

	newType := &interpreter.InterfaceStaticType{
		Location:            newLocation,
		QualifiedIdentifier: newQualifiedIdentifier,
		TypeID:              newLocation.TypeID(nil, newQualifiedIdentifier),
	}

	return oldType, newType
}

func NewCadence1ValueMigrations(
	log zerolog.Logger,
	rwf reporters.ReportWriterFactory,
	nWorker int,
	chainID flow.ChainID,
) (migrations []ledger.Migration) {

	// Populated by CadenceLinkValueMigrator,
	// used by CadenceCapabilityValueMigrator
<<<<<<< HEAD
	capabilityIDs := &capcons.CapabilityMapping{}
=======
	capabilityMapping := &capcons.CapabilityMapping{}
>>>>>>> b7f56e30

	for _, accountBasedMigration := range []AccountBasedMigration{
		NewCadence1ValueMigrator(
			rwf,
			NewCadence1CompositeStaticTypeConverter(chainID),
			NewCadence1InterfaceStaticTypeConverter(chainID),
		),
		NewCadence1LinkValueMigrator(rwf, capabilityMapping),
		NewCadence1CapabilityValueMigrator(rwf, capabilityMapping),
	} {
		migrations = append(
			migrations,
			NewAccountBasedMigration(
				log,
				nWorker, []AccountBasedMigration{
					accountBasedMigration,
				},
			),
		)
	}

	return
}

func NewCadence1ContractsMigrations(
	log zerolog.Logger,
	nWorker int,
	chainID flow.ChainID,
	evmContractChange EVMContractChange,
	stagedContracts []StagedContract,
) []ledger.Migration {

	return []ledger.Migration{
		NewAccountBasedMigration(
			log,
			nWorker,
			[]AccountBasedMigration{
				NewSystemContactsMigration(
					chainID,
					SystemContractChangesOptions{
						EVM: evmContractChange,
					},
				),
			},
		),
		NewBurnerDeploymentMigration(chainID, log),
		NewAccountBasedMigration(
			log,
			nWorker,
			[]AccountBasedMigration{
				NewStagedContractsMigration(stagedContracts),
			},
		),
	}
}

func NewCadence1Migrations(
	log zerolog.Logger,
	rwf reporters.ReportWriterFactory,
	nWorker int,
	chainID flow.ChainID,
	evmContractChange EVMContractChange,
	stagedContracts []StagedContract,
) []ledger.Migration {
	return common.Concat(
		NewCadence1ContractsMigrations(log, nWorker, chainID, evmContractChange, stagedContracts),
		NewCadence1ValueMigrations(log, rwf, nWorker, chainID),
	)
}<|MERGE_RESOLUTION|>--- conflicted
+++ resolved
@@ -160,11 +160,7 @@
 
 	// Populated by CadenceLinkValueMigrator,
 	// used by CadenceCapabilityValueMigrator
-<<<<<<< HEAD
-	capabilityIDs := &capcons.CapabilityMapping{}
-=======
 	capabilityMapping := &capcons.CapabilityMapping{}
->>>>>>> b7f56e30
 
 	for _, accountBasedMigration := range []AccountBasedMigration{
 		NewCadence1ValueMigrator(
