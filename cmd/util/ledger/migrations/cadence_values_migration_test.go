package migrations

import (
	_ "embed"
	"fmt"
	"io"
	"sync"
	"testing"

	_ "github.com/glebarez/go-sqlite"
	"github.com/rs/zerolog"
	"github.com/stretchr/testify/assert"
	"github.com/stretchr/testify/require"

	"github.com/onflow/cadence/runtime/common"
	"github.com/onflow/cadence/runtime/interpreter"
	"github.com/onflow/cadence/runtime/sema"

	"github.com/onflow/flow-go/cmd/util/ledger/reporters"
	"github.com/onflow/flow-go/cmd/util/ledger/util"
	"github.com/onflow/flow-go/fvm/environment"
	"github.com/onflow/flow-go/fvm/systemcontracts"
	"github.com/onflow/flow-go/ledger"
	"github.com/onflow/flow-go/model/flow"
)

const snapshotPath = "test-data/cadence_values_migration/snapshot_cadence_v0.42.6"

const testAccountAddress = "01cf0e2f2f715450"

type writer struct {
	logs []string
}

var _ io.Writer = &writer{}

func (w *writer) Write(p []byte) (n int, err error) {
	w.logs = append(w.logs, string(p))
	return len(p), nil
}

//go:embed test-data/cadence_values_migration/test_contract_upgraded.cdc
var testContractUpgraded []byte

func TestCadenceValuesMigration(t *testing.T) {

	t.Parallel()

	address, err := common.HexToAddress(testAccountAddress)
	require.NoError(t, err)

	// Get the old payloads
	payloads, err := util.PayloadsFromEmulatorSnapshot(snapshotPath)
	require.NoError(t, err)

	rwf := &testReportWriterFactory{}

	logWriter := &writer{}
	logger := zerolog.New(logWriter).Level(zerolog.ErrorLevel)

	const nWorker = 2

	const chainID = flow.Emulator
	// TODO: EVM contract is not deployed in snapshot yet, so can't update it
	const evmContractChange = EVMContractChangeNone

	const burnerContractChange = BurnerContractChangeDeploy

	stagedContracts := []StagedContract{
		{
			Contract: Contract{
				Name: "Test",
				Code: testContractUpgraded,
			},
			Address: address,
		},
	}

	migrations := NewCadence1Migrations(
		logger,
		rwf,
		Options{
			NWorker:              nWorker,
			ChainID:              chainID,
			EVMContractChange:    evmContractChange,
			BurnerContractChange: burnerContractChange,
			StagedContracts:      stagedContracts,
			VerboseErrorOutput:   true,
		},
	)

	for _, migration := range migrations {
		payloads, err = migration.Migrate(payloads)
		require.NoError(
			t,
			err,
			"migration `%s` failed, logs: %v",
			migration.Name,
			logWriter.logs,
		)
	}

	// Assert the migrated payloads
	checkMigratedPayloads(t, address, payloads, chainID)

	// Check reporters
	checkReporters(t, rwf, address)

	// Check error logs.
	require.Empty(t, logWriter.logs)
}

var flowTokenAddress = func() common.Address {
	address, _ := common.HexToAddress("0ae53cb6e3f42a79")
	return address
}()

func checkMigratedPayloads(
	t *testing.T,
	address common.Address,
	newPayloads []*ledger.Payload,
	chainID flow.ChainID,
) {
	mr, err := NewMigratorRuntime(
		newPayloads,
		chainID,
		MigratorRuntimeConfig{},
	)
	require.NoError(t, err)

	storageMap := mr.Storage.GetStorageMap(address, common.PathDomainStorage.Identifier(), false)
	require.NotNil(t, storageMap)
	require.Equal(t, 12, int(storageMap.Count()))

	iterator := storageMap.Iterator(mr.Interpreter)

	// Check whether the account ID is properly incremented.
	checkAccountID(t, mr, address)

	fullyEntitledAccountReferenceType := interpreter.ConvertSemaToStaticType(nil, sema.FullyEntitledAccountReferenceType)
	accountReferenceType := interpreter.ConvertSemaToStaticType(nil, sema.AccountReferenceType)

	var values []interpreter.Value
	for key, value := iterator.Next(); key != nil; key, value = iterator.Next() {
		values = append(values, value)
	}

	testContractLocation := common.NewAddressLocation(
		nil,
		address,
		"Test",
	)

	flowTokenLocation := common.NewAddressLocation(
		nil,
		flowTokenAddress,
		"FlowToken",
	)

	fooInterfaceType := interpreter.NewInterfaceStaticTypeComputeTypeID(
		nil,
		testContractLocation,
		"Test.Foo",
	)

	barInterfaceType := interpreter.NewInterfaceStaticTypeComputeTypeID(
		nil,
		testContractLocation,
		"Test.Bar",
	)

	bazInterfaceType := interpreter.NewInterfaceStaticTypeComputeTypeID(
		nil,
		testContractLocation,
		"Test.Baz",
	)

	rResourceType := interpreter.NewCompositeStaticTypeComputeTypeID(
		nil,
		testContractLocation,
		"Test.R",
	)

	entitlementAuthorization := func() interpreter.EntitlementSetAuthorization {
		return interpreter.NewEntitlementSetAuthorization(
			nil,
			func() (entitlements []common.TypeID) {
				return []common.TypeID{
					testContractLocation.TypeID(nil, "Test.E"),
				}
			},
			1,
			sema.Conjunction,
		)
	}

	expectedValues := []interpreter.Value{
		// Both string values should be in the normalized form.
		interpreter.NewUnmeteredStringValue("Caf\u00E9"),
		interpreter.NewUnmeteredStringValue("Caf\u00E9"),

		interpreter.NewUnmeteredTypeValue(fullyEntitledAccountReferenceType),

		interpreter.NewDictionaryValue(
			mr.Interpreter,
			interpreter.EmptyLocationRange,
			interpreter.NewDictionaryStaticType(
				nil,
				interpreter.PrimitiveStaticTypeString,
				interpreter.PrimitiveStaticTypeInt,
			),
			interpreter.NewUnmeteredStringValue("Caf\u00E9"),
			interpreter.NewUnmeteredIntValueFromInt64(1),
			interpreter.NewUnmeteredStringValue("H\u00E9llo"),
			interpreter.NewUnmeteredIntValueFromInt64(2),
		),

		interpreter.NewDictionaryValue(
			mr.Interpreter,
			interpreter.EmptyLocationRange,
			interpreter.NewDictionaryStaticType(
				nil,
				interpreter.PrimitiveStaticTypeMetaType,
				interpreter.PrimitiveStaticTypeInt,
			),
			interpreter.NewUnmeteredTypeValue(
				&interpreter.IntersectionStaticType{
					Types: []*interpreter.InterfaceStaticType{
						fooInterfaceType,
						barInterfaceType,
					},
					LegacyType: interpreter.PrimitiveStaticTypeAnyStruct,
				},
			),
			interpreter.NewUnmeteredIntValueFromInt64(1),
			interpreter.NewUnmeteredTypeValue(
				&interpreter.IntersectionStaticType{
					Types: []*interpreter.InterfaceStaticType{
						fooInterfaceType,
						barInterfaceType,
						bazInterfaceType,
					},
					LegacyType: interpreter.PrimitiveStaticTypeAnyStruct,
				},
			),
			interpreter.NewUnmeteredIntValueFromInt64(2),
		),

		interpreter.NewCompositeValue(
			mr.Interpreter,
			interpreter.EmptyLocationRange,
			testContractLocation,
			"Test.R",
			common.CompositeKindResource,
			[]interpreter.CompositeField{
				{
					Value: interpreter.NewUnmeteredUInt64Value(360287970189639680),
					Name:  "uuid",
				},
			},
			address,
		),

		interpreter.NewUnmeteredSomeValueNonCopying(
			interpreter.NewUnmeteredCapabilityValue(
				interpreter.NewUnmeteredUInt64Value(2),
				interpreter.NewAddressValue(nil, address),
				interpreter.NewReferenceStaticType(nil, entitlementAuthorization(), rResourceType),
			),
		),

		interpreter.NewUnmeteredCapabilityValue(
			interpreter.NewUnmeteredUInt64Value(2),
			interpreter.NewAddressValue(nil, address),
			interpreter.NewReferenceStaticType(nil, entitlementAuthorization(), rResourceType),
		),

		interpreter.NewDictionaryValue(
			mr.Interpreter,
			interpreter.EmptyLocationRange,
			interpreter.NewDictionaryStaticType(
				nil,
				interpreter.PrimitiveStaticTypeMetaType,
				interpreter.PrimitiveStaticTypeInt,
			),
			interpreter.NewUnmeteredTypeValue(fullyEntitledAccountReferenceType),
			interpreter.NewUnmeteredIntValueFromInt64(1),
			interpreter.NewUnmeteredTypeValue(interpreter.PrimitiveStaticTypeAccount_Capabilities),
			interpreter.NewUnmeteredIntValueFromInt64(2),
			interpreter.NewUnmeteredTypeValue(interpreter.PrimitiveStaticTypeAccount_AccountCapabilities),
			interpreter.NewUnmeteredIntValueFromInt64(3),
			interpreter.NewUnmeteredTypeValue(interpreter.PrimitiveStaticTypeAccount_StorageCapabilities),
			interpreter.NewUnmeteredIntValueFromInt64(4),
			interpreter.NewUnmeteredTypeValue(interpreter.PrimitiveStaticTypeAccount_Contracts),
			interpreter.NewUnmeteredIntValueFromInt64(5),
			interpreter.NewUnmeteredTypeValue(interpreter.PrimitiveStaticTypeAccount_Keys),
			interpreter.NewUnmeteredIntValueFromInt64(6),
			interpreter.NewUnmeteredTypeValue(interpreter.PrimitiveStaticTypeAccount_Inbox),
			interpreter.NewUnmeteredIntValueFromInt64(7),
			interpreter.NewUnmeteredTypeValue(accountReferenceType),
			interpreter.NewUnmeteredIntValueFromInt64(8),
			interpreter.NewUnmeteredTypeValue(interpreter.AccountKeyStaticType),
			interpreter.NewUnmeteredIntValueFromInt64(9),
		),

		interpreter.NewDictionaryValue(
			mr.Interpreter,
			interpreter.EmptyLocationRange,
			interpreter.NewDictionaryStaticType(
				nil,
				interpreter.PrimitiveStaticTypeMetaType,
				interpreter.PrimitiveStaticTypeString,
			),
			interpreter.NewUnmeteredTypeValue(
				interpreter.NewReferenceStaticType(
					nil,
					entitlementAuthorization(),
					rResourceType,
				),
			),
			interpreter.NewUnmeteredStringValue("non_auth_ref"),
		),
		interpreter.NewDictionaryValue(
			mr.Interpreter,
			interpreter.EmptyLocationRange,
			interpreter.NewDictionaryStaticType(
				nil,
				interpreter.PrimitiveStaticTypeMetaType,
				interpreter.PrimitiveStaticTypeString,
			),
			interpreter.NewUnmeteredTypeValue(
				interpreter.NewReferenceStaticType(
					nil,
					entitlementAuthorization(),
					rResourceType,
				),
			),
			interpreter.NewUnmeteredStringValue("auth_ref"),
		),

		interpreter.NewCompositeValue(
			mr.Interpreter,
			interpreter.EmptyLocationRange,
			flowTokenLocation,
			"FlowToken.Vault",
			common.CompositeKindResource,
			[]interpreter.CompositeField{
				{
					Value: interpreter.NewUnmeteredUFix64Value(0.001 * sema.Fix64Factor),
					Name:  "balance",
				},
				{
					Value: interpreter.NewUnmeteredUInt64Value(11240984669916758018),
					Name:  "uuid",
				},
			},
			address,
		),
	}

	require.Equal(t, len(expectedValues), len(values))

	// Order is non-deterministic, so do a greedy compare.
	for _, value := range values {
		found := false
		actualValue := value.(interpreter.EquatableValue)
		for i, expectedValue := range expectedValues {
			if actualValue.Equal(mr.Interpreter, interpreter.EmptyLocationRange, expectedValue) {
				expectedValues = append(expectedValues[:i], expectedValues[i+1:]...)
				found = true
				break
			}

		}
		if !found {
			assert.Fail(t, fmt.Sprintf("extra item in actual values: %s", actualValue))
		}
	}

	if len(expectedValues) != 0 {
		assert.Fail(t, fmt.Sprintf("%d extra item(s) in expected values: %s", len(expectedValues), expectedValues))
	}
}

func checkAccountID(t *testing.T, mr *MigratorRuntime, address common.Address) {
	id := flow.AccountStatusRegisterID(flow.Address(address))
	statusBytes, err := mr.Accounts.GetValue(id)
	require.NoError(t, err)

	accountStatus, err := environment.AccountStatusFromBytes(statusBytes)
	require.NoError(t, err)

	assert.Equal(t, uint64(3), accountStatus.AccountIdCounter())
}

func checkReporters(
	t *testing.T,
	rwf *testReportWriterFactory,
	address common.Address,
) {

	testContractLocation := common.NewAddressLocation(
		nil,
		address,
		"Test",
	)

	rResourceType := interpreter.NewCompositeStaticTypeComputeTypeID(
		nil,
		testContractLocation,
		"Test.R",
	)

	entitlementAuthorization := func() interpreter.EntitlementSetAuthorization {
		return interpreter.NewEntitlementSetAuthorization(
			nil,
			func() (entitlements []common.TypeID) {
				return []common.TypeID{
					testContractLocation.TypeID(nil, "Test.E"),
				}
			},
			1,
			sema.Conjunction,
		)
	}

	newCadenceValueMigrationEntry := func(
		migration, key string,
		domain common.PathDomain,
	) cadenceValueMigrationEntry {
		return cadenceValueMigrationEntry{
			StorageMapKey: interpreter.StringStorageMapKey(key),
			StorageKey: interpreter.NewStorageKey(
				nil,
				address,
				domain.Identifier(),
			),
			Migration: migration,
		}
	}

	var accountReportEntries []valueMigrationReportEntry

	for _, reportWriter := range rwf.reportWriters {
		for _, entry := range reportWriter.entries {

			e, ok := entry.(valueMigrationReportEntry)
			if !ok || e.accountAddress() != address {
				continue
			}

			accountReportEntries = append(accountReportEntries, e)
		}
	}

	acctTypedDictKeyMigrationReportEntry := newCadenceValueMigrationEntry(
		"StaticTypeMigration",
		"dictionary_with_account_type_keys",
		common.PathDomainStorage)

	// Order is non-deterministic, so use 'ElementsMatch'.
	assert.ElementsMatch(
		t,
		[]valueMigrationReportEntry{
			newCadenceValueMigrationEntry(
				"StringNormalizingMigration",
				"string_value_1",
				common.PathDomainStorage,
			),
			newCadenceValueMigrationEntry(
				"StaticTypeMigration",
				"type_value",
				common.PathDomainStorage,
			),

			// String keys in dictionary
			newCadenceValueMigrationEntry(
				"StringNormalizingMigration",
				"dictionary_with_string_keys",
				common.PathDomainStorage,
			),

			// Restricted typed keys in dictionary
			newCadenceValueMigrationEntry(
				"StaticTypeMigration",
				"dictionary_with_restricted_typed_keys",
				common.PathDomainStorage,
			),
			newCadenceValueMigrationEntry(
				"StaticTypeMigration",
				"dictionary_with_restricted_typed_keys",
				common.PathDomainStorage,
			),

			// Capabilities and links
			cadenceValueMigrationEntry{
				StorageMapKey: interpreter.StringStorageMapKey("capability"),
				StorageKey: interpreter.NewStorageKey(
					nil,
					address,
					common.PathDomainStorage.Identifier(),
				),
				Migration: "CapabilityValueMigration",
			},
			capabilityMigrationEntry{
				AccountAddress: address,
				AddressPath: interpreter.AddressPath{
					Address: address,
					Path: interpreter.NewUnmeteredPathValue(
						common.PathDomainPublic,
						"linkR",
					),
				},
				BorrowType: interpreter.NewReferenceStaticType(
					nil,
					entitlementAuthorization(),
					rResourceType,
				),
			},
			newCadenceValueMigrationEntry(
				"EntitlementsMigration",
				"capability",
				common.PathDomainStorage,
			),
			newCadenceValueMigrationEntry(
				"EntitlementsMigration",
				"linkR",
				common.PathDomainPublic,
			),

			// untyped capability
			capabilityMigrationEntry{
				AccountAddress: address,
				AddressPath: interpreter.AddressPath{
					Address: address,
					Path: interpreter.NewUnmeteredPathValue(
						common.PathDomainPublic,
						"linkR",
					),
				},
				BorrowType: interpreter.NewReferenceStaticType(
					nil,
					entitlementAuthorization(),
					rResourceType,
				),
			},
			newCadenceValueMigrationEntry(
				"CapabilityValueMigration",
				"untyped_capability",
				common.PathDomainStorage,
			),

			// Account-typed keys in dictionary
			acctTypedDictKeyMigrationReportEntry,
			acctTypedDictKeyMigrationReportEntry,
			acctTypedDictKeyMigrationReportEntry,
			acctTypedDictKeyMigrationReportEntry,
			acctTypedDictKeyMigrationReportEntry,
			acctTypedDictKeyMigrationReportEntry,
			acctTypedDictKeyMigrationReportEntry,
			acctTypedDictKeyMigrationReportEntry,
			acctTypedDictKeyMigrationReportEntry,

			// Entitled typed keys in dictionary
			newCadenceValueMigrationEntry(
				"EntitlementsMigration",
				"dictionary_with_auth_reference_typed_key",
				common.PathDomainStorage,
			),
			newCadenceValueMigrationEntry(
				"EntitlementsMigration",
				"dictionary_with_reference_typed_key",
				common.PathDomainStorage,
			),

			// Entitlements in links
			newCadenceValueMigrationEntry(
				"EntitlementsMigration",
				"flowTokenReceiver",
				common.PathDomainPublic,
			),
			newCadenceValueMigrationEntry(
				"EntitlementsMigration",
				"flowTokenBalance",
				common.PathDomainPublic,
			),

			// Cap cons

			linkMigrationEntry{
				AccountAddressPath: interpreter.AddressPath{
					Address: address,
					Path: interpreter.PathValue{
						Identifier: "flowTokenReceiver",
						Domain:     common.PathDomainPublic,
					},
				},
				CapabilityID: 1,
			},
			newCadenceValueMigrationEntry(
				"LinkValueMigration",
				"flowTokenReceiver",
				common.PathDomainPublic,
			),

			linkMigrationEntry{
				AccountAddressPath: interpreter.AddressPath{
					Address: address,
					Path: interpreter.PathValue{
						Identifier: "linkR",
						Domain:     common.PathDomainPublic,
					},
				},
				CapabilityID: 2,
			},
			newCadenceValueMigrationEntry(
				"LinkValueMigration",
				"linkR",
				common.PathDomainPublic,
			),

			linkMigrationEntry{
				AccountAddressPath: interpreter.AddressPath{
					Address: address,
					Path: interpreter.PathValue{
						Identifier: "flowTokenBalance",
						Domain:     common.PathDomainPublic,
					},
				},
				CapabilityID: 3,
			},
			newCadenceValueMigrationEntry(
				"LinkValueMigration",
				"flowTokenBalance",
				common.PathDomainPublic,
			),
		},
		accountReportEntries,
	)
}

type testReportWriterFactory struct {
	lock          sync.Mutex
	reportWriters map[string]*testReportWriter
}

func (f *testReportWriterFactory) ReportWriter(dataNamespace string) reporters.ReportWriter {
	f.lock.Lock()
	defer f.lock.Unlock()

	if f.reportWriters == nil {
		f.reportWriters = make(map[string]*testReportWriter)
	}
	reportWriter := &testReportWriter{}
	if _, ok := f.reportWriters[dataNamespace]; ok {
		panic(fmt.Sprintf("report writer already exists for namespace %s", dataNamespace))
	}
	f.reportWriters[dataNamespace] = reportWriter
	return reportWriter
}

type testReportWriter struct {
	lock    sync.Mutex
	entries []any
}

var _ reporters.ReportWriter = &testReportWriter{}

func (r *testReportWriter) Write(entry any) {
	r.lock.Lock()
	defer r.lock.Unlock()

	r.entries = append(r.entries, entry)
}

func (r *testReportWriter) Close() {}

func TestBootstrappedStateMigration(t *testing.T) {
	t.Parallel()

	rwf := &testReportWriterFactory{}

	logWriter := &writer{}
	logger := zerolog.New(logWriter).Level(zerolog.ErrorLevel)

	const nWorker = 2

	const chainID = flow.Emulator
	// TODO: EVM contract is not deployed in snapshot yet, so can't update it
	const evmContractChange = EVMContractChangeNone

	const burnerContractChange = BurnerContractChangeUpdate

	payloads, err := newBootstrapPayloads(chainID)
	require.NoError(t, err)

	migrations := NewCadence1Migrations(
		logger,
		rwf,
		Options{
			NWorker:              nWorker,
			ChainID:              chainID,
			EVMContractChange:    evmContractChange,
			BurnerContractChange: burnerContractChange,
			VerboseErrorOutput:   true,
		},
	)

	for _, migration := range migrations {
		payloads, err = migration.Migrate(payloads)
		require.NoError(
			t,
			err,
			"migration `%s` failed, logs: %v",
			migration.Name,
			logWriter.logs,
		)
	}

	// Check error logs.
	require.Empty(t, logWriter.logs)
}

func TestProgramParsingError(t *testing.T) {
	t.Parallel()

	rwf := &testReportWriterFactory{}

	logWriter := &writer{}
	logger := zerolog.New(logWriter).Level(zerolog.ErrorLevel)

	const nWorker = 2

	const chainID = flow.Emulator
	chain := chainID.Chain()

	testAddress := common.Address(chain.ServiceAddress())

	payloads, err := newBootstrapPayloads(chainID)
	require.NoError(t, err)

	runtime, err := NewMigratorRuntime(
		payloads,
		chainID,
		MigratorRuntimeConfig{},
	)
	require.NoError(t, err)

	storage := runtime.Storage

	storageMap := storage.GetStorageMap(
		testAddress,
		common.PathDomainStorage.Identifier(),
		true,
	)

	const contractName = "C"
	contractLocation := common.NewAddressLocation(nil, testAddress, contractName)

	const nonExistingStructQualifiedIdentifier = contractName + ".NonExistingStruct"

	capabilityValue := interpreter.NewUnmeteredCapabilityValue(
		0,
		interpreter.AddressValue(testAddress),
		interpreter.NewReferenceStaticType(
			nil,
			interpreter.UnauthorizedAccess,
			interpreter.NewCompositeStaticType(
				nil,
				contractLocation,
				nonExistingStructQualifiedIdentifier,
				contractLocation.TypeID(nil, nonExistingStructQualifiedIdentifier),
			),
		),
	)

	storageMap.WriteValue(
		runtime.Interpreter,
		interpreter.StringStorageMapKey("test"),
		capabilityValue,
	)

	err = storage.Commit(runtime.Interpreter, false)
	require.NoError(t, err)

	// finalize the transaction
	result, err := runtime.TransactionState.FinalizeMainTransaction()
	require.NoError(t, err)

	// Merge the changes to the original payloads.

	expectedAddresses := map[flow.Address]struct{}{
		flow.Address(testAddress): {},
	}

	payloads, err = MergeRegisterChanges(
		runtime.Snapshot.Payloads,
		result.WriteSet,
		expectedAddresses,
		nil,
		logger,
	)
	require.NoError(t, err)

	// Set the code for the old program

	payloads = append(
		payloads,
		newContractPayload(
			testAddress,
			contractName,
			[]byte(`pub contract C {}`),
		),
	)

	// Migrate

	// TODO: EVM contract is not deployed in snapshot yet, so can't update it
	const evmContractChange = EVMContractChangeNone

	const burnerContractChange = BurnerContractChangeUpdate

	migrations := NewCadence1Migrations(
		logger,
		rwf,
		Options{
			NWorker:              nWorker,
			ChainID:              chainID,
			EVMContractChange:    evmContractChange,
			BurnerContractChange: burnerContractChange,
			VerboseErrorOutput:   true,
		},
	)

	for _, migration := range migrations {
		payloads, err = migration.Migrate(payloads)
		require.NoError(
			t,
			err,
			"migration `%s` failed, logs: %v",
			migration.Name,
			logWriter.logs,
		)
	}

	reporter := rwf.reportWriters[contractCheckingReporterName]

	var messages []string
<<<<<<< HEAD
	for _, entry := range reporter.entries {
		if errorEntry, isErrorEntry := entry.(contractCheckingFailure); isErrorEntry {
			messages = append(messages, errorEntry.Error)
=======
	for _, entry := range cadenceValueMigratorReporter.entries {
		if errorEntry, isErrorEntry := entry.(cadenceValueMigrationFailureEntry); isErrorEntry {
			messages = append(messages, errorEntry.Message)
>>>>>>> 621936fa
			break
		}
	}

	require.Len(t, messages, 1)

	assert.Contains(t, messages[0], "`pub` is no longer a valid access keyword")
	assert.NotContains(t, messages[0], "runtime/debug.Stack()")
}

func TestCoreContractUsage(t *testing.T) {
	t.Parallel()

	const chainID = flow.Emulator

	migrate := func(t *testing.T, staticType interpreter.StaticType) interpreter.StaticType {

		rwf := &testReportWriterFactory{}

		logWriter := &writer{}
		logger := zerolog.New(logWriter).Level(zerolog.ErrorLevel)

		const nWorker = 2

		chain := chainID.Chain()

		testFlowAddress, err := chain.AddressAtIndex(1_000_000)
		require.NoError(t, err)

		testAddress := common.Address(testFlowAddress)

		payloads, err := newBootstrapPayloads(chainID)
		require.NoError(t, err)

		runtime, err := NewMigratorRuntime(
			payloads,
			chainID,
			MigratorRuntimeConfig{},
		)
		require.NoError(t, err)

		err = runtime.Accounts.Create(nil, testFlowAddress)
		require.NoError(t, err)

		storage := runtime.Storage

		storageDomain := common.PathDomainStorage.Identifier()
		storageMapKey := interpreter.StringStorageMapKey("test")

		storageMap := storage.GetStorageMap(
			testAddress,
			storageDomain,
			true,
		)

		capabilityValue := interpreter.NewUnmeteredCapabilityValue(
			0,
			interpreter.AddressValue(testAddress),
			staticType,
		)

		storageMap.WriteValue(
			runtime.Interpreter,
			storageMapKey,
			capabilityValue,
		)

		err = storage.Commit(runtime.Interpreter, false)
		require.NoError(t, err)

		// finalize the transaction
		result, err := runtime.TransactionState.FinalizeMainTransaction()
		require.NoError(t, err)

		// Merge the changes to the original payloads.

		expectedAddresses := map[flow.Address]struct{}{
			flow.Address(testAddress): {},
		}

		payloads, err = MergeRegisterChanges(
			runtime.Snapshot.Payloads,
			result.WriteSet,
			expectedAddresses,
			nil,
			logger,
		)
		require.NoError(t, err)

		// Migrate

		// TODO: EVM contract is not deployed in snapshot yet, so can't update it
		const evmContractChange = EVMContractChangeNone

		const burnerContractChange = BurnerContractChangeUpdate

		migrations := NewCadence1Migrations(
			logger,
			rwf,
			Options{
				NWorker:              nWorker,
				ChainID:              chainID,
				EVMContractChange:    evmContractChange,
				BurnerContractChange: burnerContractChange,
				VerboseErrorOutput:   true,
			},
		)

		for _, migration := range migrations {
			payloads, err = migration.Migrate(payloads)
			require.NoError(
				t,
				err,
				"migration `%s` failed, logs: %v",
				migration.Name,
				logWriter.logs,
			)
		}

		// Check error logs
		require.Len(t, logWriter.logs, 0)

		// Get result

		mr, err := NewMigratorRuntime(
			payloads,
			chainID,
			MigratorRuntimeConfig{},
		)
		require.NoError(t, err)

		storageMap = mr.Storage.GetStorageMap(
			testAddress,
			storageDomain,
			false,
		)
		require.NotNil(t, storageMap)

		resultValue := storageMap.ReadValue(nil, storageMapKey)
		require.NotNil(t, resultValue)
		require.IsType(t, &interpreter.IDCapabilityValue{}, resultValue)

		resultCap := resultValue.(*interpreter.IDCapabilityValue)
		return resultCap.BorrowType
	}

	t.Run("&FungibleToken.Vault => auth(Withdraw) &{FungibleToken.Vault}", func(t *testing.T) {
		t.Parallel()

		systemContracts := systemcontracts.SystemContractsForChain(chainID)

		const fungibleTokenContractName = "FungibleToken"
		fungibleTokenContractLocation := common.NewAddressLocation(
			nil,
			common.Address(systemContracts.FungibleToken.Address),
			fungibleTokenContractName,
		)

		const fungibleTokenVaultTypeQualifiedIdentifier = fungibleTokenContractName + ".Vault"

		input := interpreter.NewReferenceStaticType(
			nil,
			interpreter.UnauthorizedAccess,
			interpreter.NewCompositeStaticType(
				nil,
				fungibleTokenContractLocation,
				fungibleTokenVaultTypeQualifiedIdentifier,
				fungibleTokenContractLocation.TypeID(nil, fungibleTokenVaultTypeQualifiedIdentifier),
			),
		)

		const fungibleTokenWithdrawTypeQualifiedIdentifier = fungibleTokenContractName + ".Withdraw"
		expected := interpreter.NewReferenceStaticType(
			nil,
			interpreter.NewEntitlementSetAuthorization(
				nil,
				func() []common.TypeID {
					return []common.TypeID{
						fungibleTokenContractLocation.TypeID(nil, fungibleTokenWithdrawTypeQualifiedIdentifier),
					}
				},
				1,
				sema.Conjunction,
			),
			interpreter.NewIntersectionStaticType(
				nil,
				[]*interpreter.InterfaceStaticType{
					interpreter.NewInterfaceStaticType(
						nil,
						fungibleTokenContractLocation,
						fungibleTokenVaultTypeQualifiedIdentifier,
						fungibleTokenContractLocation.TypeID(nil, fungibleTokenVaultTypeQualifiedIdentifier),
					),
				},
			),
		)

		actual := migrate(t, input)

		require.Equal(t, expected, actual)
	})

	t.Run("&FungibleToken.Vault{FungibleToken.Balance} => &{FungibleToken.Vault}", func(t *testing.T) {
		t.Parallel()

		systemContracts := systemcontracts.SystemContractsForChain(chainID)

		const fungibleTokenContractName = "FungibleToken"
		fungibleTokenContractLocation := common.NewAddressLocation(
			nil,
			common.Address(systemContracts.FungibleToken.Address),
			fungibleTokenContractName,
		)

		const fungibleTokenVaultTypeQualifiedIdentifier = fungibleTokenContractName + ".Vault"
		const fungibleTokenBalanceTypeQualifiedIdentifier = fungibleTokenContractName + ".Balance"

		inputIntersectionType := interpreter.NewIntersectionStaticType(
			nil,
			[]*interpreter.InterfaceStaticType{
				interpreter.NewInterfaceStaticType(
					nil,
					fungibleTokenContractLocation,
					fungibleTokenBalanceTypeQualifiedIdentifier,
					fungibleTokenContractLocation.TypeID(nil, fungibleTokenBalanceTypeQualifiedIdentifier),
				),
			},
		)
		inputIntersectionType.LegacyType = interpreter.NewCompositeStaticType(
			nil,
			fungibleTokenContractLocation,
			fungibleTokenVaultTypeQualifiedIdentifier,
			fungibleTokenContractLocation.TypeID(nil, fungibleTokenVaultTypeQualifiedIdentifier),
		)

		input := interpreter.NewReferenceStaticType(
			nil,
			interpreter.UnauthorizedAccess,
			inputIntersectionType,
		)

		expected := interpreter.NewReferenceStaticType(
			nil,
			interpreter.UnauthorizedAccess,
			interpreter.NewIntersectionStaticType(
				nil,
				[]*interpreter.InterfaceStaticType{
					interpreter.NewInterfaceStaticType(
						nil,
						fungibleTokenContractLocation,
						fungibleTokenVaultTypeQualifiedIdentifier,
						fungibleTokenContractLocation.TypeID(nil, fungibleTokenVaultTypeQualifiedIdentifier),
					),
				},
			),
		)

		actual := migrate(t, input)

		require.Equal(t, expected, actual)
	})

	t.Run("&NonFungibleToken.NFT => &{NonFungibleToken.NFT}", func(t *testing.T) {
		t.Parallel()

		systemContracts := systemcontracts.SystemContractsForChain(chainID)

		const nonFungibleTokenContractName = "NonFungibleToken"
		nonFungibleTokenContractLocation := common.NewAddressLocation(
			nil,
			common.Address(systemContracts.NonFungibleToken.Address),
			nonFungibleTokenContractName,
		)

		const nonFungibleTokenNFTTypeQualifiedIdentifier = nonFungibleTokenContractName + ".NFT"

		input := interpreter.NewReferenceStaticType(
			nil,
			interpreter.UnauthorizedAccess,
			interpreter.NewCompositeStaticType(
				nil,
				nonFungibleTokenContractLocation,
				nonFungibleTokenNFTTypeQualifiedIdentifier,
				nonFungibleTokenContractLocation.TypeID(nil, nonFungibleTokenNFTTypeQualifiedIdentifier),
			),
		)

		expected := interpreter.NewReferenceStaticType(
			nil,
			interpreter.UnauthorizedAccess,
			interpreter.NewIntersectionStaticType(
				nil,
				[]*interpreter.InterfaceStaticType{
					interpreter.NewInterfaceStaticType(
						nil,
						nonFungibleTokenContractLocation,
						nonFungibleTokenNFTTypeQualifiedIdentifier,
						nonFungibleTokenContractLocation.TypeID(nil, nonFungibleTokenNFTTypeQualifiedIdentifier),
					),
				},
			),
		)

		actual := migrate(t, input)

		require.Equal(t, expected, actual)
	})

	t.Run("&NonFungibleToken.Collection => auth(Withdraw, Owner) &{NonFungibleToken.Collection}", func(t *testing.T) {
		t.Parallel()

		systemContracts := systemcontracts.SystemContractsForChain(chainID)

		const nonFungibleTokenContractName = "NonFungibleToken"
		nonFungibleTokenContractLocation := common.NewAddressLocation(
			nil,
			common.Address(systemContracts.NonFungibleToken.Address),
			nonFungibleTokenContractName,
		)

		const nonFungibleTokenCollectionTypeQualifiedIdentifier = nonFungibleTokenContractName + ".Collection"

		input := interpreter.NewReferenceStaticType(
			nil,
			interpreter.UnauthorizedAccess,
			interpreter.NewCompositeStaticType(
				nil,
				nonFungibleTokenContractLocation,
				nonFungibleTokenCollectionTypeQualifiedIdentifier,
				nonFungibleTokenContractLocation.TypeID(nil, nonFungibleTokenCollectionTypeQualifiedIdentifier),
			),
		)

		const nonFungibleTokenWithdrawTypeQualifiedIdentifier = nonFungibleTokenContractName + ".Withdraw"
		const nonFungibleTokenOwnerTypeQualifiedIdentifier = nonFungibleTokenContractName + ".Owner"
		expected := interpreter.NewReferenceStaticType(
			nil,
			interpreter.NewEntitlementSetAuthorization(
				nil,
				func() []common.TypeID {
					return []common.TypeID{
						nonFungibleTokenContractLocation.TypeID(nil, nonFungibleTokenWithdrawTypeQualifiedIdentifier),
						nonFungibleTokenContractLocation.TypeID(nil, nonFungibleTokenOwnerTypeQualifiedIdentifier),
					}
				},
				2,
				sema.Conjunction,
			),
			interpreter.NewIntersectionStaticType(
				nil,
				[]*interpreter.InterfaceStaticType{
					interpreter.NewInterfaceStaticType(
						nil,
						nonFungibleTokenContractLocation,
						nonFungibleTokenCollectionTypeQualifiedIdentifier,
						nonFungibleTokenContractLocation.TypeID(nil, nonFungibleTokenCollectionTypeQualifiedIdentifier),
					),
				},
			),
		)

		actual := migrate(t, input)

		require.Equal(t, expected, actual)
	})

	t.Run("&NonFungibleToken.Collection{NonFungibleToken.CollectionPublic} => &{NonFungibleToken.Collection}", func(t *testing.T) {
		t.Parallel()

		systemContracts := systemcontracts.SystemContractsForChain(chainID)

		const nonFungibleTokenContractName = "NonFungibleToken"
		nonFungibleTokenContractLocation := common.NewAddressLocation(
			nil,
			common.Address(systemContracts.NonFungibleToken.Address),
			nonFungibleTokenContractName,
		)

		const nonFungibleTokenVaultTypeQualifiedIdentifier = nonFungibleTokenContractName + ".Collection"
		const nonFungibleTokenCollectionPublicTypeQualifiedIdentifier = nonFungibleTokenContractName + ".CollectionPublic"

		inputIntersectionType := interpreter.NewIntersectionStaticType(
			nil,
			[]*interpreter.InterfaceStaticType{
				interpreter.NewInterfaceStaticType(
					nil,
					nonFungibleTokenContractLocation,
					nonFungibleTokenCollectionPublicTypeQualifiedIdentifier,
					nonFungibleTokenContractLocation.TypeID(nil, nonFungibleTokenCollectionPublicTypeQualifiedIdentifier),
				),
			},
		)
		inputIntersectionType.LegacyType = interpreter.NewCompositeStaticType(
			nil,
			nonFungibleTokenContractLocation,
			nonFungibleTokenVaultTypeQualifiedIdentifier,
			nonFungibleTokenContractLocation.TypeID(nil, nonFungibleTokenVaultTypeQualifiedIdentifier),
		)

		input := interpreter.NewReferenceStaticType(
			nil,
			interpreter.UnauthorizedAccess,
			inputIntersectionType,
		)

		expected := interpreter.NewReferenceStaticType(
			nil,
			interpreter.UnauthorizedAccess,
			interpreter.NewIntersectionStaticType(
				nil,
				[]*interpreter.InterfaceStaticType{
					interpreter.NewInterfaceStaticType(
						nil,
						nonFungibleTokenContractLocation,
						nonFungibleTokenVaultTypeQualifiedIdentifier,
						nonFungibleTokenContractLocation.TypeID(nil, nonFungibleTokenVaultTypeQualifiedIdentifier),
					),
				},
			),
		)

		actual := migrate(t, input)

		require.Equal(t, expected, actual)
	})

	t.Run("&{MetadataViews.Resolver} => &{ViewResolver.Resolver}", func(t *testing.T) {
		t.Parallel()

		systemContracts := systemcontracts.SystemContractsForChain(chainID)

		const metadataViewsContractName = "MetadataViews"
		metadataViewsContractLocation := common.NewAddressLocation(
			nil,
			common.Address(systemContracts.MetadataViews.Address),
			metadataViewsContractName,
		)

		const metadataViewsResolverTypeQualifiedIdentifier = metadataViewsContractName + ".Resolver"

		input := interpreter.NewReferenceStaticType(
			nil,
			interpreter.UnauthorizedAccess,
			interpreter.NewIntersectionStaticType(
				nil,
				[]*interpreter.InterfaceStaticType{
					interpreter.NewInterfaceStaticType(
						nil,
						metadataViewsContractLocation,
						metadataViewsResolverTypeQualifiedIdentifier,
						metadataViewsContractLocation.TypeID(nil, metadataViewsResolverTypeQualifiedIdentifier),
					),
				},
			),
		)

		const viewResolverContractName = "ViewResolver"
		viewResolverContractLocation := common.NewAddressLocation(
			nil,
			common.Address(systemContracts.MetadataViews.Address),
			viewResolverContractName,
		)

		const viewResolverResolverTypeQualifiedIdentifier = viewResolverContractName + ".Resolver"

		expected := interpreter.NewReferenceStaticType(
			nil,
			interpreter.UnauthorizedAccess,
			interpreter.NewIntersectionStaticType(
				nil,
				[]*interpreter.InterfaceStaticType{
					interpreter.NewInterfaceStaticType(
						nil,
						viewResolverContractLocation,
						viewResolverResolverTypeQualifiedIdentifier,
						viewResolverContractLocation.TypeID(nil, viewResolverResolverTypeQualifiedIdentifier),
					),
				},
			),
		)

		actual := migrate(t, input)

		require.Equal(t, expected, actual)
	})

	t.Run("&{MetadataViews.ResolverCollection} => &{ViewResolver.ResolverCollection}", func(t *testing.T) {
		t.Parallel()

		systemContracts := systemcontracts.SystemContractsForChain(chainID)

		const metadataViewsContractName = "MetadataViews"
		metadataViewsContractLocation := common.NewAddressLocation(
			nil,
			common.Address(systemContracts.MetadataViews.Address),
			metadataViewsContractName,
		)

		const metadataViewsResolverTypeQualifiedIdentifier = metadataViewsContractName + ".ResolverCollection"

		input := interpreter.NewReferenceStaticType(
			nil,
			interpreter.UnauthorizedAccess,
			interpreter.NewIntersectionStaticType(
				nil,
				[]*interpreter.InterfaceStaticType{
					interpreter.NewInterfaceStaticType(
						nil,
						metadataViewsContractLocation,
						metadataViewsResolverTypeQualifiedIdentifier,
						metadataViewsContractLocation.TypeID(nil, metadataViewsResolverTypeQualifiedIdentifier),
					),
				},
			),
		)

		const viewResolverContractName = "ViewResolver"
		viewResolverContractLocation := common.NewAddressLocation(
			nil,
			common.Address(systemContracts.MetadataViews.Address),
			viewResolverContractName,
		)

		const viewResolverResolverTypeQualifiedIdentifier = viewResolverContractName + ".ResolverCollection"

		expected := interpreter.NewReferenceStaticType(
			nil,
			interpreter.UnauthorizedAccess,
			interpreter.NewIntersectionStaticType(
				nil,
				[]*interpreter.InterfaceStaticType{
					interpreter.NewInterfaceStaticType(
						nil,
						viewResolverContractLocation,
						viewResolverResolverTypeQualifiedIdentifier,
						viewResolverContractLocation.TypeID(nil, viewResolverResolverTypeQualifiedIdentifier),
					),
				},
			),
		)

		actual := migrate(t, input)

		require.Equal(t, expected, actual)
	})

}

func TestDictionaryKeyConflictEntry_MarshalJSON(t *testing.T) {

	t.Parallel()

	e := dictionaryKeyConflictEntry{
		Key: interpreter.StringStorageMapKey("test"),
	}

	actual, err := e.MarshalJSON()
	require.NoError(t, err)

	require.JSONEq(t,
		//language=JSON
		`{
          "kind": "dictionary-key-conflict",
          "key": "test"
        }`,
		string(actual),
	)
}

func TestLinkMissingTargetEntry_MarshalJSON(t *testing.T) {

	t.Parallel()

	e := linkMissingTargetEntry{
		AddressPath: interpreter.AddressPath{
			Address: common.MustBytesToAddress([]byte{0x1}),
			Path: interpreter.PathValue{
				Domain:     common.PathDomainPublic,
				Identifier: "test",
			},
		},
	}

	actual, err := e.MarshalJSON()
	require.NoError(t, err)

	require.JSONEq(t,
		//language=JSON
		`{
          "kind": "link-missing-target",
          "account_address": "0x0000000000000001",
          "path": "/public/test"
        }`,
		string(actual),
	)
}

func TestCapabilityMissingCapabilityIDEntry_MarshalJSON(t *testing.T) {

	t.Parallel()

	e := capabilityMissingCapabilityIDEntry{
		AccountAddress: common.MustBytesToAddress([]byte{0x2}),
		AddressPath: interpreter.AddressPath{
			Address: common.MustBytesToAddress([]byte{0x1}),
			Path: interpreter.PathValue{
				Domain:     common.PathDomainPublic,
				Identifier: "test",
			},
		},
	}

	actual, err := e.MarshalJSON()
	require.NoError(t, err)

	require.JSONEq(t,
		//language=JSON
		`{
          "kind": "capability-missing-capability-id",
          "account_address": "0x0000000000000002",
          "address": "0x0000000000000001",
          "path": "/public/test"
        }`,
		string(actual),
	)
}

func TestCapabilityMigrationEntry_MarshalJSON(t *testing.T) {

	t.Parallel()

	e := capabilityMigrationEntry{
		AccountAddress: common.MustBytesToAddress([]byte{0x2}),
		AddressPath: interpreter.AddressPath{
			Address: common.MustBytesToAddress([]byte{0x1}),
			Path: interpreter.PathValue{
				Domain:     common.PathDomainPublic,
				Identifier: "test",
			},
		},
		BorrowType: interpreter.NewReferenceStaticType(
			nil,
			interpreter.UnauthorizedAccess,
			interpreter.PrimitiveStaticTypeInt,
		),
	}

	actual, err := e.MarshalJSON()
	require.NoError(t, err)

	require.JSONEq(t,
		//language=JSON
		`{
          "kind": "capability-migration-success",
          "account_address": "0x0000000000000002",
          "address": "0x0000000000000001",
          "path": "/public/test",
          "borrow_type": "&Int"
        }`,
		string(actual),
	)
}

func TestLinkMigrationEntry_MarshalJSON(t *testing.T) {

	t.Parallel()

	e := linkMigrationEntry{
		AccountAddressPath: interpreter.AddressPath{
			Address: common.MustBytesToAddress([]byte{0x1}),
			Path: interpreter.PathValue{
				Domain:     common.PathDomainPublic,
				Identifier: "test",
			},
		},
		CapabilityID: 42,
	}

	actual, err := e.MarshalJSON()
	require.NoError(t, err)

	require.JSONEq(t,
		//language=JSON
		`{
          "kind": "link-migration-success",
          "account_address": "0x0000000000000001",
          "path": "/public/test",
          "capability_id": 42
        }`,
		string(actual),
	)
}

func TestCadenceValueMigrationFailureEntry_MarshalJSON(t *testing.T) {

	t.Parallel()

	e := cadenceValueMigrationFailureEntry{
		StorageKey: interpreter.StorageKey{
			Address: common.MustBytesToAddress([]byte{0x1}),
			Key:     "storage",
		},
		StorageMapKey: interpreter.StringStorageMapKey("test"),
		Migration:     "test-migration",
		Message:       "unknown",
	}

	actual, err := e.MarshalJSON()
	require.NoError(t, err)

	require.JSONEq(t,
		//language=JSON
		`{
          "kind": "cadence-value-migration-failure",
          "account_address": "0x0000000000000001",
          "domain": "storage",
          "key": "test",
          "migration": "test-migration",
          "message": "unknown"
        }`,
		string(actual),
	)
}

func TestCadenceValueMigrationEntry_MarshalJSON(t *testing.T) {

	t.Parallel()

	e := cadenceValueMigrationEntry{
		StorageKey: interpreter.StorageKey{
			Address: common.MustBytesToAddress([]byte{0x1}),
			Key:     "storage",
		},
		StorageMapKey: interpreter.StringStorageMapKey("test"),
		Migration:     "test-migration",
	}

	actual, err := e.MarshalJSON()
	require.NoError(t, err)

	require.JSONEq(t,
		//language=JSON
		`{
          "kind": "cadence-value-migration-success",
          "account_address": "0x0000000000000001",
          "domain": "storage",
          "key": "test",
          "migration": "test-migration"
        }`,
		string(actual),
	)
}<|MERGE_RESOLUTION|>--- conflicted
+++ resolved
@@ -846,15 +846,10 @@
 	reporter := rwf.reportWriters[contractCheckingReporterName]
 
 	var messages []string
-<<<<<<< HEAD
+
 	for _, entry := range reporter.entries {
 		if errorEntry, isErrorEntry := entry.(contractCheckingFailure); isErrorEntry {
 			messages = append(messages, errorEntry.Error)
-=======
-	for _, entry := range cadenceValueMigratorReporter.entries {
-		if errorEntry, isErrorEntry := entry.(cadenceValueMigrationFailureEntry); isErrorEntry {
-			messages = append(messages, errorEntry.Message)
->>>>>>> 621936fa
 			break
 		}
 	}
