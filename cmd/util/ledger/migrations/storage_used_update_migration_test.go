--- conflicted
+++ resolved
@@ -27,16 +27,11 @@
 		status := environment.NewAccountStatus()
 		status.SetStorageUsed(1)
 		payload := []ledger.Payload{
-<<<<<<< HEAD
-			{Key: createAccountPayloadKey(address1, state2.KeyAccountStatus), Value: []byte{1}},
-			{Key: createAccountPayloadKey(address1, state2.KeyStorageUsed), Value: utils.Uint64ToBinary(1)},
-=======
 			// TODO (ramtin) add more registers
 			*ledger.NewPayload(
 				createAccountPayloadKey(address1, state2.KeyAccountStatus),
 				status.ToBytes(),
 			),
->>>>>>> 138e1c32
 		}
 		migratedPayload, err := mig.Migrate(payload)
 		require.NoError(t, err)
@@ -45,26 +40,17 @@
 		require.NoError(t, err)
 
 		require.Equal(t, len(migratedPayload), len(payload))
-<<<<<<< HEAD
-		require.Equal(t, uint64(48), migratedSize)
-=======
 		require.Equal(t, uint64(40), migratedStatus.StorageUsed())
->>>>>>> 138e1c32
 	})
 
 	t.Run("fix storage used if used to high", func(t *testing.T) {
 		status := environment.NewAccountStatus()
 		status.SetStorageUsed(10000)
 		payload := []ledger.Payload{
-<<<<<<< HEAD
-			{Key: createAccountPayloadKey(address1, state2.KeyAccountStatus), Value: []byte{1}},
-			{Key: createAccountPayloadKey(address1, state2.KeyStorageUsed), Value: utils.Uint64ToBinary(10000)},
-=======
 			*ledger.NewPayload(
 				createAccountPayloadKey(address1, state2.KeyAccountStatus),
 				status.ToBytes(),
 			),
->>>>>>> 138e1c32
 		}
 		migratedPayload, err := mig.Migrate(payload)
 		require.NoError(t, err)
@@ -73,26 +59,17 @@
 		require.NoError(t, err)
 
 		require.Equal(t, len(migratedPayload), len(payload))
-<<<<<<< HEAD
-		require.Equal(t, uint64(48), migratedSize)
-=======
 		require.Equal(t, uint64(40), migratedStatus.StorageUsed())
->>>>>>> 138e1c32
 	})
 
 	t.Run("do not fix storage used if storage used ok", func(t *testing.T) {
 		status := environment.NewAccountStatus()
 		status.SetStorageUsed(40)
 		payload := []ledger.Payload{
-<<<<<<< HEAD
-			{Key: createAccountPayloadKey(address1, state2.KeyAccountStatus), Value: []byte{1}},
-			{Key: createAccountPayloadKey(address1, state2.KeyStorageUsed), Value: utils.Uint64ToBinary(55)},
-=======
 			*ledger.NewPayload(
 				createAccountPayloadKey(address1, state2.KeyAccountStatus),
 				status.ToBytes(),
 			),
->>>>>>> 138e1c32
 		}
 		migratedPayload, err := mig.Migrate(payload)
 		require.NoError(t, err)
@@ -101,23 +78,15 @@
 		require.NoError(t, err)
 
 		require.Equal(t, len(migratedPayload), len(payload))
-<<<<<<< HEAD
-		require.Equal(t, uint64(48), migratedSize)
-=======
 		require.Equal(t, uint64(40), migratedStatus.StorageUsed())
->>>>>>> 138e1c32
 	})
 
 	t.Run("error is storage used does not exist", func(t *testing.T) {
 		payload := []ledger.Payload{
-<<<<<<< HEAD
-			{Key: createAccountPayloadKey(address1, state2.KeyAccountStatus), Value: []byte{1}},
-=======
 			*ledger.NewPayload(
 				createAccountPayloadKey(address1, state2.KeyAccountStatus),
 				[]byte{1},
 			),
->>>>>>> 138e1c32
 		}
 		_, err := mig.Migrate(payload)
 		require.Error(t, err)
