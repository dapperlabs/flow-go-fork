--- conflicted
+++ resolved
@@ -154,15 +154,11 @@
 			panic(err)
 		}
 
-<<<<<<< HEAD
-		inter := &interpreter.Interpreter{}
-=======
 		inter, err := interpreter.NewInterpreter(nil, nil, &interpreter.Config{})
 		if err != nil {
 			panic(err)
 		}
 
->>>>>>> 138e1c32
 		for _, domain := range domains {
 			storageMap := storage.GetStorageMap(owner, domain, true)
 			itr := storageMap.Iterator(inter)
@@ -191,14 +187,10 @@
 
 	// because compValue.Kind == common.CompositeKindResource
 	// we could pass nil to the IsResourceKinded method
-<<<<<<< HEAD
-	inter := &interpreter.Interpreter{}
-=======
 	inter, err := interpreter.NewInterpreter(nil, nil, &interpreter.Config{})
 	if err != nil {
 		panic(err)
 	}
->>>>>>> 138e1c32
 	if compValue.IsResourceKinded(nil) {
 		typeIDStr := string(compValue.TypeID())
 		if _, ok := r.vaultTypeIDs[typeIDStr]; ok {
