package extract

import (
	"encoding/json"
	"fmt"
	"math"
	"os"

	"github.com/rs/zerolog"
	"go.uber.org/atomic"

	migrators "github.com/onflow/flow-go/cmd/util/ledger/migrations"
	"github.com/onflow/flow-go/cmd/util/ledger/reporters"
	"github.com/onflow/flow-go/ledger"
	"github.com/onflow/flow-go/ledger/common/hash"
	"github.com/onflow/flow-go/ledger/common/pathfinder"
	"github.com/onflow/flow-go/ledger/complete"
	"github.com/onflow/flow-go/ledger/complete/mtrie/trie"
	"github.com/onflow/flow-go/ledger/complete/wal"
	"github.com/onflow/flow-go/model/bootstrap"
	"github.com/onflow/flow-go/model/flow"
	"github.com/onflow/flow-go/module/metrics"
	"github.com/onflow/flow-go/storage"
)

func getStateCommitment(commits storage.Commits, blockHash flow.Identifier) (flow.StateCommitment, error) {
	return commits.ByBlockID(blockHash)
}

func extractExecutionState(
	log zerolog.Logger,
	dir string,
	targetHash flow.StateCommitment,
	outputDir string,
	nWorker int, // number of concurrent worker to migration payloads
	runMigrations bool,
	chainID flow.ChainID,
	evmContractChange migrators.EVMContractChange,
) error {

	log.Info().Msg("init WAL")

	diskWal, err := wal.NewDiskWAL(
		log,
		nil,
		metrics.NewNoopCollector(),
		dir,
		complete.DefaultCacheSize,
		pathfinder.PathByteSize,
		wal.SegmentSize,
	)
	if err != nil {
		return fmt.Errorf("cannot create disk WAL: %w", err)
	}

	log.Info().Msg("init ledger")

	led, err := complete.NewLedger(
		diskWal,
		complete.DefaultCacheSize,
		&metrics.NoopCollector{},
		log,
		complete.DefaultPathFinderVersion)
	if err != nil {
		return fmt.Errorf("cannot create ledger from write-a-head logs and checkpoints: %w", err)
	}

	const (
		checkpointDistance = math.MaxInt // A large number to prevent checkpoint creation.
		checkpointsToKeep  = 1
	)

	log.Info().Msg("init compactor")

<<<<<<< HEAD
	compactor, err := complete.NewCompactor(
		led,
		diskWal,
		log,
		complete.DefaultCacheSize,
		checkpointDistance,
		checkpointsToKeep,
		atomic.NewBool(false),
	)
=======
	compactor, err := complete.NewCompactor(led, diskWal, log, complete.DefaultCacheSize, checkpointDistance, checkpointsToKeep, atomic.NewBool(false), &metrics.NoopCollector{})
>>>>>>> 66eef9fb
	if err != nil {
		return fmt.Errorf("cannot create compactor: %w", err)
	}

	log.Info().Msgf("waiting for compactor to load checkpoint and WAL")

	<-compactor.Ready()

	defer func() {
		<-led.Done()
		<-compactor.Done()
	}()

	var migrations []ledger.Migration

	// TODO:
	var stagedContracts []migrators.StagedContract

	if runMigrations {
		rwf := reporters.NewReportFileWriterFactory(dir, log)

		migrations = migrators.NewCadence1Migrations(
			log,
			rwf,
			nWorker,
			chainID,
			evmContractChange,
			stagedContracts,
		)
	}

	newState := ledger.State(targetHash)

	// migrate the trie if there are migrations
	newTrie, err := led.MigrateAt(
		newState,
		migrations,
		complete.DefaultPathFinderVersion,
	)

	if err != nil {
		return err
	}

	// create reporter
	reporter := reporters.NewExportReporter(
		log,
		func() flow.StateCommitment { return targetHash },
	)

	newMigratedState := ledger.State(newTrie.RootHash())
	err = reporter.Report(nil, newMigratedState)
	if err != nil {
		log.Error().Err(err).Msgf("can not generate report for migrated state: %v", newMigratedState)
	}

	migratedState, err := createCheckpoint(
		newTrie,
		log,
		outputDir,
		bootstrap.FilenameWALRootCheckpoint,
	)
	if err != nil {
		return fmt.Errorf("cannot generate the output checkpoint: %w", err)
	}

	log.Info().Msgf(
		"New state commitment for the exported state is: %s (base64: %s)",
		migratedState.String(),
		migratedState.Base64(),
	)

	return nil
}

func createCheckpoint(
	newTrie *trie.MTrie,
	log zerolog.Logger,
	outputDir,
	outputFile string,
) (ledger.State, error) {
	stateCommitment := ledger.State(newTrie.RootHash())

	log.Info().Msgf("successfully built new trie. NEW ROOT STATECOMMIEMENT: %v", stateCommitment.String())

	err := os.MkdirAll(outputDir, os.ModePerm)
	if err != nil {
		return ledger.State(hash.DummyHash), fmt.Errorf("could not create output dir %s: %w", outputDir, err)
	}

	err = wal.StoreCheckpointV6Concurrently([]*trie.MTrie{newTrie}, outputDir, outputFile, log)

	// Writing the checkpoint takes time to write and copy.
	// Without relying on an exit code or stdout, we need to know when the copy is complete.
	writeStatusFileErr := writeStatusFile("checkpoint_status.json", err)
	if writeStatusFileErr != nil {
		return ledger.State(hash.DummyHash), fmt.Errorf("failed to write checkpoint status file: %w", writeStatusFileErr)
	}

	if err != nil {
		return ledger.State(hash.DummyHash), fmt.Errorf("failed to store the checkpoint: %w", err)
	}

	log.Info().Msgf("checkpoint file successfully stored at: %v %v", outputDir, outputFile)
	return stateCommitment, nil
}

func writeStatusFile(fileName string, e error) error {
	checkpointStatus := map[string]bool{"succeeded": e == nil}
	checkpointStatusJson, _ := json.MarshalIndent(checkpointStatus, "", " ")
	err := os.WriteFile(fileName, checkpointStatusJson, 0644)
	return err
}<|MERGE_RESOLUTION|>--- conflicted
+++ resolved
@@ -72,19 +72,7 @@
 
 	log.Info().Msg("init compactor")
 
-<<<<<<< HEAD
-	compactor, err := complete.NewCompactor(
-		led,
-		diskWal,
-		log,
-		complete.DefaultCacheSize,
-		checkpointDistance,
-		checkpointsToKeep,
-		atomic.NewBool(false),
-	)
-=======
 	compactor, err := complete.NewCompactor(led, diskWal, log, complete.DefaultCacheSize, checkpointDistance, checkpointsToKeep, atomic.NewBool(false), &metrics.NoopCollector{})
->>>>>>> 66eef9fb
 	if err != nil {
 		return fmt.Errorf("cannot create compactor: %w", err)
 	}
