--- conflicted
+++ resolved
@@ -147,11 +147,6 @@
 			Return(&observation.ExecuteScriptResponse{Value: valueBytes}, nil).
 			Times(1)
 
-<<<<<<< HEAD
-		value, err := c.ExecuteScript(ctx, []byte("fun main(): Int { return 1 }"))
-		assert.NoError(t, err)
-		assert.Equal(t, value, float64(1))
-=======
 		b, err := c.ExecuteScript(ctx, []byte("pub fun main(): Int { return 1 }"))
 		assert.NoError(t, err)
 
@@ -159,7 +154,6 @@
 		assert.NoError(t, err)
 
 		assert.Equal(t, values.NewInt(42), value)
->>>>>>> f3d698af
 	})
 
 	t.Run("Server error", func(t *testing.T) {
@@ -187,17 +181,11 @@
 	tx := unittest.TransactionFixture()
 
 	events := []flow.Event{unittest.EventFixture()}
-<<<<<<< HEAD
-	var buf bytes.Buffer
-	err := json.NewEncoder(&buf).Encode(events)
-	assert.NoError(t, err)
-=======
 
 	eventMessages := make([]*entities.Event, len(events))
 	for i, event := range events {
 		eventMessages[i] = convert.EventToMessage(event)
 	}
->>>>>>> f3d698af
 
 	t.Run("Success", func(t *testing.T) {
 		mockRPC.EXPECT().
@@ -254,11 +242,6 @@
 		},
 	}
 
-<<<<<<< HEAD
-	var buf bytes.Buffer
-	err := json.NewEncoder(&buf).Encode(events)
-	assert.NoError(t, err)
-=======
 	to := values.Address(flow.ZeroAddress)
 	from := values.Address(flow.ZeroAddress)
 	amount := values.NewInt(42)
@@ -276,7 +259,6 @@
 		Type:    "Transfer",
 		Payload: eventPayload,
 	}
->>>>>>> f3d698af
 
 	t.Run("Success", func(t *testing.T) {
 		// Set up the mock to return a mocked event response
@@ -290,12 +272,6 @@
 			Times(1)
 
 		// The client should pass the response to the client
-<<<<<<< HEAD
-		res, err := c.GetEvents(ctx, client.EventQuery{})
-		assert.NoError(t, err)
-		assert.Equal(t, len(res), 1)
-		assert.Equal(t, res[0].Type, mockEvent.Type)
-=======
 		events, err := c.GetEvents(ctx, client.EventQuery{})
 		assert.Nil(t, err)
 		require.Len(t, events, 1)
@@ -309,7 +285,6 @@
 		assert.Equal(t, to, eventValue.Fields[0])
 		assert.Equal(t, from, eventValue.Fields[1])
 		assert.Equal(t, amount, eventValue.Fields[2])
->>>>>>> f3d698af
 	})
 
 	t.Run("Server error", func(t *testing.T) {
