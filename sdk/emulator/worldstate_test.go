package emulator

import (
	"fmt"
	"math/big"
	"testing"

	"github.com/stretchr/testify/assert"

	"github.com/dapperlabs/flow-go/crypto"
	"github.com/dapperlabs/flow-go/model/flow"
	"github.com/dapperlabs/flow-go/model/hash"
	"github.com/dapperlabs/flow-go/sdk/keys"
)

// addTwoScript runs a script that adds 2 to a value.
const addTwoScript = `
	fun main(account: Account) {
		account.storage[Int] = (account.storage[Int] ?? 0) + 2
	}
`

const sampleCall = `
	fun main(): Int {
		return getAccount("%s").storage[Int] ?? 0
	}
`

func TestWorldStates(t *testing.T) {
	b := NewEmulatedBlockchain(DefaultOptions)

	accountAddress := b.RootAccountAddress()

	// Create 3 signed transactions (tx1, tx2, tx3)
	tx1 := flow.Transaction{
		Script:             []byte(addTwoScript),
		ReferenceBlockHash: nil,
		Nonce:              1,
		ComputeLimit:       10,
		PayerAccount:       accountAddress,
		ScriptAccounts:     []flow.Address{accountAddress},
	}

<<<<<<< HEAD
	hash.SetTransactionHash(&tx1)
=======
	tx1.AddSignature(accountAddress, b.RootKey())
>>>>>>> 777c9e9e

	sig, err := keys.SignTransaction(tx1, b.RootKey())
	assert.Nil(t, err)

	tx1.AddSignature(b.RootAccountAddress(), sig)

	tx2 := flow.Transaction{
		Script:             []byte(addTwoScript),
		ReferenceBlockHash: nil,
		Nonce:              2,
		ComputeLimit:       10,
		PayerAccount:       accountAddress,
		ScriptAccounts:     []flow.Address{accountAddress},
	}

<<<<<<< HEAD
	hash.SetTransactionHash(&tx2)

	sig, err = keys.SignTransaction(tx2, b.RootKey())
	assert.Nil(t, err)

	tx2.AddSignature(b.RootAccountAddress(), sig)
=======
	tx2.AddSignature(accountAddress, b.RootKey())
>>>>>>> 777c9e9e

	tx3 := flow.Transaction{
		Script:             []byte(addTwoScript),
		ReferenceBlockHash: nil,
		Nonce:              3,
		ComputeLimit:       10,
		PayerAccount:       accountAddress,
		ScriptAccounts:     []flow.Address{accountAddress},
	}

<<<<<<< HEAD
	sig, err = keys.SignTransaction(tx3, b.RootKey())
	assert.Nil(t, err)

	tx3.AddSignature(b.RootAccountAddress(), sig)
=======
	tx3.AddSignature(accountAddress, b.RootKey())
>>>>>>> 777c9e9e

	ws1 := b.pendingWorldState.Hash()
	t.Logf("initial world state: %x\n", ws1)

	// Tx pool contains nothing
	assert.Len(t, b.txPool, 0)

	// Submit tx1
	err = b.SubmitTransaction(tx1)
	assert.Nil(t, err)

	ws2 := b.pendingWorldState.Hash()
	t.Logf("world state after tx1: %x\n", ws2)

	// tx1 included in tx pool
	assert.Len(t, b.txPool, 1)
	// World state updates
	assert.NotEqual(t, ws1, ws2)

	// Submit tx1 again
	err = b.SubmitTransaction(tx1)
	assert.NotNil(t, err)

	ws3 := b.pendingWorldState.Hash()
	t.Logf("world state after dup tx1: %x\n", ws3)

	// tx1 not included in tx pool
	assert.Len(t, b.txPool, 1)
	// World state does not update
	assert.Equal(t, ws2, ws3)

	// Submit tx2
	err = b.SubmitTransaction(tx2)
	assert.Nil(t, err)

	ws4 := b.pendingWorldState.Hash()
	t.Logf("world state after tx2: %x\n", ws4)

	// tx2 included in tx pool
	assert.Len(t, b.txPool, 2)
	// World state updates
	assert.NotEqual(t, ws3, ws4)

	// Commit new block
	b.CommitBlock()
	ws5 := b.pendingWorldState.Hash()
	t.Logf("world state after commit: %x\n", ws5)

	// Tx pool cleared
	assert.Len(t, b.txPool, 0)
	// World state updates
	assert.NotEqual(t, ws4, ws5)
	// World state is indexed
	assert.Contains(t, b.worldStates, string(ws5))

	// Submit tx3
	err = b.SubmitTransaction(tx3)
	assert.Nil(t, err)

	ws6 := b.pendingWorldState.Hash()
	t.Logf("world state after tx3: %x\n", ws6)

	// tx3 included in tx pool
	assert.Len(t, b.txPool, 1)
	// World state updates
	assert.NotEqual(t, ws5, ws6)

	// Seek to committed block/world state
	b.SeekToState(ws5)
	ws7 := b.pendingWorldState.Hash()
	t.Logf("world state after seek: %x\n", ws7)

	// Tx pool cleared
	assert.Len(t, b.txPool, 0)
	// World state rollback to ws5 (before tx3)
	assert.Equal(t, ws5, ws7)
	// World state does not include tx3
	assert.False(t, b.pendingWorldState.ContainsTransaction(tx3.Hash))

	// Seek to non-committed world state
	b.SeekToState(ws4)
	ws8 := b.pendingWorldState.Hash()
	t.Logf("world state after failed seek: %x\n", ws8)

	// World state does not rollback to ws4 (before commit block)
	assert.NotEqual(t, ws4, ws8)
}

func TestQueryByVersion(t *testing.T) {
	b := NewEmulatedBlockchain(DefaultOptions)

<<<<<<< HEAD
	tx1 := flow.Transaction{
=======
	accountAddress := b.RootAccountAddress()

	tx1 := &flow.Transaction{
>>>>>>> 777c9e9e
		Script:             []byte(addTwoScript),
		ReferenceBlockHash: nil,
		Nonce:              1,
		ComputeLimit:       10,
		PayerAccount:       accountAddress,
		ScriptAccounts:     []flow.Address{accountAddress},
	}

<<<<<<< HEAD
	hash.SetTransactionHash(&tx1)

	sig, err := keys.SignTransaction(tx1, b.RootKey())
	assert.Nil(t, err)

	tx1.AddSignature(b.RootAccountAddress(), sig)
=======
	tx1.AddSignature(accountAddress, b.RootKey())
>>>>>>> 777c9e9e

	tx2 := flow.Transaction{
		Script:             []byte(addTwoScript),
		ReferenceBlockHash: nil,
		Nonce:              2,
		ComputeLimit:       10,
		PayerAccount:       accountAddress,
		ScriptAccounts:     []flow.Address{accountAddress},
	}

<<<<<<< HEAD
	hash.SetTransactionHash(&tx2)

	sig, err = keys.SignTransaction(tx2, b.RootKey())
	assert.Nil(t, err)

	tx2.AddSignature(b.RootAccountAddress(), sig)
=======
	tx2.AddSignature(accountAddress, b.RootKey())
>>>>>>> 777c9e9e

	var invalidWorldState crypto.Hash

	// Submit tx1 and tx2 (logging state versions before and after)
	ws1 := b.pendingWorldState.Hash()

	err = b.SubmitTransaction(tx1)
	assert.Nil(t, err)

	ws2 := b.pendingWorldState.Hash()

	err = b.SubmitTransaction(tx2)
	assert.Nil(t, err)

	ws3 := b.pendingWorldState.Hash()

	// Get transaction at invalid world state version (errors)
	tx, err := b.GetTransactionAtVersion(tx1.Hash, invalidWorldState)
	assert.IsType(t, err, &ErrInvalidStateVersion{})
	assert.Nil(t, tx)

	// tx1 does not exist at ws1
	tx, err = b.GetTransactionAtVersion(tx1.Hash, ws1)
	assert.IsType(t, err, &ErrTransactionNotFound{})
	assert.Nil(t, tx)

	// tx1 does exist at ws2
	tx, err = b.GetTransactionAtVersion(tx1.Hash, ws2)
	assert.Nil(t, err)
	assert.NotNil(t, tx)

	// tx2 does not exist at ws2
	tx, err = b.GetTransactionAtVersion(tx2.Hash, ws2)
	assert.IsType(t, err, &ErrTransactionNotFound{})
	assert.Nil(t, tx)

	// tx2 does exist at ws3
	tx, err = b.GetTransactionAtVersion(tx2.Hash, ws3)
	assert.Nil(t, err)
	assert.NotNil(t, tx)

	// Call script at invalid world state version (errors)
	callScript := fmt.Sprintf(sampleCall, accountAddress)
	value, err := b.ExecuteScriptAtVersion([]byte(callScript), invalidWorldState)
	assert.IsType(t, err, &ErrInvalidStateVersion{})
	assert.Nil(t, value)

	// Value at ws1 is 0
	value, err = b.ExecuteScriptAtVersion([]byte(callScript), ws1)
	assert.Nil(t, err)
	assert.Equal(t, big.NewInt(0), value)

	// Value at ws2 is 2 (after script executed)
	value, err = b.ExecuteScriptAtVersion([]byte(callScript), ws2)
	assert.Nil(t, err)
	assert.Equal(t, big.NewInt(2), value)

	// Value at ws3 is 4 (after script executed)
	value, err = b.ExecuteScriptAtVersion([]byte(callScript), ws3)
	assert.Nil(t, err)
	assert.Equal(t, big.NewInt(4), value)

	// Pending state does not change after call scripts/get transactions
	assert.Equal(t, ws3, b.pendingWorldState.Hash())
}<|MERGE_RESOLUTION|>--- conflicted
+++ resolved
@@ -41,16 +41,12 @@
 		ScriptAccounts:     []flow.Address{accountAddress},
 	}
 
-<<<<<<< HEAD
 	hash.SetTransactionHash(&tx1)
-=======
-	tx1.AddSignature(accountAddress, b.RootKey())
->>>>>>> 777c9e9e
 
 	sig, err := keys.SignTransaction(tx1, b.RootKey())
 	assert.Nil(t, err)
 
-	tx1.AddSignature(b.RootAccountAddress(), sig)
+	tx1.AddSignature(accountAddress, sig)
 
 	tx2 := flow.Transaction{
 		Script:             []byte(addTwoScript),
@@ -61,16 +57,12 @@
 		ScriptAccounts:     []flow.Address{accountAddress},
 	}
 
-<<<<<<< HEAD
 	hash.SetTransactionHash(&tx2)
 
 	sig, err = keys.SignTransaction(tx2, b.RootKey())
 	assert.Nil(t, err)
 
-	tx2.AddSignature(b.RootAccountAddress(), sig)
-=======
-	tx2.AddSignature(accountAddress, b.RootKey())
->>>>>>> 777c9e9e
+	tx2.AddSignature(accountAddress, sig)
 
 	tx3 := flow.Transaction{
 		Script:             []byte(addTwoScript),
@@ -81,14 +73,10 @@
 		ScriptAccounts:     []flow.Address{accountAddress},
 	}
 
-<<<<<<< HEAD
 	sig, err = keys.SignTransaction(tx3, b.RootKey())
 	assert.Nil(t, err)
 
-	tx3.AddSignature(b.RootAccountAddress(), sig)
-=======
-	tx3.AddSignature(accountAddress, b.RootKey())
->>>>>>> 777c9e9e
+	tx3.AddSignature(accountAddress, sig)
 
 	ws1 := b.pendingWorldState.Hash()
 	t.Logf("initial world state: %x\n", ws1)
@@ -180,13 +168,9 @@
 func TestQueryByVersion(t *testing.T) {
 	b := NewEmulatedBlockchain(DefaultOptions)
 
-<<<<<<< HEAD
+	accountAddress := b.RootAccountAddress()
+
 	tx1 := flow.Transaction{
-=======
-	accountAddress := b.RootAccountAddress()
-
-	tx1 := &flow.Transaction{
->>>>>>> 777c9e9e
 		Script:             []byte(addTwoScript),
 		ReferenceBlockHash: nil,
 		Nonce:              1,
@@ -195,16 +179,12 @@
 		ScriptAccounts:     []flow.Address{accountAddress},
 	}
 
-<<<<<<< HEAD
 	hash.SetTransactionHash(&tx1)
 
 	sig, err := keys.SignTransaction(tx1, b.RootKey())
 	assert.Nil(t, err)
 
-	tx1.AddSignature(b.RootAccountAddress(), sig)
-=======
-	tx1.AddSignature(accountAddress, b.RootKey())
->>>>>>> 777c9e9e
+	tx1.AddSignature(accountAddress, sig)
 
 	tx2 := flow.Transaction{
 		Script:             []byte(addTwoScript),
@@ -215,16 +195,12 @@
 		ScriptAccounts:     []flow.Address{accountAddress},
 	}
 
-<<<<<<< HEAD
 	hash.SetTransactionHash(&tx2)
 
 	sig, err = keys.SignTransaction(tx2, b.RootKey())
 	assert.Nil(t, err)
 
-	tx2.AddSignature(b.RootAccountAddress(), sig)
-=======
-	tx2.AddSignature(accountAddress, b.RootKey())
->>>>>>> 777c9e9e
+	tx2.AddSignature(accountAddress, sig)
 
 	var invalidWorldState crypto.Hash
 
