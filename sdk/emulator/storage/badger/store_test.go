package badger_test

import (
	"fmt"
	"io/ioutil"
	"os"
	"testing"

	"github.com/dapperlabs/flow-go/model/flow"

	"github.com/dapperlabs/flow-go/sdk/emulator/storage"
	"github.com/dapperlabs/flow-go/sdk/emulator/types"

	"github.com/dapperlabs/flow-go/sdk/emulator/storage/badger"
	"github.com/dapperlabs/flow-go/utils/unittest"

	"github.com/stretchr/testify/assert"
	"github.com/stretchr/testify/require"
)

func TestBlocks(t *testing.T) {
	store, dir := setupStore(t)
	defer func() {
		require.Nil(t, store.Close())
		require.Nil(t, os.RemoveAll(dir))
	}()

	block1 := types.Block{
		Number: 1,
	}
	block2 := types.Block{
		Number: 2,
	}

	t.Run("should return error for not found", func(t *testing.T) {
		t.Run("GetBlockByHash", func(t *testing.T) {
			_, err := store.GetBlockByHash(unittest.HashFixture(32))
			if assert.Error(t, err) {
				assert.IsType(t, storage.ErrNotFound{}, err)
			}
		})

		t.Run("GetBlockByNumber", func(t *testing.T) {
			_, err := store.GetBlockByNumber(block1.Number)
			if assert.Error(t, err) {
				assert.IsType(t, storage.ErrNotFound{}, err)
			}
		})

		t.Run("GetLatestBlock", func(t *testing.T) {
			_, err := store.GetLatestBlock()
			if assert.Error(t, err) {
				assert.IsType(t, storage.ErrNotFound{}, err)
			}
		})
	})

	t.Run("should be able to insert block", func(t *testing.T) {
		err := store.InsertBlock(block1)
		assert.NoError(t, err)
	})

	// insert block 1
	err := store.InsertBlock(block1)
	assert.NoError(t, err)

	t.Run("should be able to get inserted block", func(t *testing.T) {
		t.Run("GetBlockByNumber", func(t *testing.T) {
			block, err := store.GetBlockByNumber(block1.Number)
			assert.NoError(t, err)
			assert.Equal(t, block1, block)
		})

		t.Run("GetBlockByHash", func(t *testing.T) {
			block, err := store.GetBlockByHash(block1.Hash())
			assert.NoError(t, err)
			assert.Equal(t, block1, block)
		})

		t.Run("GetLatestBlock", func(t *testing.T) {
			block, err := store.GetLatestBlock()
			assert.NoError(t, err)
			assert.Equal(t, block1, block)
		})
	})

	// insert block 2
	err = store.InsertBlock(block2)
	assert.NoError(t, err)

	t.Run("Latest block should update", func(t *testing.T) {
		block, err := store.GetLatestBlock()
		assert.NoError(t, err)
		assert.Equal(t, block2, block)
	})
}

func TestTransactions(t *testing.T) {
	store, dir := setupStore(t)
	defer func() {
		require.Nil(t, store.Close())
		require.Nil(t, os.RemoveAll(dir))
	}()

	tx := unittest.TransactionFixture()

	t.Run("should return error for not found", func(t *testing.T) {
		_, err := store.GetTransaction(tx.Hash())
		if assert.Error(t, err) {
			assert.IsType(t, storage.ErrNotFound{}, err)
		}
	})

	t.Run("should be able to insert tx", func(t *testing.T) {
		err := store.InsertTransaction(tx)
		assert.NoError(t, err)

		t.Run("should be able to get inserted tx", func(t *testing.T) {
			storedTx, err := store.GetTransaction(tx.Hash())
			require.Nil(t, err)
			assert.Equal(t, tx, storedTx)
		})
	})
}

func TestLedger(t *testing.T) {
	store, dir := setupStore(t)
	defer func() {
		require.Nil(t, store.Close())
		require.Nil(t, os.RemoveAll(dir))
	}()

	var blockNumber uint64 = 1
	ledger := unittest.LedgerFixture()

	t.Run("should return error for not found", func(t *testing.T) {
		_, err := store.GetLedgerView(blockNumber)
		if assert.Error(t, err) {
			assert.IsType(t, storage.ErrNotFound{}, err)
		}
	})

<<<<<<< HEAD
	t.Run("should be able set ledger", func(t *testing.T) {
		err := store.SetLedger(blockNumber, ledger)
		assert.Nil(t, err)

		t.Run("Should be to get set ledger", func(t *testing.T) {
			view, err := store.GetLedgerView(blockNumber)
			assert.Nil(t, err)
			assert.Equal(t, ledger.NewView(), &view)
=======
	t.Run("should be able set registers", func(t *testing.T) {
		err := store.SetRegisters(blockNumber, registers)
		assert.NoError(t, err)

		t.Run("Should be to get set registers", func(t *testing.T) {
			view, err := store.GetRegistersView(blockNumber)
			assert.NoError(t, err)
			assert.Equal(t, registers.NewView(), &view)
>>>>>>> 994980e4
		})
	})
}

func TestEvents(t *testing.T) {
	store, dir := setupStore(t)
	defer func() {
		require.Nil(t, store.Close())
		require.Nil(t, os.RemoveAll(dir))
	}()

	t.Run("should be able to insert events", func(t *testing.T) {
		events := []flow.Event{unittest.EventFixture()}
		var blockNumber uint64 = 1

		err := store.InsertEvents(blockNumber, events...)
		assert.NoError(t, err)

		t.Run("should be able to get inserted events", func(t *testing.T) {
			gotEvents, err := store.GetEvents("", blockNumber, blockNumber)
			assert.NoError(t, err)
			assert.Equal(t, events, gotEvents)
		})
	})

	t.Run("should be able to insert many events", func(t *testing.T) {
		// block 1 will have 1 event type=1
		// block 2 will have 2 events, types=1,2
		// and so on...
		eventsByBlock := make(map[uint64][]flow.Event)
		for i := 1; i <= 10; i++ {
			var events []flow.Event
			for j := 1; j <= i; j++ {
				event := unittest.EventFixture()
				event.Type = fmt.Sprintf("%d", j)
				events = append(events, event)
			}
			eventsByBlock[uint64(i)] = events
			err := store.InsertEvents(uint64(i), events...)
			assert.NoError(t, err)
		}

		t.Run("should be able to query by block", func(t *testing.T) {
			t.Run("block 1", func(t *testing.T) {
				gotEvents, err := store.GetEvents("", 1, 1)
				assert.NoError(t, err)
				assert.Equal(t, eventsByBlock[1], gotEvents)
			})

			t.Run("block 2", func(t *testing.T) {
				gotEvents, err := store.GetEvents("", 2, 2)
				assert.NoError(t, err)
				assert.Equal(t, eventsByBlock[2], gotEvents)
			})
		})

		t.Run("should be able to query by block interval", func(t *testing.T) {
			t.Run("block 1->2", func(t *testing.T) {
				gotEvents, err := store.GetEvents("", 1, 2)
				assert.NoError(t, err)
				assert.Equal(t, append(eventsByBlock[1], eventsByBlock[2]...), gotEvents)
			})

			t.Run("block 5->10", func(t *testing.T) {
				gotEvents, err := store.GetEvents("", 5, 10)
				assert.NoError(t, err)

				var expectedEvents []flow.Event
				for i := 5; i <= 10; i++ {
					expectedEvents = append(expectedEvents, eventsByBlock[uint64(i)]...)
				}
				assert.Equal(t, expectedEvents, gotEvents)
			})
		})

		t.Run("should be able to query by event type", func(t *testing.T) {
			t.Run("type=1, block=1", func(t *testing.T) {
				// should be one event type=1 in block 1
				gotEvents, err := store.GetEvents("1", 1, 1)
				assert.NoError(t, err)
				assert.Len(t, gotEvents, 1)
				assert.Equal(t, "1", gotEvents[0].Type)
			})

			t.Run("type=1, block=1->10", func(t *testing.T) {
				// should be 10 events type=1 in blocks 1->10
				gotEvents, err := store.GetEvents("1", 1, 10)
				assert.NoError(t, err)
				assert.Len(t, gotEvents, 10)
				for _, event := range gotEvents {
					assert.Equal(t, "1", event.Type)
				}
			})

			t.Run("type=2, block=1", func(t *testing.T) {
				// should be 0 type=2 events here
				gotEvents, err := store.GetEvents("2", 1, 1)
				assert.NoError(t, err)
				assert.Len(t, gotEvents, 0)
			})
		})
	})
}

func TestPersistence(t *testing.T) {
	store, dir := setupStore(t)
	defer func() {
		require.Nil(t, store.Close())
		require.Nil(t, os.RemoveAll(dir))
	}()

	block := types.Block{Number: 1}
	tx := unittest.TransactionFixture()
	events := []flow.Event{unittest.EventFixture()}
	ledger := unittest.LedgerFixture()

	// insert some stuff to to the store
	err := store.InsertBlock(block)
	assert.NoError(t, err)
	err = store.InsertTransaction(tx)
	assert.NoError(t, err)
	err = store.InsertEvents(block.Number, events...)
<<<<<<< HEAD
	assert.Nil(t, err)
	err = store.SetLedger(block.Number, ledger)
=======
	assert.NoError(t, err)
	err = store.SetRegisters(block.Number, registers)
>>>>>>> 994980e4

	// close the store
	err = store.Close()
	assert.NoError(t, err)

	// create a new store with the same database directory
	store, err = badger.New(dir)
	require.Nil(t, err)

	// should be able to retrieve what we stored
	gotBlock, err := store.GetLatestBlock()
	assert.NoError(t, err)
	assert.Equal(t, block, gotBlock)

	gotTx, err := store.GetTransaction(tx.Hash())
	assert.NoError(t, err)
	assert.Equal(t, tx, gotTx)

	gotEvents, err := store.GetEvents("", block.Number, block.Number)
	assert.NoError(t, err)
	assert.Equal(t, events, gotEvents)

<<<<<<< HEAD
	gotLedger, err := store.GetLedgerView(block.Number)
	assert.Nil(t, err)
	assert.Equal(t, ledger.NewView(), &gotLedger)
=======
	gotRegisters, err := store.GetRegistersView(block.Number)
	assert.NoError(t, err)
	assert.Equal(t, registers.NewView(), &gotRegisters)
>>>>>>> 994980e4
}

// setupStore creates a temporary directory for the Badger and creates a
// badger.Store instance. The caller is responsible for closing the store
// and deleting the temporary directory.
func setupStore(t *testing.T) (badger.Store, string) {
	dir, err := ioutil.TempDir("", "badger-test")
	require.Nil(t, err)

	store, err := badger.New(dir)
	require.Nil(t, err)

	return store, dir
}<|MERGE_RESOLUTION|>--- conflicted
+++ resolved
@@ -140,25 +140,14 @@
 		}
 	})
 
-<<<<<<< HEAD
 	t.Run("should be able set ledger", func(t *testing.T) {
 		err := store.SetLedger(blockNumber, ledger)
-		assert.Nil(t, err)
+		assert.NoError(t, err)
 
 		t.Run("Should be to get set ledger", func(t *testing.T) {
 			view, err := store.GetLedgerView(blockNumber)
-			assert.Nil(t, err)
-			assert.Equal(t, ledger.NewView(), &view)
-=======
-	t.Run("should be able set registers", func(t *testing.T) {
-		err := store.SetRegisters(blockNumber, registers)
-		assert.NoError(t, err)
-
-		t.Run("Should be to get set registers", func(t *testing.T) {
-			view, err := store.GetRegistersView(blockNumber)
 			assert.NoError(t, err)
 			assert.Equal(t, registers.NewView(), &view)
->>>>>>> 994980e4
 		})
 	})
 }
@@ -281,13 +270,8 @@
 	err = store.InsertTransaction(tx)
 	assert.NoError(t, err)
 	err = store.InsertEvents(block.Number, events...)
-<<<<<<< HEAD
-	assert.Nil(t, err)
+	assert.NoError(t, err)
 	err = store.SetLedger(block.Number, ledger)
-=======
-	assert.NoError(t, err)
-	err = store.SetRegisters(block.Number, registers)
->>>>>>> 994980e4
 
 	// close the store
 	err = store.Close()
@@ -310,15 +294,9 @@
 	assert.NoError(t, err)
 	assert.Equal(t, events, gotEvents)
 
-<<<<<<< HEAD
-	gotLedger, err := store.GetLedgerView(block.Number)
-	assert.Nil(t, err)
+  gotLedger, err := store.GetLedgerView(block.Number)
+	assert.NoError(t, err)
 	assert.Equal(t, ledger.NewView(), &gotLedger)
-=======
-	gotRegisters, err := store.GetRegistersView(block.Number)
-	assert.NoError(t, err)
-	assert.Equal(t, registers.NewView(), &gotRegisters)
->>>>>>> 994980e4
 }
 
 // setupStore creates a temporary directory for the Badger and creates a
