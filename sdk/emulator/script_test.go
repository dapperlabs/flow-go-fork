package emulator_test

import (
	"testing"

	"github.com/stretchr/testify/assert"
	"github.com/stretchr/testify/require"

	"github.com/dapperlabs/flow-go/model/flow"
	"github.com/dapperlabs/flow-go/sdk/abi/values"
	"github.com/dapperlabs/flow-go/sdk/emulator"
	"github.com/dapperlabs/flow-go/sdk/keys"
)

func TestExecuteScript(t *testing.T) {
	b, err := emulator.NewEmulatedBlockchain()
	require.NoError(t, err)

	counterAddress, err := b.CreateAccount(nil, []byte(counterScript), getNonce())
	require.NoError(t, err)

	addTwoScript := generateAddTwoToCounterScript(counterAddress)

	accountAddress := b.RootAccountAddress()

	tx := flow.Transaction{
		Script:             []byte(addTwoScript),
		ReferenceBlockHash: nil,
		Nonce:              getNonce(),
		ComputeLimit:       10,
		PayerAccount:       accountAddress,
		ScriptAccounts:     []flow.Address{accountAddress},
	}

	sig, err := keys.SignTransaction(tx, b.RootKey())
	assert.NoError(t, err)

	tx.AddSignature(accountAddress, sig)

	callScript := generateGetCounterCountScript(counterAddress, accountAddress)

	// Sample call (value is 0)
<<<<<<< HEAD
	value, err := b.ExecuteScript([]byte(callScript))
	require.NoError(t, err)
=======
	value, _, err := b.ExecuteScript([]byte(callScript))
	assert.NoError(t, err)
>>>>>>> 59b11e33
	assert.Equal(t, values.NewInt(0), value)

	// Submit tx1 (script adds 2)
	err = b.SubmitTransaction(tx)
	require.NoError(t, err)

	// Sample call (value is 2)
<<<<<<< HEAD
	value, err = b.ExecuteScript([]byte(callScript))
	require.NoError(t, err)
=======
	value, _, err = b.ExecuteScript([]byte(callScript))
	assert.NoError(t, err)
>>>>>>> 59b11e33
	assert.Equal(t, values.NewInt(2), value)
}

func TestExecuteScriptAtBlockNumber(t *testing.T) {
	// TODO
	// Test that scripts can be executed at different block heights
}<|MERGE_RESOLUTION|>--- conflicted
+++ resolved
@@ -40,13 +40,8 @@
 	callScript := generateGetCounterCountScript(counterAddress, accountAddress)
 
 	// Sample call (value is 0)
-<<<<<<< HEAD
-	value, err := b.ExecuteScript([]byte(callScript))
+	value, _, err := b.ExecuteScript([]byte(callScript))
 	require.NoError(t, err)
-=======
-	value, _, err := b.ExecuteScript([]byte(callScript))
-	assert.NoError(t, err)
->>>>>>> 59b11e33
 	assert.Equal(t, values.NewInt(0), value)
 
 	// Submit tx1 (script adds 2)
@@ -54,13 +49,8 @@
 	require.NoError(t, err)
 
 	// Sample call (value is 2)
-<<<<<<< HEAD
-	value, err = b.ExecuteScript([]byte(callScript))
+	value, _, err = b.ExecuteScript([]byte(callScript))
 	require.NoError(t, err)
-=======
-	value, _, err = b.ExecuteScript([]byte(callScript))
-	assert.NoError(t, err)
->>>>>>> 59b11e33
 	assert.Equal(t, values.NewInt(2), value)
 }
 
