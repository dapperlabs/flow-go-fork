--- conflicted
+++ resolved
@@ -1,7 +1,6 @@
 package unittest
 
 import (
-	crand "crypto/rand"
 	"encoding/json"
 	"math"
 	"math/rand"
@@ -18,10 +17,6 @@
 	"github.com/cockroachdb/pebble"
 	"github.com/dgraph-io/badger/v2"
 	"github.com/libp2p/go-libp2p/core/peer"
-<<<<<<< HEAD
-=======
-	"github.com/multiformats/go-multihash"
->>>>>>> 99cd0081
 	"github.com/stretchr/testify/assert"
 	"github.com/stretchr/testify/require"
 
@@ -458,7 +453,6 @@
 	return string(bytes)
 }
 
-<<<<<<< HEAD
 // PeerIdFixture creates a random and unique peer ID (libp2p node ID).
 func PeerIdFixture(t *testing.T) peer.ID {
 	key, err := generateNetworkingKey(IdentifierFixture())
@@ -487,17 +481,4 @@
 		peerIDs[i] = PeerIdFixture(t)
 	}
 	return peerIDs
-=======
-// PeerIdFixture returns a random peer ID for testing.
-// peer ID is the identifier of a node on the libp2p network.
-func PeerIdFixture(t testing.TB) peer.ID {
-	buf := make([]byte, 16)
-	n, err := crand.Read(buf)
-	require.NoError(t, err)
-	require.Equal(t, 16, n)
-	h, err := multihash.Sum(buf, multihash.SHA2_256, -1)
-	require.NoError(t, err)
-
-	return peer.ID(h)
->>>>>>> 99cd0081
 }