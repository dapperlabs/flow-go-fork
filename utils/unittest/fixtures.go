--- conflicted
+++ resolved
@@ -850,11 +850,7 @@
 		FinalView:    uint64(rand.Uint32() + 1000),
 		Participants: participants,
 		Assignments:  assignments,
-<<<<<<< HEAD
-		Seed:         SeedFixture(32),
-=======
 		RandomSource: SeedFixture(32),
->>>>>>> 5e32ecc2
 	}
 	for _, apply := range opts {
 		apply(setup)
