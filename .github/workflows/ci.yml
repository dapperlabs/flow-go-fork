name: CI

on:
  push:
    branches:
      - 'auto-cadence-upgrade/**'
      - staging
      - trying
      - 'feature/**'
      - 'v[0-9]+.[0-9]+'
  pull_request:
    branches:
      - master*
      - 'auto-cadence-upgrade/**'
      - 'feature/**'
      - 'v[0-9]+.[0-9]+'
  merge_group:
    branches:
      - master

env:
  GO_VERSION: "1.20"

concurrency:
  group: ${{ github.workflow }}-${{ github.event.pull_request.number || github.run_id }}
  cancel-in-progress: true

jobs:
  golangci:
    strategy:
      fail-fast: false
      matrix:
        dir: [./, ./integration/, ./insecure/]
    name: Lint
    runs-on: ubuntu-latest
    steps:
    - name: Checkout repo
      uses: actions/checkout@v3
    - name: Setup Go
      uses: actions/setup-go@v4
      timeout-minutes: 10 # fail fast. sometimes this step takes an extremely long time
      with:
        go-version: ${{ env.GO_VERSION }}
        cache: true
    - name: Run go generate
      run: go generate
      working-directory: ${{ matrix.dir }}
    - name: Run golangci-lint
      uses: golangci/golangci-lint-action@v3
      with:
        # Required: the version of golangci-lint is required and must be specified without patch version: we always use the latest patch version.
        version: v1.54
        args: -v
        working-directory: ${{ matrix.dir }}
        # https://github.com/golangci/golangci-lint-action/issues/244
        skip-cache: true
    

  tidy:
    name: Tidy
    runs-on: ubuntu-latest
    steps:
      - name: Checkout repo
        uses: actions/checkout@v3
      - name: Setup Go
        uses: actions/setup-go@v4
        timeout-minutes: 10 # fail fast. sometimes this step takes an extremely long time
        with:
          go-version: ${{ env.GO_VERSION }}
          cache: true
      - name: Run tidy
        run: make tidy
      - name: code sanity check
        run: make code-sanity-check

  create-dynamic-test-matrix:
    name: Create Dynamic Test Matrix
    runs-on: ubuntu-latest
    outputs:
      dynamic-matrix: ${{ steps.set-test-matrix.outputs.dynamicMatrix }}
    steps:
      - name: Checkout repo
        uses: actions/checkout@v3
      - name: Setup Go
        uses: actions/setup-go@v4
        timeout-minutes: 10 # fail fast. sometimes this step takes an extremely long time
        with:
          go-version: ${{ env.GO_VERSION }}
          cache: true
      - name: Set Test Matrix
        id: set-test-matrix
        run: go run tools/test_matrix_generator/matrix.go

  create-insecure-dynamic-test-matrix:
    name: Create Dynamic Unit Test Insecure Package Matrix
    runs-on: ubuntu-latest
    outputs:
      dynamic-matrix: ${{ steps.set-test-matrix.outputs.dynamicMatrix }}
    steps:
      - name: Checkout repo
        uses: actions/checkout@v3
      - name: Setup Go
        uses: actions/setup-go@v4
        timeout-minutes: 10 # fail fast. sometimes this step takes an extremely long time
        with:
          go-version: ${{ env.GO_VERSION }}
          cache: true
      - name: Set Test Matrix
        id: set-test-matrix
        run: go run tools/test_matrix_generator/matrix.go -c insecure

  create-integration-dynamic-test-matrix:
    name: Create Dynamic Integration Test Package Matrix
    runs-on: ubuntu-latest
    outputs:
      dynamic-matrix: ${{ steps.set-test-matrix.outputs.dynamicMatrix }}
    steps:
      - name: Checkout repo
        uses: actions/checkout@v3
      - name: Setup Go
        uses: actions/setup-go@v4
        timeout-minutes: 10 # fail fast. sometimes this step takes an extremely long time
        with:
          go-version: ${{ env.GO_VERSION }}
          cache: true
      - name: Set Test Matrix
        id: set-test-matrix
        run: go run tools/test_matrix_generator/matrix.go -c integration

  unit-test:
    name: Unit Tests (${{ matrix.targets.name }})
    needs: create-dynamic-test-matrix
    strategy:
      fail-fast: false
      matrix:
        targets: ${{ fromJSON(needs.create-dynamic-test-matrix.outputs.dynamic-matrix)}}
    ## need to set image explicitly due to GitHub logging issue as described in https://github.com/onflow/flow-go/pull/3087#issuecomment-1234383202
    runs-on: ${{ matrix.targets.runner }}
    steps:
    - name: Checkout repo
      uses: actions/checkout@v3
    - name: Setup Go
      uses: actions/setup-go@v4
      timeout-minutes: 10 # fail fast. sometimes this step takes an extremely long time
      with:
        go-version: ${{ env.GO_VERSION }}
        cache: true
    - name: Setup tests (${{ matrix.targets.name }})
      run: VERBOSE=1 make -e GO_TEST_PACKAGES="${{ matrix.targets.packages }}" install-tools
    - name: Run tests (${{ matrix.targets.name }})
      uses: nick-fields/retry@v2
      with:
        timeout_minutes: 35
        max_attempts: 5
        command: VERBOSE=1 make -e GO_TEST_PACKAGES="${{ matrix.targets.packages }}" test
      # TODO(rbtz): re-enable when we fix exisiting races.
      #env:
      #  RACE_DETECTOR: 1
    - name: Upload coverage report
      uses: codecov/codecov-action@v4
      timeout-minutes: 1
      continue-on-error: true
      with:
        file: ./coverage.txt
        flags: unittests
        name: codecov-umbrella
        token: ${{ secrets.CODECOV_TOKEN }}

  unit-test-insecure:
    name: Unit Tests Insecure (${{ matrix.targets.name }})
    needs: create-insecure-dynamic-test-matrix
    strategy:
      fail-fast: false
      matrix:
        targets: ${{ fromJSON(needs.create-insecure-dynamic-test-matrix.outputs.dynamic-matrix)}}
    ## need to set image explicitly due to GitHub logging issue as described in https://github.com/onflow/flow-go/pull/3087#issuecomment-1234383202
    runs-on: ${{ matrix.targets.runner }}
    steps:
      - name: Checkout repo
        uses: actions/checkout@v3
      - name: Setup Go
        uses: actions/setup-go@v4
        timeout-minutes: 10 # fail fast. sometimes this step takes an extremely long time
        with:
          go-version: ${{ env.GO_VERSION }}
          cache: true
      - name: Setup tests (${{ matrix.targets.name }})
        run: VERBOSE=1 make -e GO_TEST_PACKAGES="${{ matrix.targets.packages }}" install-tools
      - name: Run tests (${{ matrix.targets.name }})
        uses: nick-fields/retry@v2
        with:
          timeout_minutes: 35
          max_attempts: 5
          command: VERBOSE=1 make -C ./insecure -e GO_TEST_PACKAGES="${{ matrix.targets.packages }}" test
        # TODO(rbtz): re-enable when we fix exisiting races.
        #env:
        #  RACE_DETECTOR: 1
      - name: Upload coverage report
        uses: codecov/codecov-action@v4
        timeout-minutes: 1
        continue-on-error: true
        with:
          file: ./coverage.txt
          flags: unittests
          name: codecov-umbrella
          token: ${{ secrets.CODECOV_TOKEN }}

  docker-build:
    name: Docker Build
    runs-on: buildjet-16vcpu-ubuntu-2204
    env:
      CADENCE_DEPLOY_KEY: ${{ secrets.CADENCE_DEPLOY_KEY }}
    steps:
      - name: Checkout repo
        uses: actions/checkout@v3
        with:
          # all tags are needed for integration tests
          fetch-depth: 0
      - name: Setup Go
        uses: actions/setup-go@v4
        timeout-minutes: 10 # fail fast. sometimes this step takes an extremely long time
        with:
          go-version: ${{ env.GO_VERSION }}
          cache: true
      - name: Docker build
        env:
          CADENCE_DEPLOY_KEY: ${{ secrets.CADENCE_DEPLOY_KEY }}
        run: make docker-native-build-flow docker-native-build-flow-corrupt
      - name: Save Docker images
        run: |
          docker save \
          gcr.io/flow-container-registry/access:latest \
          gcr.io/flow-container-registry/collection:latest \
          gcr.io/flow-container-registry/consensus:latest \
          gcr.io/flow-container-registry/execution:latest \
          gcr.io/flow-container-registry/ghost:latest \
          gcr.io/flow-container-registry/observer:latest \
          gcr.io/flow-container-registry/verification:latest \
          gcr.io/flow-container-registry/access-corrupted:latest \
          gcr.io/flow-container-registry/execution-corrupted:latest \
          gcr.io/flow-container-registry/verification-corrupted:latest > flow-docker-images.tar
      - name: Cache Docker images
        uses: actions/cache@v3
        with:
          path: flow-docker-images.tar
          # use the workflow run id as part of the cache key to ensure these docker images will only be used for a single workflow run
          key: flow-docker-images-${{ hashFiles('**/Dockerfile') }}-${{ github.run_id }}

  integration-test-others:
    name: Integration Tests Others (${{ matrix.targets.name }})
    needs: create-integration-dynamic-test-matrix
    strategy:
      fail-fast: false
      matrix:
        targets: ${{ fromJSON(needs.create-integration-dynamic-test-matrix.outputs.dynamic-matrix)}}
    ## need to set image explicitly due to GitHub logging issue as described in https://github.com/onflow/flow-go/pull/3087#issuecomment-1234383202
    runs-on: ${{ matrix.targets.runner }}
    steps:
      - name: Checkout repo
        uses: actions/checkout@v3
      - name: Setup Go
        uses: actions/setup-go@v4
        timeout-minutes: 10 # fail fast. sometimes this step takes an extremely long time
        with:
          go-version: ${{ env.GO_VERSION }}
          cache: true
      - name: Setup tests (${{ matrix.targets.name }})
        run: VERBOSE=1 make -e GO_TEST_PACKAGES="${{ matrix.targets.packages }}" install-tools
      - name: Run tests (${{ matrix.targets.name }})
        uses: nick-fields/retry@v2
        with:
          timeout_minutes: 35
          max_attempts: 5
          command: VERBOSE=1 make -C ./integration -e GO_TEST_PACKAGES="${{ matrix.targets.packages }}" test
        # TODO(rbtz): re-enable when we fix exisiting races.
        #env:
        #  RACE_DETECTOR: 1
      - name: Upload coverage report
<<<<<<< HEAD
        uses: codecov/codecov-action@v3
=======
        uses: codecov/codecov-action@v4
        timeout-minutes: 1
        continue-on-error: true
>>>>>>> 84a39b0c
        with:
          file: ./coverage.txt
          flags: unittests
          name: codecov-umbrella
<<<<<<< HEAD
=======
          token: ${{ secrets.CODECOV_TOKEN }}
>>>>>>> 84a39b0c

  integration-test:
    name: Integration Tests
    needs: docker-build
    strategy:
      fail-fast: false
      matrix:
        include:
          - name: Access Cohort1 Integration Tests
            make: make -C integration access-cohort1-tests
            runner: buildjet-4vcpu-ubuntu-2204
          - name: Access Cohort2 Integration Tests
            make: make -C integration access-cohort2-tests
            runner: ubuntu-latest
          - name: Access Cohort3 Integration Tests
            make: make -C integration access-cohort3-tests
            runner: ubuntu-latest
            # test suite has single test which is flaky and needs to be fixed - reminder here to put it back when it's fixed
#          - name: BFT (Framework) Integration Tests
#            make: make -C integration bft-framework-tests
#            runner: ubuntu-latest
          - name: BFT (Protocol) Integration Tests
            make: make -C integration bft-protocol-tests
            runner: buildjet-8vcpu-ubuntu-2204
          - name: BFT (Gossipsub) Integration Tests
            make: make -C integration bft-gossipsub-tests
            runner: ubuntu-latest
          - name: Collection Integration Tests
            make: make -C integration collection-tests
            runner: ubuntu-latest
          - name: Consensus Integration Tests
            make: make -C integration consensus-tests
            runner: ubuntu-latest
          - name: Epoch Cohort1 Integration Tests
            make: make -C integration epochs-cohort1-tests
            runner: buildjet-8vcpu-ubuntu-2204
          - name: Epoch Cohort2 Integration Tests
            make: make -C integration epochs-cohort2-tests
            runner: buildjet-4vcpu-ubuntu-2204
          - name: Execution Integration Tests
            make: make -C integration execution-tests
            runner: ubuntu-latest
          - name: Ghost Integration Tests
            make: make -C integration ghost-tests
            runner: ubuntu-latest
          - name: MVP Integration Tests
            make: make -C integration mvp-tests
            runner: ubuntu-latest
          - name: Network Integration Tests
            make: make -C integration network-tests
            runner: ubuntu-latest
          - name: Verification Integration Tests
            make: make -C integration verification-tests
            runner: ubuntu-latest
          - name: Upgrade Integration Tests
            make: make -C integration upgrades-tests
            runner: ubuntu-latest
    runs-on: ${{ matrix.runner }}
    steps:
    - name: Checkout repo
      uses: actions/checkout@v3
      with:
          # all tags are needed for integration tests
          fetch-depth: 0
    - name: Setup Go
      uses: actions/setup-go@v4
      timeout-minutes: 10 # fail fast. sometimes this step takes an extremely long time
      with:
        go-version: ${{ env.GO_VERSION }}
        cache: true
    - name: Load cached Docker images
      uses: actions/cache@v3
      with:
        path: flow-docker-images.tar
        # use the same cache key as the docker-build job
        key: flow-docker-images-${{ hashFiles('**/Dockerfile') }}-${{ github.run_id }}
    - name: Load Docker images
      run: docker load -i flow-docker-images.tar
    - name: Run tests (${{ matrix.name }})
      # TODO(rbtz): re-enable when we fix exisiting races.
      #env:
      #  RACE_DETECTOR: 1
      uses: nick-fields/retry@v2
      with:
        timeout_minutes: 35
        max_attempts: 5
        command: VERBOSE=1 ${{ matrix.make }}<|MERGE_RESOLUTION|>--- conflicted
+++ resolved
@@ -276,21 +276,14 @@
         #env:
         #  RACE_DETECTOR: 1
       - name: Upload coverage report
-<<<<<<< HEAD
-        uses: codecov/codecov-action@v3
-=======
         uses: codecov/codecov-action@v4
         timeout-minutes: 1
         continue-on-error: true
->>>>>>> 84a39b0c
         with:
           file: ./coverage.txt
           flags: unittests
           name: codecov-umbrella
-<<<<<<< HEAD
-=======
           token: ${{ secrets.CODECOV_TOKEN }}
->>>>>>> 84a39b0c
 
   integration-test:
     name: Integration Tests
