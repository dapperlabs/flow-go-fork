package access_test

import (
	"context"
	"errors"
	"testing"

	"github.com/onflow/cadence"
	"github.com/onflow/cadence/runtime/common"
	"github.com/stretchr/testify/assert"
	"github.com/stretchr/testify/mock"
	"github.com/stretchr/testify/suite"

	jsoncdc "github.com/onflow/cadence/encoding/json"

	"github.com/onflow/flow-go/access"
	accessmock "github.com/onflow/flow-go/access/mock"
	"github.com/onflow/flow-go/fvm"
	"github.com/onflow/flow-go/model/flow"
	"github.com/onflow/flow-go/module"
	execmock "github.com/onflow/flow-go/module/execution/mock"
	"github.com/onflow/flow-go/module/metrics"
	"github.com/onflow/flow-go/utils/unittest"
)

func TestTransactionValidatorSuite(t *testing.T) {
	suite.Run(t, new(TransactionValidatorSuite))
}

type TransactionValidatorSuite struct {
	suite.Suite
	blocks           *accessmock.Blocks
	header           *flow.Header
	chain            flow.Chain
	validatorOptions access.TransactionValidationOptions
	metrics          module.TransactionValidationMetrics
}

func (s *TransactionValidatorSuite) SetupTest() {
	s.metrics = metrics.NewNoopCollector()
	s.blocks = accessmock.NewBlocks(s.T())
	assert.NotNil(s.T(), s.blocks)

	s.header = unittest.BlockHeaderFixture()
	assert.NotNil(s.T(), s.header)

	s.blocks.
		On("HeaderByID", mock.Anything).
		Return(s.header, nil)

	s.blocks.
		On("FinalizedHeader").
		Return(s.header, nil)

	s.blocks.
		On("SealedHeader").
		Return(s.header, nil)

	s.chain = flow.Testnet.Chain()
	s.validatorOptions = access.TransactionValidationOptions{
		CheckPayerBalanceMode:  access.EnforceCheck,
		MaxTransactionByteSize: flow.DefaultMaxTransactionByteSize,
		MaxCollectionByteSize:  flow.DefaultMaxCollectionByteSize,
	}
}

var verifyPayerBalanceResultType = cadence.NewStructType(
	common.StringLocation("test"),
	"VerifyPayerBalanceResult",
	[]cadence.Field{
		{
			Identifier: fvm.VerifyPayerBalanceResultTypeCanExecuteTransactionFieldName,
			Type:       cadence.BoolType,
		},
		{
			Identifier: fvm.VerifyPayerBalanceResultTypeRequiredBalanceFieldName,
			Type:       cadence.UFix64Type,
		},
		{
			Identifier: fvm.VerifyPayerBalanceResultTypeMaximumTransactionFeesFieldName,
			Type:       cadence.UFix64Type,
		},
	},
	nil,
)

func (s *TransactionValidatorSuite) TestTransactionValidator_ScriptExecutorInternalError() {
	scriptExecutor := execmock.NewScriptExecutor(s.T())
	assert.NotNil(s.T(), scriptExecutor)

	scriptExecutor.
		On("ExecuteAtBlockHeight", mock.Anything, mock.Anything, mock.Anything, mock.Anything).
		Return(nil, errors.New("script executor internal error")).
		Once()

	validator, err := access.NewTransactionValidator(s.blocks, s.chain, s.metrics, s.validatorOptions, scriptExecutor)
	assert.NoError(s.T(), err)
	assert.NotNil(s.T(), validator)

	txBody := unittest.TransactionBodyFixture()

	err = validator.Validate(context.Background(), &txBody)
	assert.NoError(s.T(), err)
}

func (s *TransactionValidatorSuite) TestTransactionValidator_SufficientBalance() {
	scriptExecutor := execmock.NewScriptExecutor(s.T())

	canExecuteTransaction := cadence.Bool(true)
	requiredBalance := cadence.UFix64(1000)
	maximumTransactionFees := cadence.UFix64(1000)
	fields := []cadence.Value{canExecuteTransaction, requiredBalance, maximumTransactionFees}

	actualResponseValue := cadence.NewStruct(fields).WithType(verifyPayerBalanceResultType)
	actualResponse, err := jsoncdc.Encode(actualResponseValue)
	assert.NoError(s.T(), err)

	scriptExecutor.
		On("ExecuteAtBlockHeight", mock.Anything, mock.Anything, mock.Anything, mock.Anything).
		Return(actualResponse, nil).
		Once()

	validator, err := access.NewTransactionValidator(s.blocks, s.chain, s.metrics, s.validatorOptions, scriptExecutor)
	assert.NoError(s.T(), err)
	assert.NotNil(s.T(), validator)

	txBody := unittest.TransactionBodyFixture()

	err = validator.Validate(context.Background(), &txBody)
	assert.NoError(s.T(), err)
}

func (s *TransactionValidatorSuite) TestTransactionValidator_InsufficientBalance() {
	scriptExecutor := execmock.NewScriptExecutor(s.T())

	canExecuteTransaction := cadence.Bool(false)
	requiredBalance := cadence.UFix64(1000)
	maximumTransactionFees := cadence.UFix64(1000)
	fields := []cadence.Value{canExecuteTransaction, requiredBalance, maximumTransactionFees}

	actualResponseValue := cadence.NewStruct(fields).WithType(verifyPayerBalanceResultType)
	actualResponse, err := jsoncdc.Encode(actualResponseValue)
	assert.NoError(s.T(), err)

	scriptExecutor.
		On("ExecuteAtBlockHeight", mock.Anything, mock.Anything, mock.Anything, mock.Anything).
		Return(actualResponse, nil).Twice()

	actualAccountResponse, err := unittest.AccountFixture()
	assert.NoError(s.T(), err)
	assert.NotNil(s.T(), actualAccountResponse)

<<<<<<< HEAD
	validateTx := func() error {
		txBody := unittest.TransactionBodyFixture()
		validator, err := access.NewTransactionValidator(s.blocks, s.chain, s.validatorOptions, scriptExecutor)
		assert.NoError(s.T(), err)
		assert.NotNil(s.T(), validator)
=======
	validator, err := access.NewTransactionValidator(s.blocks, s.chain, s.metrics, s.validatorOptions, scriptExecutor)
	assert.NoError(s.T(), err)
	assert.NotNil(s.T(), validator)

	txBody := unittest.TransactionBodyFixture()
>>>>>>> b47fa60c

		return validator.Validate(context.Background(), &txBody)
	}

	s.Run("with enforce check", func() {
		err := validateTx()

		expectedError := access.InsufficientBalanceError{
			Payer:           unittest.AddressFixture(),
			RequiredBalance: requiredBalance,
		}
		assert.ErrorIs(s.T(), err, expectedError)
	})

	s.Run("with warn check", func() {
		s.validatorOptions.CheckPayerBalanceMode = access.WarnCheck
		err := validateTx()
		assert.NoError(s.T(), err)
	})
}<|MERGE_RESOLUTION|>--- conflicted
+++ resolved
@@ -150,19 +150,11 @@
 	assert.NoError(s.T(), err)
 	assert.NotNil(s.T(), actualAccountResponse)
 
-<<<<<<< HEAD
 	validateTx := func() error {
 		txBody := unittest.TransactionBodyFixture()
-		validator, err := access.NewTransactionValidator(s.blocks, s.chain, s.validatorOptions, scriptExecutor)
+		validator, err := access.NewTransactionValidator(s.blocks, s.chain, s.metrics, s.validatorOptions, scriptExecutor)
 		assert.NoError(s.T(), err)
 		assert.NotNil(s.T(), validator)
-=======
-	validator, err := access.NewTransactionValidator(s.blocks, s.chain, s.metrics, s.validatorOptions, scriptExecutor)
-	assert.NoError(s.T(), err)
-	assert.NotNil(s.T(), validator)
-
-	txBody := unittest.TransactionBodyFixture()
->>>>>>> b47fa60c
 
 		return validator.Validate(context.Background(), &txBody)
 	}
