--- conflicted
+++ resolved
@@ -54,10 +54,6 @@
 	GetExecutionResultForBlockID(ctx context.Context, blockID flow.Identifier) (*flow.ExecutionResult, error)
 	GetExecutionResultByID(ctx context.Context, id flow.Identifier) (*flow.ExecutionResult, error)
 
-<<<<<<< HEAD
-	// SubscribeBlocks subscribes to the finalized or sealed blocks starting at the requested
-	// start block, up until the latest available block. Once the latest is
-=======
 	// SubscribeBlocks
 
 	// SubscribeBlocksFromStartBlockID subscribes to the finalized or sealed blocks starting at the requested
@@ -77,17 +73,11 @@
 	SubscribeBlocksFromStartBlockID(ctx context.Context, startBlockID flow.Identifier, blockStatus flow.BlockStatus) subscription.Subscription
 	// SubscribeBlocksFromStartHeight subscribes to the finalized or sealed blocks starting at the requested
 	// start block height, up until the latest available block. Once the latest is
->>>>>>> 4f203055
 	// reached, the stream will remain open and responses are sent for each new
 	// block as it becomes available.
 	//
 	// Each block is filtered by the provided block status, and only
 	// those blocks that match the status are returned.
-<<<<<<< HEAD
-	SubscribeBlocks(ctx context.Context, startBlockID flow.Identifier, startHeight uint64, blockStatus flow.BlockStatus) subscription.Subscription
-	// SubscribeBlockHeaders streams finalized or sealed block headers starting at the requested
-	// start block, up until the latest available block header. Once the latest is
-=======
 	//
 	// Parameters:
 	// - ctx: Context for the operation.
@@ -115,17 +105,11 @@
 
 	// SubscribeBlockHeadersFromStartBlockID streams finalized or sealed block headers starting at the requested
 	// start block id, up until the latest available block header. Once the latest is
->>>>>>> 4f203055
 	// reached, the stream will remain open and responses are sent for each new
 	// block header as it becomes available.
 	//
 	// Each block header are filtered by the provided block status, and only
 	// those block headers that match the status are returned.
-<<<<<<< HEAD
-	SubscribeBlockHeaders(ctx context.Context, startBlockID flow.Identifier, startHeight uint64, blockStatus flow.BlockStatus) subscription.Subscription
-	// SubscribeBlockDigests streams finalized or sealed lightweight block starting at the requested
-	// start block, up until the latest available block. Once the latest is
-=======
 	//
 	// Parameters:
 	// - ctx: Context for the operation.
@@ -183,42 +167,37 @@
 	SubscribeBlockDigestsFromStartBlockID(ctx context.Context, startBlockID flow.Identifier, blockStatus flow.BlockStatus) subscription.Subscription
 	// SubscribeBlockDigestsFromStartHeight streams finalized or sealed lightweight block starting at the requested
 	// start block height, up until the latest available block. Once the latest is
->>>>>>> 4f203055
 	// reached, the stream will remain open and responses are sent for each new
 	// block as it becomes available.
 	//
 	// Each lightweight block are filtered by the provided block status, and only
 	// those blocks that match the status are returned.
-<<<<<<< HEAD
-	SubscribeBlockDigests(ctx context.Context, startBlockID flow.Identifier, startHeight uint64, blockStatus flow.BlockStatus) subscription.Subscription
+	//
+	// Parameters:
+	// - ctx: Context for the operation.
+	// - startHeight: The height of the starting block.
+	// - blockStatus: The status of the block, which could be only BlockStatusSealed or BlockStatusFinalized.
+	//
+	// If invalid parameters will be supplied SubscribeBlockDigestsFromStartHeight will return a failed subscription.
+	SubscribeBlockDigestsFromStartHeight(ctx context.Context, startHeight uint64, blockStatus flow.BlockStatus) subscription.Subscription
+	// SubscribeBlockDigestsFromLatest streams finalized or sealed lightweight block starting at the latest sealed block,
+	// up until the latest available block. Once the latest is
+	// reached, the stream will remain open and responses are sent for each new
+	// block as it becomes available.
+	//
+	// Each lightweight block are filtered by the provided block status, and only
+	// those blocks that match the status are returned.
+	//
+	// Parameters:
+	// - ctx: Context for the operation.
+	// - blockStatus: The status of the block, which could be only BlockStatusSealed or BlockStatusFinalized.
+	//
+	// If invalid parameters will be supplied SubscribeBlockDigestsFromLatest will return a failed subscription.
+	SubscribeBlockDigestsFromLatest(ctx context.Context, blockStatus flow.BlockStatus) subscription.Subscription
 	// SubscribeTransactionStatuses streams transaction statuses starting from the reference block saved in the
 	// transaction itself until the block containing the transaction becomes sealed or expired. When the transaction
 	// status becomes TransactionStatusSealed or TransactionStatusExpired, the subscription will automatically shut down.
 	SubscribeTransactionStatuses(ctx context.Context, tx *flow.TransactionBody) subscription.Subscription
-=======
-	//
-	// Parameters:
-	// - ctx: Context for the operation.
-	// - startHeight: The height of the starting block.
-	// - blockStatus: The status of the block, which could be only BlockStatusSealed or BlockStatusFinalized.
-	//
-	// If invalid parameters will be supplied SubscribeBlockDigestsFromStartHeight will return a failed subscription.
-	SubscribeBlockDigestsFromStartHeight(ctx context.Context, startHeight uint64, blockStatus flow.BlockStatus) subscription.Subscription
-	// SubscribeBlockDigestsFromLatest streams finalized or sealed lightweight block starting at the latest sealed block,
-	// up until the latest available block. Once the latest is
-	// reached, the stream will remain open and responses are sent for each new
-	// block as it becomes available.
-	//
-	// Each lightweight block are filtered by the provided block status, and only
-	// those blocks that match the status are returned.
-	//
-	// Parameters:
-	// - ctx: Context for the operation.
-	// - blockStatus: The status of the block, which could be only BlockStatusSealed or BlockStatusFinalized.
-	//
-	// If invalid parameters will be supplied SubscribeBlockDigestsFromLatest will return a failed subscription.
-	SubscribeBlockDigestsFromLatest(ctx context.Context, blockStatus flow.BlockStatus) subscription.Subscription
->>>>>>> 4f203055
 }
 
 // TODO: Combine this with flow.TransactionResult?
