package flow_test

import (
	"testing"

	"github.com/stretchr/testify/assert"

	"github.com/onflow/flow-go/model/flow"
	"github.com/onflow/flow-go/utils/unittest"
)

// TestNewRichProtocolStateEntry checks that NewRichProtocolStateEntry creates valid identity tables depending on the state
// of epoch which is derived from the protocol state entry.
func TestNewRichProtocolStateEntry(t *testing.T) {
	// Conditions right after a spork:
	//  * no previous epoch exists from the perspective of the freshly-sporked protocol state
	//  * network is currently in the staking phase for the next epoch, hence no service events for the next epoch exist
	t.Run("staking-root-protocol-state", func(t *testing.T) {
		currentEpochSetup := unittest.EpochSetupFixture()
		currentEpochCommit := unittest.EpochCommitFixture()
		stateEntry := &flow.ProtocolStateEntry{
			CurrentEpochEventIDs: flow.EventIDs{
				SetupID:  currentEpochSetup.ID(),
				CommitID: currentEpochCommit.ID(),
			},
			PreviousEpochEventIDs:           flow.EventIDs{},
			Identities:                      flow.DynamicIdentityEntryListFromIdentities(currentEpochSetup.Participants),
			InvalidStateTransitionAttempted: false,
			NextEpochProtocolState:          nil,
		}
		entry, err := flow.NewRichProtocolStateEntry(
			stateEntry,
			nil,
			nil,
			currentEpochSetup,
			currentEpochCommit,
			nil,
			nil,
		)
		assert.NoError(t, err)
		assert.Equal(t, currentEpochSetup.Participants, entry.Identities, "should be equal to current epoch setup participants")
	})

	// Common situation during the staking phase for epoch N+1
	//  * we are currently in Epoch N
	//  * previous epoch N-1 is known (specifically EpochSetup and EpochCommit events)
	//  * network is currently in the staking phase for the next epoch, hence no service events for the next epoch exist
	t.Run("staking-phase", func(t *testing.T) {
		stateEntry := unittest.ProtocolStateFixture()
		richEntry, err := flow.NewRichProtocolStateEntry(
			stateEntry.ProtocolStateEntry,
			stateEntry.PreviousEpochSetup,
			stateEntry.PreviousEpochCommit,
			stateEntry.CurrentEpochSetup,
			stateEntry.CurrentEpochCommit,
			nil,
			nil,
		)
		assert.NoError(t, err)
		expectedIdentities := stateEntry.CurrentEpochSetup.Participants.Union(stateEntry.PreviousEpochSetup.Participants)
		assert.Equal(t, expectedIdentities, richEntry.Identities, "should be equal to current epoch setup participants + previous epoch setup participants")
		assert.Nil(t, richEntry.NextEpochProtocolState)
	})

	// Common situation during the epoch setup phase for epoch N+1
	//  * we are currently in Epoch N
	//  * previous epoch N-1 is known (specifically EpochSetup and EpochCommit events)
	//  * network is currently in the setup phase for the next epoch, i.e. EpochSetup event (starting setup phase) has already been observed
	t.Run("setup-phase", func(t *testing.T) {
		stateEntry := unittest.ProtocolStateFixture(unittest.WithNextEpochProtocolState(), func(entry *flow.RichProtocolStateEntry) {
			entry.NextEpochProtocolState.CurrentEpochCommit = nil
			entry.NextEpochProtocolState.CurrentEpochEventIDs.CommitID = flow.ZeroID
		})

		richEntry, err := flow.NewRichProtocolStateEntry(
			stateEntry.ProtocolStateEntry,
			stateEntry.PreviousEpochSetup,
			stateEntry.PreviousEpochCommit,
			stateEntry.CurrentEpochSetup,
			stateEntry.CurrentEpochCommit,
			stateEntry.NextEpochProtocolState.CurrentEpochSetup,
			nil,
		)
		assert.NoError(t, err)
		expectedIdentities := stateEntry.CurrentEpochSetup.Participants.Union(stateEntry.NextEpochProtocolState.CurrentEpochSetup.Participants)
		assert.Equal(t, expectedIdentities, richEntry.Identities, "should be equal to current epoch setup participants + next epoch setup participants")
		assert.Nil(t, richEntry.NextEpochProtocolState.CurrentEpochCommit)
		expectedIdentities = stateEntry.NextEpochProtocolState.CurrentEpochSetup.Participants.Union(stateEntry.CurrentEpochSetup.Participants)
		assert.Equal(t, expectedIdentities, richEntry.NextEpochProtocolState.Identities, "should be equal to next epoch setup participants + current epoch setup participants")
	})

	// TODO: include test for epoch setup phase where no prior epoch exist (i.e. first epoch setup phase after spork)

	// Common situation during the epoch commit phase for epoch N+1
	//  * we are currently in Epoch N
	//  * previous epoch N-1 is known (specifically EpochSetup and EpochCommit events)
	//  * The network has completed the epoch setup phase, i.e. published the EpochSetup and EpochCommit events for epoch N+1.
	t.Run("commit-phase", func(t *testing.T) {
		stateEntry := unittest.ProtocolStateFixture(unittest.WithNextEpochProtocolState())

		richEntry, err := flow.NewRichProtocolStateEntry(
			stateEntry.ProtocolStateEntry,
			stateEntry.PreviousEpochSetup,
			stateEntry.PreviousEpochCommit,
			stateEntry.CurrentEpochSetup,
			stateEntry.CurrentEpochCommit,
			stateEntry.NextEpochProtocolState.CurrentEpochSetup,
			stateEntry.NextEpochProtocolState.CurrentEpochCommit,
		)
		assert.NoError(t, err)
		expectedIdentities := stateEntry.CurrentEpochSetup.Participants.Union(stateEntry.NextEpochProtocolState.CurrentEpochSetup.Participants)
		assert.Equal(t, expectedIdentities, richEntry.Identities, "should be equal to current epoch setup participants + next epoch setup participants")
		expectedIdentities = stateEntry.NextEpochProtocolState.CurrentEpochSetup.Participants.Union(stateEntry.CurrentEpochSetup.Participants)
		assert.Equal(t, expectedIdentities, richEntry.NextEpochProtocolState.Identities, "should be equal to next epoch setup participants + current epoch setup participants")
	})
<<<<<<< HEAD
}

// TestProtocolStateEntry_Copy tests if the copy method returns a deep copy of the entry. All changes to cpy shouldn't affect the original entry.
func TestProtocolStateEntry_Copy(t *testing.T) {
	entry := unittest.ProtocolStateFixture(unittest.WithNextEpochProtocolState()).ProtocolStateEntry
	cpy := entry.Copy()
	assert.Equal(t, entry, cpy)
	assert.NotSame(t, entry.NextEpochProtocolState, cpy.NextEpochProtocolState)
	assert.NotSame(t, entry.PreviousEpochEventIDs, cpy.PreviousEpochEventIDs)
	assert.NotSame(t, entry.CurrentEpochEventIDs, cpy.CurrentEpochEventIDs)

	cpy.InvalidStateTransitionAttempted = !entry.InvalidStateTransitionAttempted
	assert.NotEqual(t, entry, cpy)

	assert.Equal(t, entry.Identities[0], cpy.Identities[0])
	cpy.Identities[0].Dynamic.Weight = 123
	assert.NotEqual(t, entry.Identities[0], cpy.Identities[0])

	cpy.Identities = append(cpy.Identities, &flow.DynamicIdentityEntry{
		NodeID: unittest.IdentifierFixture(),
		Dynamic: flow.DynamicIdentity{
			Weight:  100,
			Ejected: false,
		},
	})
	assert.NotEqual(t, entry.Identities, cpy.Identities)
=======

	// TODO: include test for epoch commit phase where no prior epoch exist (i.e. first epoch commit phase after spork)

>>>>>>> f91d5c86
}<|MERGE_RESOLUTION|>--- conflicted
+++ resolved
@@ -113,7 +113,9 @@
 		expectedIdentities = stateEntry.NextEpochProtocolState.CurrentEpochSetup.Participants.Union(stateEntry.CurrentEpochSetup.Participants)
 		assert.Equal(t, expectedIdentities, richEntry.NextEpochProtocolState.Identities, "should be equal to next epoch setup participants + current epoch setup participants")
 	})
-<<<<<<< HEAD
+
+	// TODO: include test for epoch commit phase where no prior epoch exist (i.e. first epoch commit phase after spork)
+
 }
 
 // TestProtocolStateEntry_Copy tests if the copy method returns a deep copy of the entry. All changes to cpy shouldn't affect the original entry.
@@ -140,9 +142,4 @@
 		},
 	})
 	assert.NotEqual(t, entry.Identities, cpy.Identities)
-=======
-
-	// TODO: include test for epoch commit phase where no prior epoch exist (i.e. first epoch commit phase after spork)
-
->>>>>>> f91d5c86
 }