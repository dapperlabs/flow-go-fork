// (c) 2019 Dapper Labs - ALL RIGHTS RESERVED

package flow

import (
	"encoding/binary"
	"encoding/hex"
	"fmt"
	"strings"
)

// Address represents the 8 byte address of an account.
type Address [AddressLength]byte

type AddressGenerator interface {
	NextAddress() (Address, error)
	CurrentAddress() Address
	Bytes() []byte
	AddressCount() uint64 // returns the total number of addresses that have been generated so far
}

type MonotonicAddressGenerator struct {
	index uint64
}

// linearCodeAddressGenerator represents the internal index of the linear code address generation mechanism
type linearCodeAddressGenerator struct {
	chainCodeWord uint64
	index         uint64
}

const (
	// AddressLength is the size of an account address in bytes.
	// (n) is the size of an account address in bits.
	AddressLength = (linearCodeN + 7) >> 3
	// addressIndexLength is the size of an account address state in bytes.
	// (k) is the size of an account address in bits.
	addressIndexLength = (linearCodeK + 7) >> 3
)

// EmptyAddress is the default value of a variable of type Address
var EmptyAddress = Address{}

// HexToAddress converts a hex string to an Address.
func HexToAddress(h string) Address {
	trimmed := strings.TrimPrefix(h, "0x")
	if len(trimmed)%2 == 1 {
		trimmed = "0" + trimmed
	}
	b, _ := hex.DecodeString(trimmed)
	return BytesToAddress(b)
}

// BytesToAddress returns Address with value b.
//
// If b is larger than 8, b will be cropped from the left.
// If b is smaller than 8, b will be appended by zeroes at the front.
func BytesToAddress(b []byte) Address {
	var a Address
	if len(b) > AddressLength {
		b = b[len(b)-AddressLength:]
	}
	copy(a[AddressLength-len(b):], b)
	return a
}

// Bytes returns the byte representation of the address.
func (a Address) Bytes() []byte {
	return a[:]
}

// Hex returns the hex string representation of the address.
func (a Address) Hex() string {
	return hex.EncodeToString(a.Bytes())
}

// HexWithPrefix returns the hex string representation of the address,
// including the 0x prefix.
func (a Address) HexWithPrefix() string {
	return "0x" + a.Hex()
}

// String returns the string representation of the address.
func (a Address) String() string {
	return a.Hex()
}

// Short returns the string representation of the address with leading zeros
// removed.
func (a Address) Short() string {
	hex := a.String()
	trimmed := strings.TrimLeft(hex, "0")
	if len(trimmed)%2 != 0 {
		trimmed = "0" + trimmed
	}
	return trimmed
}

func (a Address) MarshalJSON() ([]byte, error) {
	return []byte(fmt.Sprintf("\"%s\"", a.Hex())), nil
}

func (a *Address) UnmarshalJSON(data []byte) error {
	*a = HexToAddress(strings.Trim(string(data), "\""))
	return nil
}

// modified from binary.bigEndian.uint64
func uint48(b []byte) uint64 {
	_ = b[5] // bounds check hint to compiler;
	return uint64(b[5]) | uint64(b[4])<<8 |
		uint64(b[3])<<16 | uint64(b[2])<<24 | uint64(b[1])<<32 | uint64(b[0])<<40
}

// modified from binary.bigEndian.PutUint64
func putUint48(b []byte, v uint64) {
	_ = b[5] // early bounds check to guarantee safety of writes below
	b[0] = byte(v >> 40)
	b[1] = byte(v >> 32)
	b[2] = byte(v >> 24)
	b[3] = byte(v >> 16)
	b[4] = byte(v >> 8)
	b[5] = byte(v)
}

func indexToBytes(index uint64) []byte {
	indexBytes := make([]byte, addressIndexLength)
	putUint48(indexBytes, index)
	return indexBytes
}

// Bytes converts an address index into a slice of bytes
func (gen *MonotonicAddressGenerator) Bytes() []byte {
	return indexToBytes(gen.index)
}

// Bytes converts an address index into a slice of bytes
func (gen *linearCodeAddressGenerator) Bytes() []byte {
	return indexToBytes(gen.index)
}

// NextAddress increments the internal index and generates the new address
// corresponding to the new index.
func (gen *MonotonicAddressGenerator) NextAddress() (Address, error) {
	gen.index++
	if uint64(gen.index) > maxIndex {
		return EmptyAddress, fmt.Errorf("the new index value is not valid, it must be less or equal to %x", maxIndex)
	}
	return gen.CurrentAddress(), nil
}

// CurrentAddress returns the address corresponding to the internal index.
func (gen *MonotonicAddressGenerator) CurrentAddress() Address {
	return uint64ToAddress(gen.index)
}

// AddressCount returns the total number of addresses generated so far
func (gen *MonotonicAddressGenerator) AddressCount() uint64 {
	return gen.index
}

// NextAddress generates an account address from the addressing index.
//
// The address is generated for a specific network (Flow mainnet, testnet..)
// The second returned value is the new updated addressing index. The new
// addressing index should replace the old index to keep generating account
// addresses in a sequential way.
// Each index is mapped to exactly one address. There are as many addresses
// as indices.
// zeroAddress() corresponds to the index "0" while ServiceAddress() corresponds to the
// index "1".
func (gen *linearCodeAddressGenerator) NextAddress() (Address, error) {
	err := gen.nextIndex()
	if err != nil {
		return EmptyAddress, err
	}
	index := gen.index
	address := encodeWord(index)
	// customize the code word for a specific network
	address ^= gen.chainCodeWord
	return uint64ToAddress(address), nil
}

// CurrentAddress returns the current account address.
//
// The returned address is the address of the latest created account.
func (gen *linearCodeAddressGenerator) CurrentAddress() Address {
	index := gen.index
	address := encodeWord(index)
	// customize the code word for a specific network
	address ^= gen.chainCodeWord
	return uint64ToAddress(address)
}

// AddressCount returns the total number of addresses generated so far
func (gen *linearCodeAddressGenerator) AddressCount() uint64 {
	return gen.index
}

// increments the internal index of the generator.
//
// In this implemntation, the index values are simply
// incremented from 0 to 2^k-1.
func (gen *linearCodeAddressGenerator) nextIndex() error {
	gen.index++
	if uint64(gen.index) > maxIndex {
		return fmt.Errorf("the new index value is not valid, it must be less or equal to %x", maxIndex)
	}
	return nil
}

// uint64ToAddress returns an address with value v.
//
// The value v fits into the address as the address size is 8
func uint64ToAddress(v uint64) Address {
	var b [AddressLength]byte
	binary.BigEndian.PutUint64(b[:], v)
	return Address(b)
}

// uint64 converts an address into a uint64
func (a *Address) uint64() uint64 {
	v := binary.BigEndian.Uint64(a[:])
	return v
}

const (
	// [n,k,d]-Linear code parameters
	// The linear code used in the account addressing is a [64,45,7]
	// It generates a [64,45]-code, which is the space of Flow account addresses.
	//
	// n is the size of the code words in bits,
	// which is also the size of the account addresses in bits.
	linearCodeN = 64
	// k is size of the words in bits.
	// 2^k is the total number of possible account addresses.
	linearCodeK = 45
	// p is the number of code parity bits.
	// p = n - k
	//
	// d is the distance of the linear code.
	// It is the minimum hamming distance between any two Flow account addresses.
	// This means any pair of Flow addresses have at least 7 different bits, which
	// minimizes the mistakes of typing wrong addresses.
	// d is also the minimum hamming weight of all account addresses (the zero address is not an account address).
	linearCodeD = 7

	// the maximum value of the internal state, 2^k - 1.
	maxIndex = (1 << linearCodeK) - 1
)

// The following are invalid code-words in the [64,45] code.
// These constants are used to generate non-Flow-Mainnet addresses

// invalidCodeTestNetwork is the invalid codeword used for long-lived test networks.
const invalidCodeTestNetwork = uint64(0x6834ba37b3980209)

// invalidCodeTransientNetwork  is the invalid codeword used for transient test networks.
const invalidCodeTransientNetwork = uint64(0x1cb159857af02018)

<<<<<<< HEAD
// invalidCodeCanaryNetwork is the invalid codeword used for Canary network.
const invalidCodeCanaryNetwork = uint64(0x1035ce4eff92ae01)
=======
// invalidCodeStagingNetwork is the invalid codeword used for Staging network.
const invalidCodeStagingNetwork = uint64(0x1035ce4eff92ae01)
>>>>>>> 138e1c32

// encodeWord encodes a word into a code word.
// In Flow, the word is the account index while the code word
// is the corresponding address.
//
// The function assumes the word is valid (<2^k)
func encodeWord(word uint64) uint64 {
	// Multiply the index GF(2) vector by the code generator matrix
	codeWord := uint64(0)
	for i := 0; i < linearCodeK; i++ {
		if word&1 == 1 {
			codeWord ^= generatorMatrixRows[i]
		}
		word >>= 1
	}
	return codeWord
}

// checks if the input is a valid code word of the linear code
func isValidCodeWord(codeWord uint64) bool {
	// Multiply the code word GF(2)-vector by the parity-check matrix
	parity := uint(0)
	for i := 0; i < linearCodeN; i++ {
		if codeWord&1 == 1 {
			parity ^= parityCheckMatrixColumns[i]
		}
		codeWord >>= 1
	}
	return parity == 0
}

// reverse the linear code assuming the input is a valid
// codeWord.
func decodeCodeWord(codeWord uint64) uint64 {
	// truncate the address GF(2) vector (last K bits) and multiply it by the inverse matrix of
	// the partial code generator.
	word := uint64(0)
	codeWord >>= (linearCodeN - linearCodeK)
	for i := 0; i < linearCodeK; i++ {
		if codeWord&1 == 1 {
			word ^= inverseMatrixRows[i]
		}
		codeWord >>= 1
	}
	return word
}

// Rows of the generator matrix G of the [64,45]-code used for Flow addresses.
// G is a (k x n) matrix with coefficients in GF(2), each row is converted into
// a big endian integer representation of the GF(2) raw vector.
// G is used to generate the account addresses
var generatorMatrixRows = [linearCodeK]uint64{
	0xe467b9dd11fa00df, 0xf233dcee88fe0abe, 0xf919ee77447b7497, 0xfc8cf73ba23a260d,
	0xfe467b9dd11ee2a1, 0xff233dcee888d807, 0xff919ee774476ce6, 0x7fc8cf73ba231d10,
	0x3fe467b9dd11b183, 0x1ff233dcee8f96d6, 0x8ff919ee774757ba, 0x47fc8cf73ba2b331,
	0x23fe467b9dd27f6c, 0x11ff233dceee8e82, 0x88ff919ee775dd8f, 0x447fc8cf73b905e4,
	0xa23fe467b9de0d83, 0xd11ff233dce8d5a7, 0xe88ff919ee73c38a, 0x7447fc8cf73f171f,
	0xba23fe467b9dcb2b, 0xdd11ff233dcb0cb4, 0xee88ff919ee26c5d, 0x77447fc8cf775dd3,
	0x3ba23fe467b9b5a1, 0x9dd11ff233d9117a, 0xcee88ff919efa640, 0xe77447fc8cf3e297,
	0x73ba23fe467fabd2, 0xb9dd11ff233fb16c, 0xdcee88ff919adde7, 0xee77447fc8ceb196,
	0xf73ba23fe4621cd0, 0x7b9dd11ff2379ac3, 0x3dcee88ff91df46c, 0x9ee77447fc88e702,
	0xcf73ba23fe4131b6, 0x67b9dd11ff240f9a, 0x33dcee88ff90f9e0, 0x19ee77447fcff4e3,
	0x8cf73ba23fe64091, 0x467b9dd11ff115c7, 0x233dcee88ffdb735, 0x919ee77447fe2309,
	0xc8cf73ba23fdc736}

// Columns of the parity-check matrix H of the [64,45]-code used for Flow addresses.
// H is a (n x p) matrix with coefficients in GF(2), each column is converted into
// a big endian integer representation of the GF(2) column vector.
// H is used to verify a code word is a valid account address.
var parityCheckMatrixColumns = [linearCodeN]uint{
	0x00001, 0x00002, 0x00004, 0x00008,
	0x00010, 0x00020, 0x00040, 0x00080,
	0x00100, 0x00200, 0x00400, 0x00800,
	0x01000, 0x02000, 0x04000, 0x08000,
	0x10000, 0x20000, 0x40000, 0x7328d,
	0x6689a, 0x6112f, 0x6084b, 0x433fd,
	0x42aab, 0x41951, 0x233ce, 0x22a81,
	0x21948, 0x1ef60, 0x1deca, 0x1c639,
	0x1bdd8, 0x1a535, 0x194ac, 0x18c46,
	0x1632b, 0x1529b, 0x14a43, 0x13184,
	0x12942, 0x118c1, 0x0f812, 0x0e027,
	0x0d00e, 0x0c83c, 0x0b01d, 0x0a831,
	0x0982b, 0x07034, 0x0682a, 0x05819,
	0x03807, 0x007d2, 0x00727, 0x0068e,
	0x0067c, 0x0059d, 0x004eb, 0x003b4,
	0x0036a, 0x002d9, 0x001c7, 0x0003f,
}

// Rows of the inverse I of the generator matrix I = sub(G)^(-1).
// sub(G) is a square sub-matrix of G formed by the first (k) columns. This makes sub(G)
// an inversible (k x k) matrix.
// I is a (k x k) matrix with coefficients in GF(2), each row is converted into
// a big endian integer representation of the GF(2) raw vector.
// I is used to retrieve indices from account addresses.
var inverseMatrixRows = [linearCodeK]uint64{
	0x14b4ae9336c9, 0x1a5a57499b64, 0x0d2d2ba4cdb2, 0x069695d266d9,
	0x134b4ae9336c, 0x09a5a57499b6, 0x04d2d2ba4cdb, 0x1269695d266d,
	0x1934b4ae9336, 0x0c9a5a57499b, 0x164d2d2ba4cd, 0x1b269695d266,
	0x0d934b4ae933, 0x16c9a5a57499, 0x1b64d2d2ba4c, 0x0db269695d26,
	0x06d934b4ae93, 0x136c9a5a5749, 0x19b64d2d2ba4, 0x0cdb269695d2,
	0x066d934b4ae9, 0x1336c9a5a574, 0x099b64d2d2ba, 0x04cdb269695d,
	0x1266d934b4ae, 0x09336c9a5a57, 0x1499b64d2d2b, 0x1a4cdb269695,
	0x1d266d934b4a, 0x0e9336c9a5a5, 0x17499b64d2d2, 0x0ba4cdb26969,
	0x15d266d934b4, 0x0ae9336c9a5a, 0x057499b64d2d, 0x12ba4cdb2696,
	0x095d266d934b, 0x14ae9336c9a5, 0x1a57499b64d2, 0x0d2ba4cdb269,
	0x1695d266d934, 0x0b4ae9336c9a, 0x05a57499b64d, 0x12d2ba4cdb26,
	0x09695d266d93,
}<|MERGE_RESOLUTION|>--- conflicted
+++ resolved
@@ -258,13 +258,8 @@
 // invalidCodeTransientNetwork  is the invalid codeword used for transient test networks.
 const invalidCodeTransientNetwork = uint64(0x1cb159857af02018)
 
-<<<<<<< HEAD
-// invalidCodeCanaryNetwork is the invalid codeword used for Canary network.
-const invalidCodeCanaryNetwork = uint64(0x1035ce4eff92ae01)
-=======
 // invalidCodeStagingNetwork is the invalid codeword used for Staging network.
 const invalidCodeStagingNetwork = uint64(0x1035ce4eff92ae01)
->>>>>>> 138e1c32
 
 // encodeWord encodes a word into a code word.
 // In Flow, the word is the account index while the code word
