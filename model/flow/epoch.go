--- conflicted
+++ resolved
@@ -63,19 +63,6 @@
 // for the upcoming epoch. It contains the participants in the epoch, the
 // length, the cluster assignment, and the seed for leader selection.
 type EpochSetup struct {
-<<<<<<< HEAD
-	Counter            uint64         // the number of the epoch
-	FirstView          uint64         // the first view of the epoch
-	DKGPhase1FinalView uint64         // the final view of DKG phase 1
-	DKGPhase2FinalView uint64         // the final view of DKG phase 2
-	DKGPhase3FinalView uint64         // the final view of DKG phase 3
-	FinalView          uint64         // the final view of the epoch
-	Participants       IdentityList   // all participants of the epoch
-	Assignments        AssignmentList // cluster assignment for the epoch
-	RandomSource       []byte         // source of randomness for epoch-specific setup tasks
-	TargetDuration     uint64         // desired real-world duration for the epoch [seconds]
-	TargetEndTime      uint64         // desired real-world end time for the epoch in UNIX time [seconds]
-=======
 	Counter            uint64               // the number of the epoch
 	FirstView          uint64               // the first view of the epoch
 	DKGPhase1FinalView uint64               // the final view of DKG phase 1
@@ -83,9 +70,10 @@
 	DKGPhase3FinalView uint64               // the final view of DKG phase 3
 	FinalView          uint64               // the final view of the epoch
 	Participants       IdentitySkeletonList // all participants of the epoch in canonical order
-	Assignments        AssignmentList       // cluster assignment for the epoch with node IDs for each cluster in canonical order
+	Assignments        AssignmentList       // cluster assignment for the epoch
 	RandomSource       []byte               // source of randomness for epoch-specific setup tasks
->>>>>>> 568129d0
+	TargetDuration     uint64               // desired real-world duration for the epoch [seconds]
+	TargetEndTime      uint64               // desired real-world end time for the epoch in UNIX time [seconds]
 }
 
 func (setup *EpochSetup) ServiceEvent() ServiceEvent {
@@ -119,17 +107,13 @@
 	if setup.FinalView != other.FinalView {
 		return false
 	}
-<<<<<<< HEAD
 	if setup.TargetDuration != other.TargetDuration {
 		return false
 	}
 	if setup.TargetEndTime != other.TargetEndTime {
 		return false
 	}
-	if !setup.Participants.EqualTo(other.Participants) {
-=======
 	if !IdentitySkeletonListEqualTo(setup.Participants, other.Participants) {
->>>>>>> 568129d0
 		return false
 	}
 	if !setup.Assignments.EqualTo(other.Assignments) {
