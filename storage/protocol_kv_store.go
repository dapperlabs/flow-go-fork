package storage

import (
	"github.com/onflow/flow-go/model/flow"
	"github.com/onflow/flow-go/storage/badger/transaction"
)

<<<<<<< HEAD
// KeyValueStoreData is a binary blob with a version attached, specifying the format
// of the marshaled data. In a nutshell, it serves as a binary snapshot of a ProtocolKVStore.
// This structure is useful for version-agnostic storage, where snapshots with different versions
// can co-exist. The KeyValueStoreData is a generic format that can be later decoded to
// potentially different strongly typed structures based on version. When reading from the store,
// callers must know how to deal with the binary representation.
type KeyValueStoreData struct {
	Version uint64
	Data    []byte
}

// ProtocolKVStore persists different snapshots of key-value stores [KV-stores]. At this level, the API
// deals with versioned data blobs, each representing a Snapshot of the Protocol State. The *current*
// implementation allows to retrieve snapshots from the database (e.g. to answer external API calls) even
// for legacy protocol states whose versions are not support anymore. However, this _may_ change in the
// future, where only versioned snapshots can be retrieved that are also supported by the current software.
// TODO maybe rename to `ProtocolStateSnapshots` (?) because at this low level, we are not exposing the KV-store, it is just an encoded data blob
=======
// ProtocolKVStore persists different snapshots of key-value stores [KV-stores].
>>>>>>> d1faa235
type ProtocolKVStore interface {
	// StoreTx returns an anonymous function (intended to be executed as part of a badger transaction),
	// which persists the given KV-store snapshot as part of a DB tx.
	// Expected errors of the returned anonymous function:
	//   - storage.ErrAlreadyExists if a KV-store snapshot with the given id is already stored.
	StoreTx(stateID flow.Identifier, data *flow.PSKeyValueStoreData) func(*transaction.Tx) error

	// IndexTx returns an anonymous function intended to be executed as part of a database transaction.
	// In a nutshell, we want to maintain a map from `blockID` to `stateID`, where `blockID` references the
	// block that _proposes_ the updated key-value store.
	// Upon call, the anonymous function persists the specific map entry in the node's database.
	// Protocol convention:
	//   - Consider block B, whose ingestion might potentially lead to an updated KV store. For example,
	//     the KV store changes if we seal some execution results emitting specific service events.
	//   - For the key `blockID`, we use the identity of block B which _proposes_ this updated KV store.
	//   - CAUTION: The updated state requires confirmation by a QC and will only become active at the
	//     child block, _after_ validating the QC.
	//
	// Expected errors during normal operations:
	//   - storage.ErrAlreadyExists if a KV store for the given blockID has already been indexed.
	IndexTx(blockID flow.Identifier, stateID flow.Identifier) func(*transaction.Tx) error

	// ByID retrieves the KV store snapshot with the given ID.
	// Expected errors during normal operations:
	//   - storage.ErrNotFound if no snapshot with the given Identifier is known.
	ByID(id flow.Identifier) (*flow.PSKeyValueStoreData, error)

	// ByBlockID retrieves the kv-store snapshot that the block with the given ID proposes.
	// CAUTION: this store snapshot requires confirmation by a QC and will only become active at the child block,
	// _after_ validating the QC. Protocol convention:
	//   - Consider block B, whose ingestion might potentially lead to an updated KV store state.
	//     For example, the state changes if we seal some execution results emitting specific service events.
	//   - For the key `blockID`, we use the identity of block B which _proposes_ this updated KV store. As value,
	//     the hash of the resulting state at the end of processing B is to be used.
	//   - CAUTION: The updated state requires confirmation by a QC and will only become active at the child block,
	//     _after_ validating the QC.
	//
	// Expected errors during normal operations:
	//   - storage.ErrNotFound if no snapshot has been indexed for the given block.
	ByBlockID(blockID flow.Identifier) (*flow.PSKeyValueStoreData, error)
}<|MERGE_RESOLUTION|>--- conflicted
+++ resolved
@@ -5,27 +5,13 @@
 	"github.com/onflow/flow-go/storage/badger/transaction"
 )
 
-<<<<<<< HEAD
-// KeyValueStoreData is a binary blob with a version attached, specifying the format
-// of the marshaled data. In a nutshell, it serves as a binary snapshot of a ProtocolKVStore.
-// This structure is useful for version-agnostic storage, where snapshots with different versions
-// can co-exist. The KeyValueStoreData is a generic format that can be later decoded to
-// potentially different strongly typed structures based on version. When reading from the store,
-// callers must know how to deal with the binary representation.
-type KeyValueStoreData struct {
-	Version uint64
-	Data    []byte
-}
-
 // ProtocolKVStore persists different snapshots of key-value stores [KV-stores]. At this level, the API
 // deals with versioned data blobs, each representing a Snapshot of the Protocol State. The *current*
 // implementation allows to retrieve snapshots from the database (e.g. to answer external API calls) even
 // for legacy protocol states whose versions are not support anymore. However, this _may_ change in the
 // future, where only versioned snapshots can be retrieved that are also supported by the current software.
-// TODO maybe rename to `ProtocolStateSnapshots` (?) because at this low level, we are not exposing the KV-store, it is just an encoded data blob
-=======
-// ProtocolKVStore persists different snapshots of key-value stores [KV-stores].
->>>>>>> d1faa235
+// TODO maybe rename to `ProtocolStateSnapshots` (?) because at this low level, we are not exposing the
+// KV-store, it is just an encoded data blob
 type ProtocolKVStore interface {
 	// StoreTx returns an anonymous function (intended to be executed as part of a badger transaction),
 	// which persists the given KV-store snapshot as part of a DB tx.
