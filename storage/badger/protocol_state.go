package badger

import (
	"fmt"

	"github.com/dgraph-io/badger/v2"

	"github.com/onflow/flow-go/model/flow"
	"github.com/onflow/flow-go/model/flow/order"
	"github.com/onflow/flow-go/module"
	"github.com/onflow/flow-go/module/metrics"
	"github.com/onflow/flow-go/storage"
	"github.com/onflow/flow-go/storage/badger/operation"
	"github.com/onflow/flow-go/storage/badger/transaction"
)

// ProtocolState implements persistent storage for storing identity table instances.
// Protocol state uses an embedded cache without storing capabilities(store happens on first retrieval) to avoid unnecessary
// operations and to speed up access to frequently used identity tables.
// TODO: update naming to IdentityTable
type ProtocolState struct {
	db    *badger.DB
	cache *Cache[flow.Identifier, *flow.RichProtocolStateEntry]
}

var _ storage.ProtocolState = (*ProtocolState)(nil)

// NewProtocolState creates a ProtocolState instance, which is a database of identity table instances.
// It supports storing, caching and retrieving by ID or the additionally indexed block ID.
func NewProtocolState(collector module.CacheMetrics,
	epochSetups storage.EpochSetups,
	epochCommits storage.EpochCommits,
	db *badger.DB,
	cacheSize uint,
) *ProtocolState {
<<<<<<< HEAD
	retrieve := func(key interface{}) func(tx *badger.Txn) (interface{}, error) {
		protocolStateID := key.(flow.Identifier)
		return func(tx *badger.Txn) (interface{}, error) {
			var protocolStateEntry flow.ProtocolStateEntry
=======
	retrieve := func(protocolStateID flow.Identifier) func(tx *badger.Txn) (*flow.RichProtocolStateEntry, error) {
		var protocolStateEntry flow.ProtocolStateEntry
		return func(tx *badger.Txn) (*flow.RichProtocolStateEntry, error) {
>>>>>>> 47a94f0b
			err := operation.RetrieveProtocolState(protocolStateID, &protocolStateEntry)(tx)
			if err != nil {
				return nil, err
			}
			result, err := newRichProtocolStateEntry(&protocolStateEntry, epochSetups, epochCommits)
			if err != nil {
				return nil, fmt.Errorf("could not create rich identity table entry: %w", err)
			}
			return result, nil
		}
	}

	return &ProtocolState{
		db: db,
		cache: newCache[flow.Identifier, *flow.RichProtocolStateEntry](collector, metrics.ResourceProtocolState,
			withLimit[flow.Identifier, *flow.RichProtocolStateEntry](cacheSize),
			withStore(noopStore[flow.Identifier, *flow.RichProtocolStateEntry]),
			withRetrieve(retrieve)),
	}
}

// StoreTx allows us to store an identity table as part of a DB tx, while still going through the caching layer.
// Per convention, the given Identity Table must be in canonical order, otherwise an exception is returned.
// Expected error returns during normal operations:
//   - storage.ErrAlreadyExists if an Identity Table with the given id is already stored
func (s *ProtocolState) StoreTx(id flow.Identifier, protocolState *flow.ProtocolStateEntry) func(*transaction.Tx) error {
	return func(tx *transaction.Tx) error {
		if !protocolState.Identities.Sorted(order.IdentifierCanonical) {
			return fmt.Errorf("sanity check failed: identities are not sorted")
		}
		if protocolState.NextEpochProtocolState != nil {
			if !protocolState.NextEpochProtocolState.Identities.Sorted(order.IdentifierCanonical) {
				return fmt.Errorf("sanity check failed: next epoch identities are not sorted")
			}
		}
		return transaction.WithTx(operation.InsertProtocolState(id, protocolState))(tx)
	}
}

// Index indexes the identity table by block ID.
// Error returns:
//   - storage.ErrAlreadyExists if an identity table for the given blockID has already been indexed
func (s *ProtocolState) Index(blockID flow.Identifier, protocolStateID flow.Identifier) func(*transaction.Tx) error {
	return func(tx *transaction.Tx) error {
		err := transaction.WithTx(operation.IndexProtocolState(blockID, protocolStateID))(tx)
		if err != nil {
			return fmt.Errorf("could not index identity table for block (%x): %w", blockID[:], err)
		}
		return nil
	}
}

// ByID retrieves the identity table by its ID.
// Error returns:
//   - storage.ErrNotFound if no identity table with the given ID exists
func (s *ProtocolState) ByID(id flow.Identifier) (*flow.RichProtocolStateEntry, error) {
	tx := s.db.NewTransaction(false)
	defer tx.Discard()
	return s.byID(id)(tx)
}

// ByBlockID retrieves the identity table by the respective block ID.
// TODO: clarify whether the blockID is the block that defines this identity table or the _child_ block where the identity table is applied. CAUTION: surface for bugs!
// Error returns:
//   - storage.ErrNotFound if no identity table for the given blockID exists
func (s *ProtocolState) ByBlockID(blockID flow.Identifier) (*flow.RichProtocolStateEntry, error) {
	tx := s.db.NewTransaction(false)
	defer tx.Discard()
	return s.byBlockID(blockID)(tx)
}

// byID retrieves the identity table by its ID. Error returns:
//   - storage.ErrNotFound if no identity table with the given ID exists
func (s *ProtocolState) byID(protocolStateID flow.Identifier) func(*badger.Txn) (*flow.RichProtocolStateEntry, error) {
	return s.cache.Get(protocolStateID)
}

// byBlockID retrieves the identity table by the respective block ID.
// TODO: clarify whether the blockID is the block that defines this identity table or the _child_ block where the identity table is applied. CAUTION: surface for bugs!
// Error returns:
//   - storage.ErrNotFound if no identity table for the given blockID exists
func (s *ProtocolState) byBlockID(blockID flow.Identifier) func(*badger.Txn) (*flow.RichProtocolStateEntry, error) {
	return func(tx *badger.Txn) (*flow.RichProtocolStateEntry, error) {
		var protocolStateID flow.Identifier
		err := operation.LookupProtocolState(blockID, &protocolStateID)(tx)
		if err != nil {
			return nil, fmt.Errorf("could not lookup identity table ID for block (%x): %w", blockID[:], err)
		}
		return s.byID(protocolStateID)(tx)
	}
}

// newRichProtocolStateEntry constructs a rich protocol state entry from a protocol state entry.
// It queries and fills in epoch setups and commits for previous and current epochs and possibly next epoch.
// No errors are expected during normal operation.
func newRichProtocolStateEntry(
	protocolState *flow.ProtocolStateEntry,
	setups storage.EpochSetups,
	commits storage.EpochCommits,
) (*flow.RichProtocolStateEntry, error) {
	var (
		previousEpochSetup  *flow.EpochSetup
		previousEpochCommit *flow.EpochCommit
		nextEpochSetup      *flow.EpochSetup
		nextEpochCommit     *flow.EpochCommit
		err                 error
	)
	// query and fill in epoch setups and commits for previous and current epochs
	if protocolState.PreviousEpochEventIDs.SetupID != flow.ZeroID {
		previousEpochSetup, err = setups.ByID(protocolState.PreviousEpochEventIDs.SetupID)
		if err != nil {
			return nil, fmt.Errorf("could not retrieve previous epoch setup: %w", err)
		}
		previousEpochCommit, err = commits.ByID(protocolState.PreviousEpochEventIDs.CommitID)
		if err != nil {
			return nil, fmt.Errorf("could not retrieve previous epoch commit: %w", err)
		}
	}

	currentEpochSetup, err := setups.ByID(protocolState.CurrentEpochEventIDs.SetupID)
	if err != nil {
		return nil, fmt.Errorf("could not retrieve current epoch setup: %w", err)
	}
	currentEpochCommit, err := commits.ByID(protocolState.CurrentEpochEventIDs.CommitID)
	if err != nil {
		return nil, fmt.Errorf("could not retrieve current epoch commit: %w", err)
	}

	// if next epoch has been already committed, fill in data for it as well.
	if protocolState.NextEpochProtocolState != nil {
		nextEpochProtocolState := *protocolState.NextEpochProtocolState
		nextEpochSetup, err = setups.ByID(nextEpochProtocolState.CurrentEpochEventIDs.SetupID)
		if err != nil {
			return nil, fmt.Errorf("could not retrieve next epoch setup: %w", err)
		}
		if nextEpochProtocolState.CurrentEpochEventIDs.CommitID != flow.ZeroID {
			nextEpochCommit, err = commits.ByID(nextEpochProtocolState.CurrentEpochEventIDs.CommitID)
			if err != nil {
				return nil, fmt.Errorf("could not retrieve next epoch commit: %w", err)
			}
		}
	}

	return flow.NewRichProtocolStateEntry(
		protocolState,
		previousEpochSetup,
		previousEpochCommit,
		currentEpochSetup,
		currentEpochCommit,
		nextEpochSetup,
		nextEpochCommit,
	)
}<|MERGE_RESOLUTION|>--- conflicted
+++ resolved
@@ -33,16 +33,9 @@
 	db *badger.DB,
 	cacheSize uint,
 ) *ProtocolState {
-<<<<<<< HEAD
-	retrieve := func(key interface{}) func(tx *badger.Txn) (interface{}, error) {
-		protocolStateID := key.(flow.Identifier)
-		return func(tx *badger.Txn) (interface{}, error) {
-			var protocolStateEntry flow.ProtocolStateEntry
-=======
 	retrieve := func(protocolStateID flow.Identifier) func(tx *badger.Txn) (*flow.RichProtocolStateEntry, error) {
 		var protocolStateEntry flow.ProtocolStateEntry
 		return func(tx *badger.Txn) (*flow.RichProtocolStateEntry, error) {
->>>>>>> 47a94f0b
 			err := operation.RetrieveProtocolState(protocolStateID, &protocolStateEntry)(tx)
 			if err != nil {
 				return nil, err
