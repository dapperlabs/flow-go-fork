--- conflicted
+++ resolved
@@ -234,12 +234,7 @@
 	client, err := client.New(col1.Addr(testnet.ColNodeAPIPort), grpc.WithInsecure())
 	require.Nil(t, err)
 
-<<<<<<< HEAD
-	net.Start(ctx)
-	defer net.Remove()
-=======
 	acct := suite.acct
->>>>>>> 72a76fae
 
 	t.Run("missing reference block hash", func(t *testing.T) {
 		malformed := sdk.NewTransaction().
@@ -320,13 +315,7 @@
 	client, err := client.New(col1.Addr(testnet.ColNodeAPIPort), grpc.WithInsecure())
 	require.Nil(t, err)
 
-<<<<<<< HEAD
-	net.Start(ctx)
-	defer net.Cleanup()
-	defer net.RemoveContainers()
-=======
 	acct := suite.acct
->>>>>>> 72a76fae
 
 	tx := sdk.NewTransaction().
 		SetScript(unittest.NoopTxScript()).
@@ -364,24 +353,6 @@
 //
 // The transaction should not be routed and should be included in exactly one
 // collection in only the responsible cluster.
-<<<<<<< HEAD
-func TestTxIngressMultiCluster_CorrectCluster(t *testing.T) {
-
-	const nClusters uint = 3
-
-	colNodes := testnet.NewNodeConfigSet(6, flow.RoleCollection)
-
-	nodes := append(colNodes, defaultOtherNodes()...)
-	conf := testnet.NewNetworkConfig("col_txingres_multicluster_correct_cluster", nodes, testnet.WithClusters(nClusters))
-
-	net := testnet.PrepareFlowNetwork(t, conf)
-
-	ctx := context.Background()
-
-	net.Start(ctx)
-	defer net.Cleanup()
-	defer net.RemoveContainers()
-=======
 func (suite *CollectorSuite) TestTxIngressMultiCluster_CorrectCluster() {
 	t := suite.T()
 
@@ -391,7 +362,6 @@
 		nNodes    uint = 6
 		nClusters uint = 2
 	)
->>>>>>> 72a76fae
 
 	suite.SetupTest("col_txingress_multicluster_correctcluster", nNodes, nClusters)
 
@@ -464,13 +434,7 @@
 		nClusters uint = 2
 	)
 
-<<<<<<< HEAD
-	net.Start(ctx)
-	defer net.Cleanup()
-	defer net.RemoveContainers()
-=======
 	suite.SetupTest("col_txingress_multicluster_othercluster", nNodes, nClusters)
->>>>>>> 72a76fae
 
 	clusters := suite.Clusters()
 
