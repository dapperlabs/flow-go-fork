package cohort3

import (
	"bytes"
	"context"
	"fmt"
	"io"
	"log"
	"sync"
	"testing"
	"time"

	"github.com/rs/zerolog"
	"github.com/stretchr/testify/require"
	"github.com/stretchr/testify/suite"
	"google.golang.org/grpc"
	"google.golang.org/grpc/credentials/insecure"

	jsoncdc "github.com/onflow/cadence/encoding/json"

	"github.com/onflow/flow-go-sdk/test"
	"github.com/onflow/flow-go/engine/access/state_stream/backend"
	"github.com/onflow/flow-go/engine/common/rpc/convert"
	"github.com/onflow/flow-go/integration/testnet"
	"github.com/onflow/flow-go/model/flow"
	"github.com/onflow/flow-go/module/counters"
	"github.com/onflow/flow-go/utils/unittest"

	sdk "github.com/onflow/flow-go-sdk"

	"github.com/onflow/flow/protobuf/go/flow/entities"
	"github.com/onflow/flow/protobuf/go/flow/executiondata"
)

var (
	jsonOptions = []jsoncdc.Option{jsoncdc.WithAllowUnstructuredStaticTypes(true)}
)

// SubscribeEventsResponse represents the subscription response containing events for a specific block and messageIndex
type SubscribeEventsResponse struct {
	backend.EventsResponse
	MessageIndex uint64
}

func TestGrpcStateStream(t *testing.T) {
	suite.Run(t, new(GrpcStateStreamSuite))
}

type GrpcStateStreamSuite struct {
	suite.Suite

	log zerolog.Logger

	// root context for the current test
	ctx    context.Context
	cancel context.CancelFunc

	net *testnet.FlowNetwork

	// RPC methods to test
	testedRPCs func() []RPCTest
}

func (s *GrpcStateStreamSuite) TearDownTest() {
	s.log.Info().Msg("================> Start TearDownTest")
	s.net.Remove()
	s.cancel()
	s.log.Info().Msg("================> Finish TearDownTest")
}

func (s *GrpcStateStreamSuite) SetupTest() {
	s.log = unittest.LoggerForTest(s.Suite.T(), zerolog.InfoLevel)
	s.log.Info().Msg("================> SetupTest")
	defer func() {
		s.log.Info().Msg("================> Finish SetupTest")
	}()

	// access node
	testANConfig := testnet.NewNodeConfig(
		flow.RoleAccess,
		testnet.WithLogLevel(zerolog.InfoLevel),
		testnet.WithAdditionalFlag("--execution-data-sync-enabled=true"),
		testnet.WithAdditionalFlagf("--execution-data-dir=%s", testnet.DefaultExecutionDataServiceDir),
		testnet.WithAdditionalFlag("--execution-data-retry-delay=1s"),
		testnet.WithAdditionalFlag("--execution-data-indexing-enabled=true"),
		testnet.WithAdditionalFlagf("--execution-state-dir=%s", testnet.DefaultExecutionStateDir),
		testnet.WithAdditionalFlag("--event-query-mode=local-only"),
		testnet.WithAdditionalFlag("--supports-observer=true"),
		testnet.WithAdditionalFlagf("--public-network-execution-data-sync-enabled=true"),
	)
	controlANConfig := testnet.NewNodeConfig(
		flow.RoleAccess,
		testnet.WithLogLevel(zerolog.InfoLevel),
		testnet.WithAdditionalFlag("--execution-data-sync-enabled=true"),
		testnet.WithAdditionalFlagf("--execution-data-dir=%s", testnet.DefaultExecutionDataServiceDir),
		testnet.WithAdditionalFlag("--execution-data-retry-delay=1s"),
		testnet.WithAdditionalFlag("--execution-data-indexing-enabled=true"),
		testnet.WithAdditionalFlagf("--execution-state-dir=%s", testnet.DefaultExecutionStateDir),
		testnet.WithAdditionalFlag("--event-query-mode=execution-nodes-only"),
	)

	consensusConfigs := []func(config *testnet.NodeConfig){
		testnet.WithAdditionalFlag("--cruise-ctl-fallback-proposal-duration=400ms"),
		testnet.WithAdditionalFlag(fmt.Sprintf("--required-verification-seal-approvals=%d", 1)),
		testnet.WithAdditionalFlag(fmt.Sprintf("--required-construction-seal-approvals=%d", 1)),
		testnet.WithLogLevel(zerolog.FatalLevel),
	}

	nodeConfigs := []testnet.NodeConfig{
		testnet.NewNodeConfig(flow.RoleCollection, testnet.WithLogLevel(zerolog.FatalLevel)),
		testnet.NewNodeConfig(flow.RoleCollection, testnet.WithLogLevel(zerolog.FatalLevel)),
		testnet.NewNodeConfig(flow.RoleExecution, testnet.WithLogLevel(zerolog.FatalLevel)),
		testnet.NewNodeConfig(flow.RoleExecution, testnet.WithLogLevel(zerolog.FatalLevel)),
		testnet.NewNodeConfig(flow.RoleConsensus, consensusConfigs...),
		testnet.NewNodeConfig(flow.RoleConsensus, consensusConfigs...),
		testnet.NewNodeConfig(flow.RoleConsensus, consensusConfigs...),
		testnet.NewNodeConfig(flow.RoleVerification, testnet.WithLogLevel(zerolog.FatalLevel)),
		testANConfig,    // access_1
		controlANConfig, // access_2
	}

	// add the observer node config
	observers := []testnet.ObserverConfig{{
		ContainerName: testnet.PrimaryON,
		LogLevel:      zerolog.DebugLevel,
		AdditionalFlags: []string{
			fmt.Sprintf("--execution-data-dir=%s", testnet.DefaultExecutionDataServiceDir),
			fmt.Sprintf("--execution-state-dir=%s", testnet.DefaultExecutionStateDir),
			"--execution-data-sync-enabled=true",
			"--event-query-mode=execution-nodes-only",
			"--execution-data-indexing-enabled=true",
		},
	}}

	conf := testnet.NewNetworkConfig("access_event_streaming_test", nodeConfigs, testnet.WithObservers(observers...))
	s.net = testnet.PrepareFlowNetwork(s.T(), conf, flow.Localnet)

	// start the network
	s.T().Logf("starting flow network with docker containers")
	s.ctx, s.cancel = context.WithCancel(context.Background())

	s.testedRPCs = s.getRPCs

	s.net.Start(s.ctx)
}

// TestRestEventStreaming tests gRPC event streaming
func (s *GrpcStateStreamSuite) TestHappyPath() {
	testANURL := fmt.Sprintf("localhost:%s", s.net.ContainerByName(testnet.PrimaryAN).Port(testnet.ExecutionStatePort))
	sdkClientTestAN, err := getClient(testANURL)
	s.Require().NoError(err)

	controlANURL := fmt.Sprintf("localhost:%s", s.net.ContainerByName("access_2").Port(testnet.ExecutionStatePort))
	sdkClientControlAN, err := getClient(controlANURL)
	s.Require().NoError(err)

	testONURL := fmt.Sprintf("localhost:%s", s.net.ContainerByName(testnet.PrimaryON).Port(testnet.ExecutionStatePort))
	sdkClientTestON, err := getClient(testONURL)
	s.Require().NoError(err)

<<<<<<< HEAD
	time.Sleep(20 * time.Second)

	// TODO: will be refactored after https://github.com/onflow/flow-go/pull/5602 merged
	req := &executiondata.SubscribeEventsRequest{
		StartBlockHeight:     0,
		EventEncodingVersion: entities.EventEncodingVersion_CCF_V0,
		Filter:               &executiondata.EventFilter{},
		HeartbeatInterval:    1,
	}

	testANStream, err := sdkClientTestAN.SubscribeEvents(s.ctx, req)
	s.Require().NoError(err)
	testANEvents, testANErrs, err := SubscribeHandler(s.ctx, testANStream.Recv, eventsResponseHandler)
	s.Require().NoError(err)

	controlANStream, err := sdkClientControlAN.SubscribeEvents(s.ctx, req)
	s.Require().NoError(err)
	controlANEvents, controlANErrs, err := SubscribeHandler(s.ctx, controlANStream.Recv, eventsResponseHandler)
	s.Require().NoError(err)

	testONStream, err := sdkClientTestON.SubscribeEvents(s.ctx, req)
	s.Require().NoError(err)
	testONEvents, testONErrs, err := SubscribeHandler(s.ctx, testONStream.Recv, eventsResponseHandler)
	s.Require().NoError(err)
=======
	txGenerator, err := s.net.ContainerByName(testnet.PrimaryAN).TestnetClient()
	s.Require().NoError(err)
	header, err := txGenerator.GetLatestSealedBlockHeader(s.ctx)
	s.Require().NoError(err)

	time.Sleep(20 * time.Second)
>>>>>>> 0b0592cc

	var startValue interface{}
	txCount := 10

	for _, rpc := range s.testedRPCs() {
		s.T().Run(rpc.name, func(t *testing.T) {
			if rpc.name == "SubscribeEventsFromStartBlockID" {
				startValue = header.ID.Bytes()
			} else {
				startValue = header.Height
			}

			testANStream, err := rpc.call(s.ctx, sdkClientTestAN, startValue, &executiondata.EventFilter{})
			s.Require().NoError(err)
			testANEvents, testANErrs, err := SubscribeEventsHandler(s.ctx, testANStream)
			s.Require().NoError(err)

			controlANStream, err := rpc.call(s.ctx, sdkClientControlAN, startValue, &executiondata.EventFilter{})
			s.Require().NoError(err)
			controlANEvents, controlANErrs, err := SubscribeEventsHandler(s.ctx, controlANStream)
			s.Require().NoError(err)

			testONStream, err := rpc.call(s.ctx, sdkClientTestON, startValue, &executiondata.EventFilter{})
			s.Require().NoError(err)
			testONEvents, testONErrs, err := SubscribeEventsHandler(s.ctx, testONStream)
			s.Require().NoError(err)

<<<<<<< HEAD
	foundANTxCount := 0
	foundONTxCount := 0
	r := NewResponseTracker(compareEventsResponse)

	for {
		select {
		case err := <-testANErrs:
			s.Require().NoErrorf(err, "unexpected test AN error")
		case err := <-controlANErrs:
			s.Require().NoErrorf(err, "unexpected control AN error")
		case err := <-testONErrs:
			s.Require().NoErrorf(err, "unexpected test ON error")
		case event := <-testANEvents:
			if has(event.Events, targetEvent) {
				s.T().Logf("adding access test events: %d %d %v", event.BlockHeight, len(event.Events), event.Events)
				r.Add(s.T(), event.BlockHeight, "access_test", &event)
				foundANTxCount++
=======
			if rpc.generateEvents {
				// generate events
				go func() {
					s.generateEvents(txGenerator, txCount)
				}()
>>>>>>> 0b0592cc
			}

			has := func(events []flow.Event, eventType flow.EventType) bool {
				for _, event := range events {
					if event.Type == eventType {
						return true
					}
				}
				return false
			}

			targetEvent := flow.EventType("flow.AccountCreated")

			foundANTxCount := 0
			foundONTxCount := 0
			messageIndex := counters.NewMonotonousCounter(0)

			r := newResponseTracker()

			for {
				select {
				case err := <-testANErrs:
					s.Require().NoErrorf(err, "unexpected test AN error")
				case err := <-controlANErrs:
					s.Require().NoErrorf(err, "unexpected control AN error")
				case err := <-testONErrs:
					s.Require().NoErrorf(err, "unexpected test ON error")
				case event := <-testANEvents:
					if has(event.Events, targetEvent) {
						s.T().Logf("adding access test events: %d %d %v", event.Height, len(event.Events), event.Events)
						r.Add(s.T(), event.Height, "access_test", &event)
						foundANTxCount++
					}
				case event := <-controlANEvents:
					if has(event.Events, targetEvent) {
						if ok := messageIndex.Set(event.MessageIndex); !ok {
							s.Require().NoErrorf(err, "messageIndex isn`t sequential")
						}

						s.T().Logf("adding control events: %d %d %v", event.Height, len(event.Events), event.Events)
						r.Add(s.T(), event.Height, "access_control", &event)
					}
				case event := <-testONEvents:
					if has(event.Events, targetEvent) {
						s.T().Logf("adding observer test events: %d %d %v", event.Height, len(event.Events), event.Events)
						r.Add(s.T(), event.Height, "observer_test", &event)
						foundONTxCount++
					}
				}

				if foundANTxCount >= txCount && foundONTxCount >= txCount {
					break
				}
			}
		})
	}
}

// generateEvents is a helper function for generating AccountCreated events
func (s *GrpcStateStreamSuite) generateEvents(client *testnet.Client, txCount int) {
	refBlockID, err := client.GetLatestBlockID(s.ctx)
	s.Require().NoError(err)

	for i := 0; i < txCount; i++ {
		accountKey := test.AccountKeyGenerator().New()
		address, err := client.CreateAccount(s.ctx, accountKey, sdk.HexToID(refBlockID.String()))
		if err != nil {
			i--
			continue
		}
		s.T().Logf("created account: %s", address)
	}
}

type RPCTest struct {
	name           string
	call           func(ctx context.Context, client executiondata.ExecutionDataAPIClient, startValue interface{}, filter *executiondata.EventFilter) (executiondata.ExecutionDataAPI_SubscribeEventsClient, error)
	generateEvents bool // add ability to integration test generate new events or use old events to decrease running test time
}

func (s *GrpcStateStreamSuite) getRPCs() []RPCTest {
	return []RPCTest{
		{
			name: "SubscribeEventsFromLatest",
			call: func(ctx context.Context, client executiondata.ExecutionDataAPIClient, _ interface{}, filter *executiondata.EventFilter) (executiondata.ExecutionDataAPI_SubscribeEventsClient, error) {
				return client.SubscribeEventsFromLatest(ctx, &executiondata.SubscribeEventsFromLatestRequest{
					EventEncodingVersion: entities.EventEncodingVersion_CCF_V0,
					Filter:               filter,
					HeartbeatInterval:    1,
				})
			},
			generateEvents: true,
		},
		{
			name: "SubscribeEvents",
			call: func(ctx context.Context, client executiondata.ExecutionDataAPIClient, _ interface{}, filter *executiondata.EventFilter) (executiondata.ExecutionDataAPI_SubscribeEventsClient, error) {
				//nolint: staticcheck
				return client.SubscribeEvents(ctx, &executiondata.SubscribeEventsRequest{
					StartBlockId:         convert.IdentifierToMessage(flow.ZeroID),
					StartBlockHeight:     0,
					EventEncodingVersion: entities.EventEncodingVersion_CCF_V0,
					Filter:               filter,
					HeartbeatInterval:    1,
				})
			},
			generateEvents: true,
		},
		{
			name: "SubscribeEventsFromStartBlockID",
			call: func(ctx context.Context, client executiondata.ExecutionDataAPIClient, startValue interface{}, filter *executiondata.EventFilter) (executiondata.ExecutionDataAPI_SubscribeEventsClient, error) {
				return client.SubscribeEventsFromStartBlockID(ctx, &executiondata.SubscribeEventsFromStartBlockIDRequest{
					StartBlockId:         startValue.([]byte),
					EventEncodingVersion: entities.EventEncodingVersion_CCF_V0,
					Filter:               filter,
					HeartbeatInterval:    1,
				})
			},
			generateEvents: false, // use previous events
		},
		{
			name: "SubscribeEventsFromStartHeight",
			call: func(ctx context.Context, client executiondata.ExecutionDataAPIClient, startValue interface{}, filter *executiondata.EventFilter) (executiondata.ExecutionDataAPI_SubscribeEventsClient, error) {
				return client.SubscribeEventsFromStartHeight(ctx, &executiondata.SubscribeEventsFromStartHeightRequest{
					StartBlockHeight:     startValue.(uint64),
					EventEncodingVersion: entities.EventEncodingVersion_CCF_V0,
					Filter:               filter,
					HeartbeatInterval:    1,
				})
			},
			generateEvents: false, // use previous events
		},
	}
}

<<<<<<< HEAD
// ResponseTracker is a generic tracker for responses.
type ResponseTracker[T any] struct {
	r       map[uint64]map[string]T
	mu      sync.RWMutex
	compare func(t *testing.T, responses map[uint64]map[string]T, blockHeight uint64) error //func(control, test T) error
}

// NewResponseTracker creates a new ResponseTracker.
func NewResponseTracker[T any](
	compare func(t *testing.T, responses map[uint64]map[string]T, blockHeight uint64) error,
) *ResponseTracker[T] {
	return &ResponseTracker[T]{
		r:       make(map[uint64]map[string]T),
		compare: compare,
	}
}

func (r *ResponseTracker[T]) Add(t *testing.T, blockHeight uint64, name string, response T) {
=======
type ResponseTracker struct {
	r  map[uint64]map[string]SubscribeEventsResponse
	mu sync.RWMutex
}

func newResponseTracker() *ResponseTracker {
	return &ResponseTracker{
		r: make(map[uint64]map[string]SubscribeEventsResponse),
	}
}

func (r *ResponseTracker) Add(t *testing.T, blockHeight uint64, name string, events *SubscribeEventsResponse) {
>>>>>>> 0b0592cc
	r.mu.Lock()
	defer r.mu.Unlock()

	if _, ok := r.r[blockHeight]; !ok {
<<<<<<< HEAD
		r.r[blockHeight] = make(map[string]T)
	}
	r.r[blockHeight][name] = response

	err := r.compare(t, r.r, blockHeight)
	if err != nil {
		log.Fatalf("comparison error at block height %d: %v", blockHeight, err)
=======
		r.r[blockHeight] = make(map[string]SubscribeEventsResponse)
>>>>>>> 0b0592cc
	}

	delete(r.r, blockHeight)
}

func eventsResponseHandler(msg *executiondata.SubscribeEventsResponse) (flow.BlockEvents, error) {
	events := convert.MessagesToEvents(msg.GetEvents())

	return flow.BlockEvents{
		BlockHeight:    msg.GetBlockHeight(),
		BlockID:        convert.MessageToIdentifier(msg.GetBlockId()),
		Events:         events,
		BlockTimestamp: msg.GetBlockTimestamp().AsTime(),
	}, nil
}

func compareEventsResponse(t *testing.T, responses map[uint64]map[string]*flow.BlockEvents, blockHeight uint64) error {
	if len(responses[blockHeight]) != 3 {
		return nil
	}
	accessControlData := responses[blockHeight]["access_control"]
	accessTestData := responses[blockHeight]["access_test"]
	observerTestData := responses[blockHeight]["observer_test"]

	// Compare access_control with access_test
	err := compareEvents(t, accessControlData, accessTestData)
	if err != nil {
		return fmt.Errorf("failure comparing access and access data: %d: %v", blockHeight, err)
	}

	// Compare access_control with observer_test
	err = compareEvents(t, accessControlData, observerTestData)
	if err != nil {
		return fmt.Errorf("failure comparing access and observer data: %d: %v", blockHeight, err)
	}

	return nil
}

<<<<<<< HEAD
func compareEvents(t *testing.T, controlData, testData *flow.BlockEvents) error {
=======
func (r *ResponseTracker) compare(t *testing.T, controlData SubscribeEventsResponse, testData SubscribeEventsResponse) error {
>>>>>>> 0b0592cc
	require.Equal(t, controlData.BlockID, testData.BlockID)
	require.Equal(t, controlData.Height, testData.Height)
	require.Equal(t, controlData.BlockTimestamp, testData.BlockTimestamp)
	require.Equal(t, controlData.MessageIndex, testData.MessageIndex)
	require.Equal(t, len(controlData.Events), len(testData.Events))

	for i := range controlData.Events {
		require.Equal(t, controlData.Events[i].Type, testData.Events[i].Type)
		require.Equal(t, controlData.Events[i].TransactionID, testData.Events[i].TransactionID)
		require.Equal(t, controlData.Events[i].TransactionIndex, testData.Events[i].TransactionIndex)
		require.Equal(t, controlData.Events[i].EventIndex, testData.Events[i].EventIndex)
		require.True(t, bytes.Equal(controlData.Events[i].Payload, testData.Events[i].Payload))
	}

	return nil
}

// TODO: switch to SDK versions once crypto library is fixed to support the latest SDK version

func getClient(address string) (executiondata.ExecutionDataAPIClient, error) {
	conn, err := grpc.Dial(address, grpc.WithTransportCredentials(insecure.NewCredentials()))
	if err != nil {
		return nil, err
	}

	return executiondata.NewExecutionDataAPIClient(conn), nil
}

<<<<<<< HEAD
func SubscribeHandler[T any, V any](
	ctx context.Context,
	recv func() (T, error),
	responseHandler func(T) (V, error),
) (<-chan V, <-chan error, error) {
	sub := make(chan V)
=======
func SubscribeEventsHandler(
	ctx context.Context,
	stream executiondata.ExecutionDataAPI_SubscribeEventsClient,
) (<-chan SubscribeEventsResponse, <-chan error, error) {
	sub := make(chan SubscribeEventsResponse)
>>>>>>> 0b0592cc
	errChan := make(chan error)

	sendErr := func(err error) {
		select {
		case <-ctx.Done():
		case errChan <- err:
		}
	}

	go func() {
		defer close(sub)
		defer close(errChan)

		for {
			t, err := recv()
			if err != nil {
				if err == io.EOF {
					return
				}

				sendErr(fmt.Errorf("error receiving response: %w", err))
				return
			}

<<<<<<< HEAD
			response, err := responseHandler(t)
			if err != nil {
				sendErr(fmt.Errorf("error converting response: %w", err))
				return
=======
			events := convert.MessagesToEvents(resp.GetEvents())

			response := SubscribeEventsResponse{
				EventsResponse: backend.EventsResponse{
					Height:         resp.GetBlockHeight(),
					BlockID:        convert.MessageToIdentifier(resp.GetBlockId()),
					Events:         events,
					BlockTimestamp: resp.GetBlockTimestamp().AsTime(),
				},
				MessageIndex: resp.MessageIndex,
>>>>>>> 0b0592cc
			}

			select {
			case <-ctx.Done():
				return
			case sub <- response:
			}
		}
	}()

	return sub, errChan, nil
}<|MERGE_RESOLUTION|>--- conflicted
+++ resolved
@@ -58,7 +58,7 @@
 	net *testnet.FlowNetwork
 
 	// RPC methods to test
-	testedRPCs func() []RPCTest
+	testedRPCs func() []subscribeEventsRPCTest
 }
 
 func (s *GrpcStateStreamSuite) TearDownTest() {
@@ -158,39 +158,12 @@
 	sdkClientTestON, err := getClient(testONURL)
 	s.Require().NoError(err)
 
-<<<<<<< HEAD
+	txGenerator, err := s.net.ContainerByName(testnet.PrimaryAN).TestnetClient()
+	s.Require().NoError(err)
+	header, err := txGenerator.GetLatestSealedBlockHeader(s.ctx)
+	s.Require().NoError(err)
+
 	time.Sleep(20 * time.Second)
-
-	// TODO: will be refactored after https://github.com/onflow/flow-go/pull/5602 merged
-	req := &executiondata.SubscribeEventsRequest{
-		StartBlockHeight:     0,
-		EventEncodingVersion: entities.EventEncodingVersion_CCF_V0,
-		Filter:               &executiondata.EventFilter{},
-		HeartbeatInterval:    1,
-	}
-
-	testANStream, err := sdkClientTestAN.SubscribeEvents(s.ctx, req)
-	s.Require().NoError(err)
-	testANEvents, testANErrs, err := SubscribeHandler(s.ctx, testANStream.Recv, eventsResponseHandler)
-	s.Require().NoError(err)
-
-	controlANStream, err := sdkClientControlAN.SubscribeEvents(s.ctx, req)
-	s.Require().NoError(err)
-	controlANEvents, controlANErrs, err := SubscribeHandler(s.ctx, controlANStream.Recv, eventsResponseHandler)
-	s.Require().NoError(err)
-
-	testONStream, err := sdkClientTestON.SubscribeEvents(s.ctx, req)
-	s.Require().NoError(err)
-	testONEvents, testONErrs, err := SubscribeHandler(s.ctx, testONStream.Recv, eventsResponseHandler)
-	s.Require().NoError(err)
-=======
-	txGenerator, err := s.net.ContainerByName(testnet.PrimaryAN).TestnetClient()
-	s.Require().NoError(err)
-	header, err := txGenerator.GetLatestSealedBlockHeader(s.ctx)
-	s.Require().NoError(err)
-
-	time.Sleep(20 * time.Second)
->>>>>>> 0b0592cc
 
 	var startValue interface{}
 	txCount := 10
@@ -205,44 +178,24 @@
 
 			testANStream, err := rpc.call(s.ctx, sdkClientTestAN, startValue, &executiondata.EventFilter{})
 			s.Require().NoError(err)
-			testANEvents, testANErrs, err := SubscribeEventsHandler(s.ctx, testANStream)
+			testANEvents, testANErrs, err := SubscribeHandler(s.ctx, testANStream.Recv, eventsResponseHandler)
 			s.Require().NoError(err)
 
 			controlANStream, err := rpc.call(s.ctx, sdkClientControlAN, startValue, &executiondata.EventFilter{})
 			s.Require().NoError(err)
-			controlANEvents, controlANErrs, err := SubscribeEventsHandler(s.ctx, controlANStream)
+			controlANEvents, controlANErrs, err := SubscribeHandler(s.ctx, controlANStream.Recv, eventsResponseHandler)
 			s.Require().NoError(err)
 
 			testONStream, err := rpc.call(s.ctx, sdkClientTestON, startValue, &executiondata.EventFilter{})
 			s.Require().NoError(err)
-			testONEvents, testONErrs, err := SubscribeEventsHandler(s.ctx, testONStream)
-			s.Require().NoError(err)
-
-<<<<<<< HEAD
-	foundANTxCount := 0
-	foundONTxCount := 0
-	r := NewResponseTracker(compareEventsResponse)
-
-	for {
-		select {
-		case err := <-testANErrs:
-			s.Require().NoErrorf(err, "unexpected test AN error")
-		case err := <-controlANErrs:
-			s.Require().NoErrorf(err, "unexpected control AN error")
-		case err := <-testONErrs:
-			s.Require().NoErrorf(err, "unexpected test ON error")
-		case event := <-testANEvents:
-			if has(event.Events, targetEvent) {
-				s.T().Logf("adding access test events: %d %d %v", event.BlockHeight, len(event.Events), event.Events)
-				r.Add(s.T(), event.BlockHeight, "access_test", &event)
-				foundANTxCount++
-=======
+			testONEvents, testONErrs, err := SubscribeHandler(s.ctx, testONStream.Recv, eventsResponseHandler)
+			s.Require().NoError(err)
+
 			if rpc.generateEvents {
 				// generate events
 				go func() {
 					s.generateEvents(txGenerator, txCount)
 				}()
->>>>>>> 0b0592cc
 			}
 
 			has := func(events []flow.Event, eventType flow.EventType) bool {
@@ -260,7 +213,7 @@
 			foundONTxCount := 0
 			messageIndex := counters.NewMonotonousCounter(0)
 
-			r := newResponseTracker()
+			r := NewResponseTracker(compareEventsResponse)
 
 			for {
 				select {
@@ -273,7 +226,7 @@
 				case event := <-testANEvents:
 					if has(event.Events, targetEvent) {
 						s.T().Logf("adding access test events: %d %d %v", event.Height, len(event.Events), event.Events)
-						r.Add(s.T(), event.Height, "access_test", &event)
+						r.Add(s.T(), event.Height, "access_test", event)
 						foundANTxCount++
 					}
 				case event := <-controlANEvents:
@@ -283,12 +236,12 @@
 						}
 
 						s.T().Logf("adding control events: %d %d %v", event.Height, len(event.Events), event.Events)
-						r.Add(s.T(), event.Height, "access_control", &event)
+						r.Add(s.T(), event.Height, "access_control", event)
 					}
 				case event := <-testONEvents:
 					if has(event.Events, targetEvent) {
 						s.T().Logf("adding observer test events: %d %d %v", event.Height, len(event.Events), event.Events)
-						r.Add(s.T(), event.Height, "observer_test", &event)
+						r.Add(s.T(), event.Height, "observer_test", event)
 						foundONTxCount++
 					}
 				}
@@ -317,14 +270,14 @@
 	}
 }
 
-type RPCTest struct {
+type subscribeEventsRPCTest struct {
 	name           string
 	call           func(ctx context.Context, client executiondata.ExecutionDataAPIClient, startValue interface{}, filter *executiondata.EventFilter) (executiondata.ExecutionDataAPI_SubscribeEventsClient, error)
 	generateEvents bool // add ability to integration test generate new events or use old events to decrease running test time
 }
 
-func (s *GrpcStateStreamSuite) getRPCs() []RPCTest {
-	return []RPCTest{
+func (s *GrpcStateStreamSuite) getRPCs() []subscribeEventsRPCTest {
+	return []subscribeEventsRPCTest{
 		{
 			name: "SubscribeEventsFromLatest",
 			call: func(ctx context.Context, client executiondata.ExecutionDataAPIClient, _ interface{}, filter *executiondata.EventFilter) (executiondata.ExecutionDataAPI_SubscribeEventsClient, error) {
@@ -377,7 +330,6 @@
 	}
 }
 
-<<<<<<< HEAD
 // ResponseTracker is a generic tracker for responses.
 type ResponseTracker[T any] struct {
 	r       map[uint64]map[string]T
@@ -396,25 +348,10 @@
 }
 
 func (r *ResponseTracker[T]) Add(t *testing.T, blockHeight uint64, name string, response T) {
-=======
-type ResponseTracker struct {
-	r  map[uint64]map[string]SubscribeEventsResponse
-	mu sync.RWMutex
-}
-
-func newResponseTracker() *ResponseTracker {
-	return &ResponseTracker{
-		r: make(map[uint64]map[string]SubscribeEventsResponse),
-	}
-}
-
-func (r *ResponseTracker) Add(t *testing.T, blockHeight uint64, name string, events *SubscribeEventsResponse) {
->>>>>>> 0b0592cc
 	r.mu.Lock()
 	defer r.mu.Unlock()
 
 	if _, ok := r.r[blockHeight]; !ok {
-<<<<<<< HEAD
 		r.r[blockHeight] = make(map[string]T)
 	}
 	r.r[blockHeight][name] = response
@@ -422,26 +359,26 @@
 	err := r.compare(t, r.r, blockHeight)
 	if err != nil {
 		log.Fatalf("comparison error at block height %d: %v", blockHeight, err)
-=======
-		r.r[blockHeight] = make(map[string]SubscribeEventsResponse)
->>>>>>> 0b0592cc
 	}
 
 	delete(r.r, blockHeight)
 }
 
-func eventsResponseHandler(msg *executiondata.SubscribeEventsResponse) (flow.BlockEvents, error) {
+func eventsResponseHandler(msg *executiondata.SubscribeEventsResponse) (*SubscribeEventsResponse, error) {
 	events := convert.MessagesToEvents(msg.GetEvents())
 
-	return flow.BlockEvents{
-		BlockHeight:    msg.GetBlockHeight(),
-		BlockID:        convert.MessageToIdentifier(msg.GetBlockId()),
-		Events:         events,
-		BlockTimestamp: msg.GetBlockTimestamp().AsTime(),
+	return &SubscribeEventsResponse{
+		EventsResponse: backend.EventsResponse{
+			Height:         msg.GetBlockHeight(),
+			BlockID:        convert.MessageToIdentifier(msg.GetBlockId()),
+			Events:         events,
+			BlockTimestamp: msg.GetBlockTimestamp().AsTime(),
+		},
+		MessageIndex: msg.MessageIndex,
 	}, nil
 }
 
-func compareEventsResponse(t *testing.T, responses map[uint64]map[string]*flow.BlockEvents, blockHeight uint64) error {
+func compareEventsResponse(t *testing.T, responses map[uint64]map[string]*SubscribeEventsResponse, blockHeight uint64) error {
 	if len(responses[blockHeight]) != 3 {
 		return nil
 	}
@@ -464,11 +401,7 @@
 	return nil
 }
 
-<<<<<<< HEAD
-func compareEvents(t *testing.T, controlData, testData *flow.BlockEvents) error {
-=======
-func (r *ResponseTracker) compare(t *testing.T, controlData SubscribeEventsResponse, testData SubscribeEventsResponse) error {
->>>>>>> 0b0592cc
+func compareEvents(t *testing.T, controlData, testData *SubscribeEventsResponse) error {
 	require.Equal(t, controlData.BlockID, testData.BlockID)
 	require.Equal(t, controlData.Height, testData.Height)
 	require.Equal(t, controlData.BlockTimestamp, testData.BlockTimestamp)
@@ -497,20 +430,12 @@
 	return executiondata.NewExecutionDataAPIClient(conn), nil
 }
 
-<<<<<<< HEAD
 func SubscribeHandler[T any, V any](
 	ctx context.Context,
 	recv func() (T, error),
 	responseHandler func(T) (V, error),
 ) (<-chan V, <-chan error, error) {
 	sub := make(chan V)
-=======
-func SubscribeEventsHandler(
-	ctx context.Context,
-	stream executiondata.ExecutionDataAPI_SubscribeEventsClient,
-) (<-chan SubscribeEventsResponse, <-chan error, error) {
-	sub := make(chan SubscribeEventsResponse)
->>>>>>> 0b0592cc
 	errChan := make(chan error)
 
 	sendErr := func(err error) {
@@ -535,23 +460,10 @@
 				return
 			}
 
-<<<<<<< HEAD
 			response, err := responseHandler(t)
 			if err != nil {
 				sendErr(fmt.Errorf("error converting response: %w", err))
 				return
-=======
-			events := convert.MessagesToEvents(resp.GetEvents())
-
-			response := SubscribeEventsResponse{
-				EventsResponse: backend.EventsResponse{
-					Height:         resp.GetBlockHeight(),
-					BlockID:        convert.MessageToIdentifier(resp.GetBlockId()),
-					Events:         events,
-					BlockTimestamp: resp.GetBlockTimestamp().AsTime(),
-				},
-				MessageIndex: resp.MessageIndex,
->>>>>>> 0b0592cc
 			}
 
 			select {
