--- conflicted
+++ resolved
@@ -133,11 +133,7 @@
 	w := NewWorker(
 		ctx,
 		0,
-<<<<<<< HEAD
-		1*time.Second,
-=======
 		3*time.Second,
->>>>>>> 84a39b0c
 		func(workerID int) {
 			stats := st.GetStats()
 			log.Info().
