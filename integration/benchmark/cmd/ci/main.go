--- conflicted
+++ resolved
@@ -20,11 +20,6 @@
 	client "github.com/onflow/flow-go-sdk/access/grpc"
 
 	"github.com/onflow/flow-go/integration/benchmark"
-<<<<<<< HEAD
-	pb "github.com/onflow/flow-go/integration/benchmark/proto"
-=======
-	"github.com/onflow/flow-go/integration/benchmark/load"
->>>>>>> 84a39b0c
 	"github.com/onflow/flow-go/model/flow"
 	"github.com/onflow/flow-go/module/metrics"
 	"github.com/onflow/flow-go/utils/unittest"
@@ -36,11 +31,7 @@
 
 // Hardcoded CI values
 const (
-<<<<<<< HEAD
-	defaultLoadType             = "token-transfer"
-=======
 	defaultLoadType             = load.TokenTransferLoadType
->>>>>>> 84a39b0c
 	metricport                  = uint(8080)
 	accessNodeAddress           = "127.0.0.1:4001"
 	pushgateway                 = "127.0.0.1:9091"
@@ -79,11 +70,6 @@
 	loadTypeFlag := flag.String("load-type", defaultLoadType, "load type (token-transfer / const-exec / evm)")
 	flag.Parse()
 
-<<<<<<< HEAD
-	loadType := *loadTypeFlag
-
-	log := setupLogger(logLvl)
-=======
 	log := setupLogger(logLvl)
 
 	loadConfig := getLoadConfig(
@@ -94,7 +80,6 @@
 		*maxTPSFlag,
 		*initialTPSFlag,
 	)
->>>>>>> 84a39b0c
 
 	if *gitRepoPathFlag == "" {
 		flag.PrintDefaults()
@@ -163,11 +148,7 @@
 		},
 		benchmark.LoadParams{
 			NumberOfAccounts: maxInflight,
-<<<<<<< HEAD
-			LoadType:         load.LoadType(loadType),
-=======
 			LoadConfig:       loadConfig,
->>>>>>> 84a39b0c
 			FeedbackEnabled:  feedbackEnabled,
 		},
 	)
@@ -221,11 +202,7 @@
 	// only upload valid data
 	if *bigQueryUpload {
 		repoInfo := MustGetRepoInfo(log, *gitRepoURLFlag, *gitRepoPathFlag)
-<<<<<<< HEAD
-		mustUploadData(ctx, log, recorder, repoInfo, *bigQueryProjectFlag, *bigQueryDatasetFlag, *bigQueryRawTableFlag, loadType)
-=======
 		mustUploadData(ctx, log, recorder, repoInfo, *bigQueryProjectFlag, *bigQueryDatasetFlag, *bigQueryRawTableFlag, loadConfig.LoadName)
->>>>>>> 84a39b0c
 	} else {
 		log.Info().Int("raw_tps_size", len(recorder.BenchmarkResults.RawTPS)).Msg("logging tps results locally")
 		// log results locally when not uploading to BigQuery
@@ -235,8 +212,6 @@
 	}
 }
 
-<<<<<<< HEAD
-=======
 func getLoadConfig(
 	log zerolog.Logger,
 	loadConfigLocation string,
@@ -286,7 +261,6 @@
 	return lc
 }
 
->>>>>>> 84a39b0c
 // setupLogger parses log level and apply to logger
 func setupLogger(logLvl *string) zerolog.Logger {
 	log := zerolog.New(os.Stderr).
@@ -311,11 +285,7 @@
 	bigQueryProject string,
 	bigQueryDataset string,
 	bigQueryRawTable string,
-<<<<<<< HEAD
-	loadType string,
-=======
 	loadName string,
->>>>>>> 84a39b0c
 ) {
 	log.Info().Msg("Initializing BigQuery")
 	db, err := NewDB(ctx, log, bigQueryProject)
