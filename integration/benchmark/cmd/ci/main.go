--- conflicted
+++ resolved
@@ -72,12 +72,8 @@
 	bigQueryProjectFlag := flag.String("bigquery-project", "dapperlabs-data", "project name for the bigquery uploader")
 	bigQueryDatasetFlag := flag.String("bigquery-dataset", "dev_src_flow_tps_metrics", "dataset name for the bigquery uploader")
 	bigQueryTableFlag := flag.String("bigquery-table", "tpsslices", "table name for the bigquery uploader")
-<<<<<<< HEAD
-	sliceSize := flag.String("slice-size", "2m", "the amount of time that each slice covers")
 	localDev := flag.Bool("local-dev", false, "whether this script itself is being tested. Turns off submitting data to big query and instead outputs a local results file instead")
-=======
 	sliceSize := flag.Duration("slice-size", 2*time.Minute, "the amount of time that each slice covers")
->>>>>>> 379e79e3
 	flag.Parse()
 
 	// Version and Commit Info
@@ -107,24 +103,7 @@
 	ctx, cancel := context.WithCancel(context.Background())
 	defer cancel()
 
-<<<<<<< HEAD
-	tps, err := strconv.ParseInt(*tpsFlag, 0, 32)
-	if err != nil {
-		log.Fatal().Err(err).Str("value", *tpsFlag).
-			Msg("could not parse tps flag")
-	}
-	tpsDuration, err := time.ParseDuration(*tpsDurationsFlag)
-	if err != nil {
-		log.Fatal().Err(err).Str("value", *tpsDurationsFlag).
-			Msg("could not parse tps-durations flag")
-	}
-	loadCase := LoadCase{tps: uint(tps), duration: tpsDuration}
-=======
-	sp := benchmark.NewStatsPusher(ctx, log, pushgateway, "loader", prometheus.DefaultGatherer)
-	defer sp.Stop()
-
 	loadCase := LoadCase{tps: uint(*initialTPSFlag), duration: *durationFlag}
->>>>>>> 379e79e3
 
 	addressGen := flowsdk.NewAddressGenerator(chainID)
 	serviceAccountAddress := addressGen.NextAddress()
@@ -217,7 +196,6 @@
 		log.Fatal().Msg("no data slices recorded")
 	}
 
-<<<<<<< HEAD
 	if *localDev {
 		outputLocalData(dataSlices)
 	} else {
@@ -225,11 +203,6 @@
 		if err != nil {
 			log.Fatal().Err(err).Msgf("unable to send data to bigquery")
 		}
-=======
-	err = sendDataToBigQuery(ctx, *bigQueryProjectFlag, *bigQueryDatasetFlag, *bigQueryTableFlag, dataSlices)
-	if err != nil {
-		log.Fatal().Err(err).Msg("unable to send data to bigquery")
->>>>>>> 379e79e3
 	}
 }
 
