package network

import (
	"context"
	"fmt"
	"io/ioutil"
	"os"
	"strings"
	"testing"

	"github.com/dapperlabs/flow-go-sdk/client"
	"github.com/docker/docker/api/types/container"
	"github.com/docker/go-connections/nat"
	"github.com/hashicorp/go-multierror"
	"github.com/m4ksio/testingdock"
	"github.com/stretchr/testify/require"

	"github.com/dapperlabs/flow-go/utils/unittest"

	"github.com/dapperlabs/flow-go/model/flow"
)

const (
	// DefaultDataDir is the default directory for the node database.
	DefaultDataDir = "/flow"

	// IngressApiPort is the name used for the collection node ingress API.
	IngressApiPort = "ingress-api"
)

// FlowNetwork represents a test network of Flow nodes running in Docker containers.
type FlowNetwork struct {
	suite      *testingdock.Suite
	Network    *testingdock.Network
	Containers []*FlowContainer
}

func (n *FlowNetwork) Identities() flow.IdentityList {
	il := make(flow.IdentityList, 0, len(n.Containers))
	for _, c := range n.Containers {
		il = append(il, &c.Identity)
	}
	return il
}

// Start starts the network.
func (n *FlowNetwork) Start(ctx context.Context) {
	n.suite.Start(ctx)
}

// Stop stops the network and cleans up all resources. If you need to inspect
// state, first stop the containers, then check state, then clean up resources.
func (n *FlowNetwork) Stop() error {

	err := n.StopContainers()
	if err != nil {
		return fmt.Errorf("could not stop network: %w", err)
	}

	err = n.Cleanup()
	if err != nil {
		return fmt.Errorf("could not clean up network resources: %w", err)
	}

	return nil
}

// StopContainers spins down the network.
func (n *FlowNetwork) StopContainers() error {

	// stop the containers
	err := n.suite.Close()
	if err != nil {
		return fmt.Errorf("could not stop containers: %w", err)
	}

	return nil
}

// Cleanup cleans up all temporary files used by the network.
func (n *FlowNetwork) Cleanup() error {

	var merr *multierror.Error

	// remove data directories
	for _, c := range n.Containers {
		err := os.RemoveAll(c.DataDir)
		if err != nil {
			merr = multierror.Append(merr, err)
		}
	}

	return merr.ErrorOrNil()
}

// ContainerByID returns the container with the given node ID. If such a
// container exists, returns true. Otherwise returns false.
func (n *FlowNetwork) ContainerByID(id flow.Identifier) (*FlowContainer, bool) {
	for _, c := range n.Containers {
		if c.Identity.NodeID == id {
			return c, true
		}
	}
	return nil, false
}

// FlowContainer represents a test Docker container for a generic Flow node.
type FlowContainer struct {
	*testingdock.Container
	Identity flow.Identity     // the node identity
	Ports    map[string]string // port mapping
	DataDir  string            // host directory bound to container's database
}

// NodeConfig defines the config for a single node. This is used to start a
// container for the node.
type NodeConfig struct {
	Role       flow.Role
	Stake      uint64
	Identifier flow.Identifier
}

func NewNodeConfig(role flow.Role, opts ...func(*NodeConfig)) *NodeConfig {
	c := &NodeConfig{
		Role:       role,
		Stake:      1000,                         // default stake
		Identifier: unittest.IdentifierFixture(), // default random ID
	}

	for _, apply := range opts {
		apply(c)
	}

	return c
}

type rolesCounts map[flow.Role]uint

// countRoles counts how many times each role occurs
func countRoles(identities []*NodeConfig) rolesCounts {
	ret := make(rolesCounts)

	for _, identity := range identities {
		ret[identity.Role] = ret[identity.Role] + 1
	}

	return ret
}

func healthcheckGRPC(context context.Context, apiPort string) error {
	fmt.Printf("healthchecking...\n")
	c, err := client.New("localhost:" + apiPort)
	if err != nil {
		return err
	}
	return c.Ping(context)
}

// imageName returns the canonical image name for the given role.
func imageName(role flow.Role) string {
	return fmt.Sprintf("gcr.io/dl-flow/%s:latest", role.String())
}

func PrepareFlowNetwork(context context.Context, t *testing.T, name string, nodes []*NodeConfig) (*FlowNetwork, error) {

	// count each role occurence
	identitiesCounts := countRoles(nodes)

	// counters for every role containers
	rolesCounters := rolesCounts{}

	opts := make([]*testingdock.ContainerOpts, len(nodes))
	identities := make([]*flow.Identity, len(nodes))
	identitiesStr := make([]string, len(nodes))
	containers := make([]*FlowContainer, len(nodes))
	var networkIdentities string

	suite, _ := testingdock.GetOrCreateSuite(t, name, testingdock.SuiteOpts{})

	// create network
	network := suite.Network(testingdock.NetworkOpts{
		Name: name,
	})

	// containerName assigns a name to a container - if there are multiple instances of the same role, suffix is added
	containerName := func(role flow.Role) string {
		identitiesCount := identitiesCounts[role]

		if identitiesCount == 1 {
			return role.String()
		}

		counter := rolesCounters[role]
		defer func() {
			rolesCounters[role] = rolesCounters[role] + 1
		}()

		return fmt.Sprintf("%s_%d", role.String(), counter)
	}

	assign := func(node *NodeConfig) (*testingdock.ContainerOpts, *flow.Identity) {

		name := containerName(node.Role)
		imageName := imageName(node.Role)

		opts := &testingdock.ContainerOpts{
			ForcePull: false,
			Name:      name,
			Config: &container.Config{
				Image: imageName,
			},
			HostConfig: &container.HostConfig{},
		}

		identity := flow.Identity{
			NodeID:  node.Identifier,
			Address: fmt.Sprintf("%s:%d", name, 2137),
			Role:    node.Role,
			Stake:   node.Stake,
		}

		return opts, &identity
	}

	add := func(opts *testingdock.ContainerOpts, identity *flow.Identity) *FlowContainer {

		flowContainer := &FlowContainer{
			Identity: *identity,
			Ports:    make(map[string]string),
		}

		opts.Config.Cmd = []string{
			fmt.Sprintf("--entries=%s", networkIdentities),
			fmt.Sprintf("--nodeid=%s", identity.NodeID.String()),
			fmt.Sprintf("--datadir=%s", DefaultDataDir),
			"--loglevel=debug",
			"--nclusters=1",
		}

		// get a temporary directory in the host
		tmpdir, err := ioutil.TempDir("/tmp", "flow-integration")
		require.Nil(t, err)
		flowContainer.DataDir = tmpdir

		// Bind the host directory to the container's database directory
		// NOTE: I did this using the approach from:
		// https://github.com/fsouza/go-dockerclient/issues/132#issuecomment-50694902
		opts.HostConfig.Binds = append(
			opts.HostConfig.Binds,
			fmt.Sprintf("%s:%s:rw", tmpdir, DefaultDataDir),
		)

		switch identity.Role {
		// enhance with extras for collection node
		case flow.RoleCollection:

			// get a free host port for the collection node ingress grpc service
			ingressPort := testingdock.RandomPort(t)

			opts.Config.ExposedPorts = nat.PortSet{
				"9000/tcp": {},
			}
			opts.Config.Cmd = append(opts.Config.Cmd, fmt.Sprintf("--ingress-addr=%s:9000", opts.Name))
			opts.HostConfig.PortBindings = nat.PortMap{
				"9000/tcp": []nat.PortBinding{
					{
						HostIP:   "0.0.0.0",
						HostPort: ingressPort,
					},
				},
			}

			opts.HealthCheck = testingdock.HealthCheckCustom(func() error {
				return healthcheckGRPC(context, ingressPort)
			})

<<<<<<< HEAD
			flowContainer.Ports[IngressApiPort] = ingressPort
=======
			flowContainer.Ports["api"] = collectionNodeAPIPort


		case flow.RoleExecution:

			executionNodeAPIPort := testingdock.RandomPort(t)

			opts.Config.ExposedPorts = nat.PortSet{
				"9000/tcp": struct{}{},
			}
			opts.Config.Cmd = append(opts.Config.Cmd, fmt.Sprintf("--rpc-addr=%s:9000", opts.Name))
			opts.HostConfig = &container.HostConfig{
				PortBindings: nat.PortMap{
					nat.Port("9000/tcp"): []nat.PortBinding{
						{
							HostIP:   "0.0.0.0",
							HostPort: executionNodeAPIPort,
						},
					},
				},
			}
			opts.HealthCheck = testingdock.HealthCheckCustom(func() error {
				return healthcheckGRPC(context, executionNodeAPIPort)
			})

			flowContainer.Ports["api"] = executionNodeAPIPort


>>>>>>> 8455d0f5
		}

		c := suite.Container(*opts)

		network.After(c)
		flowContainer.Container = c

		return flowContainer
	}

	// assigns names and addresses, those depends on numbers of each service
	for i, node := range nodes {
		containerOpts, identity := assign(node)

		opts[i] = containerOpts
		identities[i] = identity
		identitiesStr[i] = identity.String()
	}

	networkIdentities = strings.Join(identitiesStr, ",")

	for i := range nodes {

		c := add(opts[i], identities[i])

		containers[i] = c
	}

	return &FlowNetwork{
		suite:      suite,
		Network:    network,
		Containers: containers,
	}, nil
}<|MERGE_RESOLUTION|>--- conflicted
+++ resolved
@@ -24,8 +24,10 @@
 	// DefaultDataDir is the default directory for the node database.
 	DefaultDataDir = "/flow"
 
-	// IngressApiPort is the name used for the collection node ingress API.
-	IngressApiPort = "ingress-api"
+	// ColNodeAPIPort is the name used for the collection node API port.
+	ColNodeAPIPort = "col-ingress-port"
+	// ExeNodeAPIPort is the name used for the execution node API port.
+	ExeNodeAPIPort = "exe-api-port"
 )
 
 // FlowNetwork represents a test network of Flow nodes running in Docker containers.
@@ -255,7 +257,7 @@
 		case flow.RoleCollection:
 
 			// get a free host port for the collection node ingress grpc service
-			ingressPort := testingdock.RandomPort(t)
+			apiPort := testingdock.RandomPort(t)
 
 			opts.Config.ExposedPorts = nat.PortSet{
 				"9000/tcp": {},
@@ -265,47 +267,40 @@
 				"9000/tcp": []nat.PortBinding{
 					{
 						HostIP:   "0.0.0.0",
-						HostPort: ingressPort,
+						HostPort: apiPort,
 					},
 				},
 			}
 
 			opts.HealthCheck = testingdock.HealthCheckCustom(func() error {
-				return healthcheckGRPC(context, ingressPort)
+				return healthcheckGRPC(context, apiPort)
 			})
 
-<<<<<<< HEAD
-			flowContainer.Ports[IngressApiPort] = ingressPort
-=======
-			flowContainer.Ports["api"] = collectionNodeAPIPort
-
+			flowContainer.Ports[ColNodeAPIPort] = apiPort
 
 		case flow.RoleExecution:
 
-			executionNodeAPIPort := testingdock.RandomPort(t)
+			apiPort := testingdock.RandomPort(t)
 
 			opts.Config.ExposedPorts = nat.PortSet{
-				"9000/tcp": struct{}{},
+				"9000/tcp": {},
 			}
 			opts.Config.Cmd = append(opts.Config.Cmd, fmt.Sprintf("--rpc-addr=%s:9000", opts.Name))
 			opts.HostConfig = &container.HostConfig{
 				PortBindings: nat.PortMap{
-					nat.Port("9000/tcp"): []nat.PortBinding{
+					"9000/tcp": []nat.PortBinding{
 						{
 							HostIP:   "0.0.0.0",
-							HostPort: executionNodeAPIPort,
+							HostPort: apiPort,
 						},
 					},
 				},
 			}
 			opts.HealthCheck = testingdock.HealthCheckCustom(func() error {
-				return healthcheckGRPC(context, executionNodeAPIPort)
+				return healthcheckGRPC(context, apiPort)
 			})
 
-			flowContainer.Ports["api"] = executionNodeAPIPort
-
-
->>>>>>> 8455d0f5
+			flowContainer.Ports[ExeNodeAPIPort] = apiPort
 		}
 
 		c := suite.Container(*opts)
