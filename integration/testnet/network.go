--- conflicted
+++ resolved
@@ -266,7 +266,6 @@
 	}
 }
 
-<<<<<<< HEAD
 // WithAdditionalFlag adds additional flags to the command
 func WithAdditionalFlag(flag string) func(config *NodeConfig) {
 	return func(config *NodeConfig) {
@@ -274,8 +273,6 @@
 	}
 }
 
-=======
->>>>>>> 73ea412b
 func PrepareFlowNetwork(t *testing.T, networkConf NetworkConfig) *FlowNetwork {
 
 	// number of nodes
