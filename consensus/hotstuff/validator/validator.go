package validator

import (
	"errors"
	"fmt"

	"github.com/onflow/flow-go/consensus/hotstuff"
	"github.com/onflow/flow-go/consensus/hotstuff/model"
	"github.com/onflow/flow-go/model/flow"
	"github.com/onflow/flow-go/model/flow/filter"
)

// Validator is responsible for validating QC, Block and Vote
type Validator struct {
<<<<<<< HEAD
	committee hotstuff.VoterCommittee
=======
	// TODO: change to hotstuff.Replicas when front-loading QC verification
	// https://github.com/onflow/flow-go/pull/2328#discussion_r866494368
	committee hotstuff.DynamicCommittee
>>>>>>> 0d3a8213
	forks     hotstuff.ForksReader
	verifier  hotstuff.Verifier
}

var _ hotstuff.Validator = (*Validator)(nil)

// New creates a new Validator instance
func New(
<<<<<<< HEAD
	committee hotstuff.VoterCommittee,
=======
	committee hotstuff.DynamicCommittee,
>>>>>>> 0d3a8213
	forks hotstuff.ForksReader,
	verifier hotstuff.Verifier,
) *Validator {
	return &Validator{
		committee: committee,
		forks:     forks,
		verifier:  verifier,
	}
}

// ValidateTC validates the TC
// tc - the tc to be validated
// During normal operations, the following error returns are expected:
//  * model.InvalidTCError if the TC is invalid
// Any other error should be threated as exception
func (v *Validator) ValidateTC(tc *flow.TimeoutCertificate) error {
	highestQC := tc.TOHighestQC

	// consistency checks
	if len(tc.TOHighQCViews) != len(tc.SignerIDs) {
		return newInvalidTCError(tc, fmt.Errorf("invalid TC structure expected %x messages, got %x", len(tc.SignerIDs), len(tc.TOHighQCViews)))
	}

	if tc.View < highestQC.View {
		return newInvalidTCError(tc, fmt.Errorf("TC's QC cannot be newer than the TC's view"))
	}

	highestQCView := tc.TOHighQCViews[0]
	for _, view := range tc.TOHighQCViews {
		if highestQCView < view {
			highestQCView = view
		}
	}

	if highestQCView != tc.TOHighestQC.View {
		return newInvalidTCError(tc, fmt.Errorf("included QC should be equal to highest contributed view"))
	}

	// 1. Check if there is super-majority of votes
	allParticipants, err := v.committee.IdentitiesByEpoch(tc.View, filter.Any)
	if err != nil {
		return fmt.Errorf("could not get consensus participants at view %d: %w", tc.View, err)
	}

	signers := allParticipants.Filter(filter.HasNodeID(tc.SignerIDs...)) // resulting IdentityList contains no duplicates
	if len(signers) != len(tc.SignerIDs) {
		return newInvalidTCError(tc, model.NewInvalidSignerErrorf("some tc signers are duplicated or invalid consensus participants at view %x", tc.View))
	}

	// determine whether signers reach minimally required weight threshold for consensus
	threshold := hotstuff.ComputeWeightThresholdForBuildingQC(allParticipants.TotalWeight()) // compute required weight threshold
	if signers.TotalWeight() < threshold {
		return newInvalidTCError(tc, fmt.Errorf("tc signers have insufficient weight of %d (required=%d)", signers.TotalWeight(), threshold))
	}

	// Validate QC
	err = v.ValidateQC(highestQC)
	if err != nil {
		return newInvalidTCError(tc, fmt.Errorf("invalid QC included in TC: %w", err))
	}

	// Verify multi-message BLS sig of TC, by far the most expensive check
	err = v.verifier.VerifyTC(signers, tc.SigData, tc.View, tc.TOHighQCViews)
	if err != nil {
		switch {
		case errors.Is(err, model.ErrInvalidFormat):
			return newInvalidTCError(tc, fmt.Errorf("TC's signature data has an invalid structure: %w", err))
		case errors.Is(err, model.ErrInvalidSignature):
			return newInvalidTCError(tc, fmt.Errorf("TC contains invalid signature(s): %w", err))
		default:
			return fmt.Errorf("cannot verify tc's aggregated signature (tc.View: %d): %w", tc.View, err)
		}
	}
	return nil
}

<<<<<<< HEAD
// ValidateQC validates the QC
// qc - the qc to be validated
func (v *Validator) ValidateQC(qc *flow.QuorumCertificate) error {
	// Retrieve full Identities of all legitimate consensus participants and the Identities of the qc's signers
	// IdentityList returned by hotstuff.VoterCommittee contains only legitimate consensus participants for the specified view (must have positive weight)
	allParticipants, err := v.committee.IdentitiesByEpoch(qc.View, filter.Any)
=======
	// Retrieve the initial identities of consensus participants for this epoch,
	// and those that signed the QC. IdentitiesByEpoch contains all nodes that were
	// authorized to sign during this epoch. Ejection and dynamic weight adjustments
	// are not taken into account here. By using an epoch-static set of authorized
	// signers, we can check QC validity without needing all ancestor blocks.
	// TODO: handle model.ErrViewForUnknownEpoch when front-loading verification
	allParticipants, err := v.committee.IdentitiesByEpoch(block.View, filter.Any)
>>>>>>> 0d3a8213
	if err != nil {
		return fmt.Errorf("could not get consensus participants at view %d: %w", qc.View, err)
	}
	signers := allParticipants.Filter(filter.HasNodeID(qc.SignerIDs...)) // resulting IdentityList contains no duplicates
	if len(signers) != len(qc.SignerIDs) {
		return newInvalidQCError(qc, model.NewInvalidSignerErrorf("some qc signers are duplicated or invalid consensus participants at view %x", qc.View))
	}

	// determine whether signers reach minimally required weight threshold for consensus
	// TODO: handle model.ErrViewForUnknownEpoch when front-loading verification
	threshold, err := v.committee.WeightThresholdForView(block.View)
	if err != nil {
		return fmt.Errorf("could not get weight threshold for view %d: %w", block.View, err)
	}
	if signers.TotalWeight() < threshold {
		return newInvalidQCError(qc, fmt.Errorf("qc signers have insufficient weight of %d (required=%d)", signers.TotalWeight(), threshold))
	}

	// verify whether the signature bytes are valid for the QC in the context of the protocol state
	err = v.verifier.VerifyQC(signers, qc.SigData, qc.View, qc.BlockID)
	if err != nil {
		// Theoretically, `VerifyQC` could also return a `model.InvalidSignerError`. However,
		// for the time being, we assume that _every_ HotStuff participant is also a member of
		// the random beacon committee. Consequently, `InvalidSignerError` should not occur atm.
		// TODO: if the random beacon committee is a strict subset of the HotStuff committee,
		//       we expect `model.InvalidSignerError` here during normal operations.
		switch {
		case errors.Is(err, model.ErrInvalidFormat):
			return newInvalidQCError(qc, fmt.Errorf("QC's  signature data has an invalid structure: %w", err))
		case errors.Is(err, model.ErrInvalidSignature):
			return newInvalidQCError(qc, fmt.Errorf("QC contains invalid signature(s): %w", err))
		default:
			return fmt.Errorf("cannot verify qc's aggregated signature (qc.BlockID: %x): %w", qc.BlockID, err)
		}
	}

	return nil
}

// ValidateProposal validates the block proposal
// A block is considered as valid if it's a valid extension of existing forks.
// Note it doesn't check if it's conflicting with finalized block
func (v *Validator) ValidateProposal(proposal *model.Proposal) error {
	qc := proposal.Block.QC
	block := proposal.Block

	// validate the proposer's vote and get his identity
	_, err := v.ValidateVote(proposal.ProposerVote())
	if model.IsInvalidVoteError(err) {
		return newInvalidBlockError(block, fmt.Errorf("invalid proposer signature: %w", err))
	}
	if err != nil {
		return fmt.Errorf("error verifying leader signature for block %x: %w", block.BlockID, err)
	}

	// check the proposer is the leader for the proposed block's view
	// TODO: handle model.ErrViewForUnknownEpoch when front-loading verification
	leader, err := v.committee.LeaderForView(block.View)
	if err != nil {
		return fmt.Errorf("error determining leader for block %x: %w", block.BlockID, err)
	}
	if leader != block.ProposerID {
		return newInvalidBlockError(block, fmt.Errorf("proposer %s is not leader (%s) for view %d", block.ProposerID, leader, block.View))
	}

<<<<<<< HEAD
	// validate QC - keep the most expensive the last to check
	err = v.ValidateQC(qc)
	if err != nil {
		if model.IsInvalidQCError(err) {
			return newInvalidBlockError(block, fmt.Errorf("invalid qc included: %w", err))
		}
		return fmt.Errorf("unexpected error verifying qc: %w", err)
	}

	// The Block must contain a proof that the primary legitimately entered the respective view.
	// Transitioning to proposal.Block.View is possible either by observing a QC or a TC for the
	// previous round. If and only if the QC is _not_ for the previous round we require a TC for
	// the previous view to be present.
	lastViewSuccessful := proposal.Block.View == proposal.Block.QC.View+1
	if !lastViewSuccessful {
		// check if proposal is correctly structured
		if proposal.LastViewTC == nil {
			return newInvalidBlockError(block, fmt.Errorf("last view has ended with timeout but proposal doesn't include LastViewTC"))
		}

		// check if included TC is for previous view
		if proposal.Block.View != proposal.LastViewTC.View+1 {
			return newInvalidBlockError(block, fmt.Errorf("expected TC for view %d got %d", proposal.Block.View-1, proposal.LastViewTC.View))
		}

		// check if proposal extends the highest QC from TC.
		if proposal.Block.QC.View < proposal.LastViewTC.TOHighestQC.View {
			return newInvalidBlockError(block, fmt.Errorf("proposal's QC is lower than locked QC"))
=======
	// check the proposer is a valid committee member at the most recent state on this fork
	// TODO: move this check into SafetyRules when front-loading the verification
	_, err = v.committee.IdentityByBlock(block.BlockID, block.ProposerID)
	if model.IsInvalidSignerError(err) {
		return newInvalidBlockError(block, fmt.Errorf("proposer %x is leader but is not a valid committee member", block.ProposerID))
	}
	if err != nil {
		return fmt.Errorf("unexpected error checking proposer standing for block %x: %w", block.BlockID, err)
	}

	// check that we have the parent for the proposal
	// TODO: remove this check when front-loading the verification
	parent, found := v.forks.GetBlock(qc.BlockID)
	if !found {
		// Forks is _allowed_ to (but obliged to) prune blocks whose view is below the newest finalized block.
		if qc.View >= v.forks.FinalizedView() {
			// If the parent block is equal or above the finalized view, then Forks should have it. Otherwise, we are missing a block!
			return model.MissingBlockError{View: qc.View, BlockID: qc.BlockID}
>>>>>>> 0d3a8213
		}

		// check if included TC is valid
		err = v.ValidateTC(proposal.LastViewTC)
		if err != nil {
			return newInvalidBlockError(block, fmt.Errorf("proposals TC's is not valid: %w", err))
		}
	}

	return nil
}

// ValidateVote validates the vote and returns the identity of the voter who signed
// vote - the vote to be validated
<<<<<<< HEAD
func (v *Validator) ValidateVote(vote *model.Vote) (*flow.Identity, error) {
	voter, err := v.committee.IdentityByEpoch(vote.View, vote.SignerID)
=======
// block - the voting block. Assuming the block has been validated.
func (v *Validator) ValidateVote(vote *model.Vote, block *model.Block) (*flow.Identity, error) {
	// block hash must match
	if vote.BlockID != block.BlockID {
		// Sanity check! Failing indicates a bug in the higher-level logic
		return nil, fmt.Errorf("wrong block ID. expected (%s), got (%d)", block.BlockID, vote.BlockID)
	}
	// view must match with the block's view
	if vote.View != block.View {
		return nil, newInvalidVoteError(vote, fmt.Errorf("vote's view %d is inconsistent with referenced block (view %d)", vote.View, block.View))
	}

	// TODO: handle model.ErrViewForUnknownEpoch when front-loading verification
	voter, err := v.committee.IdentityByEpoch(block.View, vote.SignerID)
>>>>>>> 0d3a8213
	if model.IsInvalidSignerError(err) {
		return nil, newInvalidVoteError(vote, err)
	}
	if err != nil {
		return nil, fmt.Errorf("error retrieving voter Identity at view %x: %w", vote.View, err)
	}

	// check whether the signature data is valid for the vote in the hotstuff context
	err = v.verifier.VerifyVote(voter, vote.SigData, vote.View, vote.BlockID)
	if err != nil {
		// Theoretically, `VerifyVote` could also return a `model.InvalidSignerError`. However,
		// for the time being, we assume that _every_ HotStuff participant is also a member of
		// the random beacon committee. Consequently, `InvalidSignerError` should not occur atm.
		// TODO: if the random beacon committee is a strict subset of the HotStuff committee,
		//       we expect `model.InvalidSignerError` here during normal operations.
		if errors.Is(err, model.ErrInvalidFormat) || errors.Is(err, model.ErrInvalidSignature) {
			return nil, newInvalidVoteError(vote, err)
		}
		return nil, fmt.Errorf("cannot verify signature for vote (%x): %w", vote.ID(), err)
	}

	return voter, nil
}

func newInvalidBlockError(block *model.Block, err error) error {
	return model.InvalidBlockError{
		BlockID: block.BlockID,
		View:    block.View,
		Err:     err,
	}
}

func newInvalidQCError(qc *flow.QuorumCertificate, err error) error {
	return model.InvalidQCError{
		BlockID: qc.BlockID,
		View:    qc.View,
		Err:     err,
	}
}

func newInvalidTCError(tc *flow.TimeoutCertificate, err error) error {
	return model.InvalidTCError{
		View: tc.View,
		Err:  err,
	}
}

func newInvalidVoteError(vote *model.Vote, err error) error {
	return model.InvalidVoteError{
		VoteID: vote.ID(),
		View:   vote.View,
		Err:    err,
	}
}<|MERGE_RESOLUTION|>--- conflicted
+++ resolved
@@ -12,13 +12,9 @@
 
 // Validator is responsible for validating QC, Block and Vote
 type Validator struct {
-<<<<<<< HEAD
-	committee hotstuff.VoterCommittee
-=======
 	// TODO: change to hotstuff.Replicas when front-loading QC verification
 	// https://github.com/onflow/flow-go/pull/2328#discussion_r866494368
 	committee hotstuff.DynamicCommittee
->>>>>>> 0d3a8213
 	forks     hotstuff.ForksReader
 	verifier  hotstuff.Verifier
 }
@@ -27,11 +23,7 @@
 
 // New creates a new Validator instance
 func New(
-<<<<<<< HEAD
-	committee hotstuff.VoterCommittee,
-=======
 	committee hotstuff.DynamicCommittee,
->>>>>>> 0d3a8213
 	forks hotstuff.ForksReader,
 	verifier hotstuff.Verifier,
 ) *Validator {
@@ -82,7 +74,11 @@
 	}
 
 	// determine whether signers reach minimally required weight threshold for consensus
-	threshold := hotstuff.ComputeWeightThresholdForBuildingQC(allParticipants.TotalWeight()) // compute required weight threshold
+	// TODO: handle model.ErrViewForUnknownEpoch when front-loading verification
+	threshold, err := v.committee.WeightThresholdForView(tc.View)
+	if err != nil {
+		return fmt.Errorf("could not get weight threshold for view %d: %w", tc.View, err)
+	}
 	if signers.TotalWeight() < threshold {
 		return newInvalidTCError(tc, fmt.Errorf("tc signers have insufficient weight of %d (required=%d)", signers.TotalWeight(), threshold))
 	}
@@ -108,22 +104,16 @@
 	return nil
 }
 
-<<<<<<< HEAD
 // ValidateQC validates the QC
 // qc - the qc to be validated
 func (v *Validator) ValidateQC(qc *flow.QuorumCertificate) error {
-	// Retrieve full Identities of all legitimate consensus participants and the Identities of the qc's signers
-	// IdentityList returned by hotstuff.VoterCommittee contains only legitimate consensus participants for the specified view (must have positive weight)
-	allParticipants, err := v.committee.IdentitiesByEpoch(qc.View, filter.Any)
-=======
 	// Retrieve the initial identities of consensus participants for this epoch,
 	// and those that signed the QC. IdentitiesByEpoch contains all nodes that were
 	// authorized to sign during this epoch. Ejection and dynamic weight adjustments
 	// are not taken into account here. By using an epoch-static set of authorized
 	// signers, we can check QC validity without needing all ancestor blocks.
 	// TODO: handle model.ErrViewForUnknownEpoch when front-loading verification
-	allParticipants, err := v.committee.IdentitiesByEpoch(block.View, filter.Any)
->>>>>>> 0d3a8213
+	allParticipants, err := v.committee.IdentitiesByEpoch(qc.View, filter.Any)
 	if err != nil {
 		return fmt.Errorf("could not get consensus participants at view %d: %w", qc.View, err)
 	}
@@ -134,9 +124,9 @@
 
 	// determine whether signers reach minimally required weight threshold for consensus
 	// TODO: handle model.ErrViewForUnknownEpoch when front-loading verification
-	threshold, err := v.committee.WeightThresholdForView(block.View)
-	if err != nil {
-		return fmt.Errorf("could not get weight threshold for view %d: %w", block.View, err)
+	threshold, err := v.committee.WeightThresholdForView(qc.View)
+	if err != nil {
+		return fmt.Errorf("could not get weight threshold for view %d: %w", qc.View, err)
 	}
 	if signers.TotalWeight() < threshold {
 		return newInvalidQCError(qc, fmt.Errorf("qc signers have insufficient weight of %d (required=%d)", signers.TotalWeight(), threshold))
@@ -189,7 +179,6 @@
 		return newInvalidBlockError(block, fmt.Errorf("proposer %s is not leader (%s) for view %d", block.ProposerID, leader, block.View))
 	}
 
-<<<<<<< HEAD
 	// validate QC - keep the most expensive the last to check
 	err = v.ValidateQC(qc)
 	if err != nil {
@@ -218,26 +207,6 @@
 		// check if proposal extends the highest QC from TC.
 		if proposal.Block.QC.View < proposal.LastViewTC.TOHighestQC.View {
 			return newInvalidBlockError(block, fmt.Errorf("proposal's QC is lower than locked QC"))
-=======
-	// check the proposer is a valid committee member at the most recent state on this fork
-	// TODO: move this check into SafetyRules when front-loading the verification
-	_, err = v.committee.IdentityByBlock(block.BlockID, block.ProposerID)
-	if model.IsInvalidSignerError(err) {
-		return newInvalidBlockError(block, fmt.Errorf("proposer %x is leader but is not a valid committee member", block.ProposerID))
-	}
-	if err != nil {
-		return fmt.Errorf("unexpected error checking proposer standing for block %x: %w", block.BlockID, err)
-	}
-
-	// check that we have the parent for the proposal
-	// TODO: remove this check when front-loading the verification
-	parent, found := v.forks.GetBlock(qc.BlockID)
-	if !found {
-		// Forks is _allowed_ to (but obliged to) prune blocks whose view is below the newest finalized block.
-		if qc.View >= v.forks.FinalizedView() {
-			// If the parent block is equal or above the finalized view, then Forks should have it. Otherwise, we are missing a block!
-			return model.MissingBlockError{View: qc.View, BlockID: qc.BlockID}
->>>>>>> 0d3a8213
 		}
 
 		// check if included TC is valid
@@ -252,25 +221,9 @@
 
 // ValidateVote validates the vote and returns the identity of the voter who signed
 // vote - the vote to be validated
-<<<<<<< HEAD
 func (v *Validator) ValidateVote(vote *model.Vote) (*flow.Identity, error) {
+	// TODO: handle model.ErrViewForUnknownEpoch when front-loading verification
 	voter, err := v.committee.IdentityByEpoch(vote.View, vote.SignerID)
-=======
-// block - the voting block. Assuming the block has been validated.
-func (v *Validator) ValidateVote(vote *model.Vote, block *model.Block) (*flow.Identity, error) {
-	// block hash must match
-	if vote.BlockID != block.BlockID {
-		// Sanity check! Failing indicates a bug in the higher-level logic
-		return nil, fmt.Errorf("wrong block ID. expected (%s), got (%d)", block.BlockID, vote.BlockID)
-	}
-	// view must match with the block's view
-	if vote.View != block.View {
-		return nil, newInvalidVoteError(vote, fmt.Errorf("vote's view %d is inconsistent with referenced block (view %d)", vote.View, block.View))
-	}
-
-	// TODO: handle model.ErrViewForUnknownEpoch when front-loading verification
-	voter, err := v.committee.IdentityByEpoch(block.View, vote.SignerID)
->>>>>>> 0d3a8213
 	if model.IsInvalidSignerError(err) {
 		return nil, newInvalidVoteError(vote, err)
 	}
