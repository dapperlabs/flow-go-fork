package consensus_test

import (
	"os"
	"testing"
	"time"

	"github.com/onflow/flow-go/module/signature"

	"github.com/rs/zerolog"
	"github.com/stretchr/testify/mock"
	"github.com/stretchr/testify/require"
	"github.com/stretchr/testify/suite"

	"github.com/onflow/flow-go/consensus"
	"github.com/onflow/flow-go/consensus/hotstuff"
	"github.com/onflow/flow-go/consensus/hotstuff/committees"
	mockhotstuff "github.com/onflow/flow-go/consensus/hotstuff/mocks"
	"github.com/onflow/flow-go/consensus/hotstuff/model"
	"github.com/onflow/flow-go/model/flow"
	mockmodule "github.com/onflow/flow-go/module/mock"
	mockstorage "github.com/onflow/flow-go/storage/mock"
	"github.com/onflow/flow-go/utils/unittest"
)

// TestHotStuffFollower is a test suite for the HotStuff Follower.
// The main focus of this test suite is to test that the follower generates the expected callbacks to
// module.Finalizer and hotstuff.FinalizationConsumer. In this context, note that the Follower internally
// has its own processing thread. Therefore, the test must be concurrency safe and ensure that the Follower
// has asynchronously processed the submitted blocks _before_ we assert whether all callbacks were run.
// We use the following knowledge about the Follower's _internal_ processing:
//   - The Follower is running in a single go-routine, pulling one event at a time from an
//     _unbuffered_ channel. The test will send blocks to the Follower's input channel and block there
//     until the Follower receives the block from the channel. Hence, when all sends have completed, the
//     Follower has processed all blocks but the last one. Furthermore, the last block has already been
//     received.
//   - Therefore, the Follower will only pick up a shutdown signal _after_ it processed the last block.
//     Hence, waiting for the Follower's `Done()` channel guarantees that it complete processing any
//     blocks that are in the event loop.
//
// For this test, most of the Follower's injected components are mocked out.
// As we test the mocked components separately, we assume:
//   - The mocked components work according to specification.
//   - Especially, we assume that Forks works according to specification, i.e. that the determination of
//     finalized blocks is correct and events are emitted in the desired order (both are tested separately).
func TestHotStuffFollower(t *testing.T) {
	suite.Run(t, new(HotStuffFollowerSuite))
}

type HotStuffFollowerSuite struct {
	suite.Suite

	committee  *mockhotstuff.DynamicCommittee
	headers    *mockstorage.Headers
	updater    *mockmodule.Finalizer
	verifier   *mockhotstuff.Verifier
	notifier   *mockhotstuff.FinalizationConsumer
	rootHeader *flow.Header
	rootQC     *flow.QuorumCertificate
	finalized  *flow.Header
	pending    []*flow.Header
	follower   *hotstuff.FollowerLoop

	mockConsensus *MockConsensus
}

// SetupTest initializes all the components needed for the Follower.
// The follower itself is instantiated in method BeforeTest
func (s *HotStuffFollowerSuite) SetupTest() {
	identities := unittest.IdentityListFixture(4, unittest.WithRole(flow.RoleConsensus))
	s.mockConsensus = &MockConsensus{identities: identities}

	// mock consensus committee
<<<<<<< HEAD
	s.committee = &mockhotstuff.DynamicCommittee{}
	s.committee.On("IdentitiesByEpoch", mock.Anything).Return(
		func(_ uint64) flow.IdentityList {
=======
	s.committee = &mockhotstuff.Committee{}
	s.committee.On("Identities", mock.Anything).Return(
		func(blockID flow.Identifier) flow.IdentityList {
>>>>>>> 138e1c32
			return identities
		},
		nil,
	)
	for _, identity := range identities {
		s.committee.On("IdentityByEpoch", mock.Anything, identity.NodeID).Return(identity, nil)
		s.committee.On("IdentityByBlock", mock.Anything, identity.NodeID).Return(identity, nil)
	}
	s.committee.On("LeaderForView", mock.Anything).Return(
		func(view uint64) flow.Identifier { return identities[int(view)%len(identities)].NodeID },
		nil,
	)
	s.committee.On("QuorumThresholdForView", mock.Anything).Return(committees.WeightThresholdToBuildQC(identities.TotalWeight()), nil)

	// mock storage headers
	s.headers = &mockstorage.Headers{}

	// mock finalization updater
	s.updater = &mockmodule.Finalizer{}

	// mock finalization updater
	s.verifier = &mockhotstuff.Verifier{}
	s.verifier.On("VerifyVote", mock.Anything, mock.Anything, mock.Anything, mock.Anything).Return(nil)
	s.verifier.On("VerifyQC", mock.Anything, mock.Anything, mock.Anything, mock.Anything).Return(nil)
	s.verifier.On("VerifyTC", mock.Anything, mock.Anything, mock.Anything, mock.Anything).Return(nil)

	// mock consumer for finalization notifications
	s.notifier = &mockhotstuff.FinalizationConsumer{}

	// root block and QC
	parentID, err := flow.HexStringToIdentifier("aa7693d498e9a087b1cadf5bfe9a1ff07829badc1915c210e482f369f9a00a70")
	require.NoError(s.T(), err)
	s.rootHeader = &flow.Header{
		ParentID:  parentID,
		Timestamp: time.Now().UTC(),
		Height:    21053,
		View:      52078,
	}

	signerIndices, err := signature.EncodeSignersToIndices(identities.NodeIDs(), identities.NodeIDs()[:3])
	require.NoError(s.T(), err)
	s.rootQC = &flow.QuorumCertificate{
		View:          s.rootHeader.View,
		BlockID:       s.rootHeader.ID(),
		SignerIndices: signerIndices,
	}

	// we start with the latest finalized block being the root block
	s.finalized = s.rootHeader
	// and no pending (unfinalized) block
	s.pending = []*flow.Header{}
}

// BeforeTest instantiates and starts Follower
func (s *HotStuffFollowerSuite) BeforeTest(suiteName, testName string) {
	s.notifier.On("OnBlockIncorporated", blockWithID(s.rootHeader.ID())).Return().Once()

	var err error
	s.follower, err = consensus.NewFollower(
		zerolog.New(os.Stderr),
		s.committee,
		s.headers,
		s.updater,
		s.verifier,
		s.notifier,
		s.rootHeader,
		s.rootQC,
		s.finalized,
		s.pending,
	)
	require.NoError(s.T(), err)

	select {
	case <-s.follower.Ready():
	case <-time.After(time.Second):
		s.T().Error("timeout on waiting for follower start")
	}
}

// AfterTest stops follower and asserts that the Follower executed the expected callbacks
// to s.updater.MakeValid or s.notifier.OnBlockIncorporated
func (s *HotStuffFollowerSuite) AfterTest(suiteName, testName string) {
	select {
	case <-s.follower.Done():
	case <-time.After(time.Second):
		s.T().Error("timeout on waiting for expected Follower shutdown")
		s.T().FailNow() // stops the test
	}
	s.notifier.AssertExpectations(s.T())
	s.updater.AssertExpectations(s.T())
}

// TestInitialization verifies that the basic test setup with initialization of the Follower works as expected
func (s *HotStuffFollowerSuite) TestInitialization() {
	// we expect no additional calls to s.updater or s.notifier besides what is already specified in BeforeTest
}

// TestSubmitProposal verifies that when submitting a single valid block (child's root block),
// the Follower reacts with callbacks to s.updater.MakeValid and s.notifier.OnBlockIncorporated with this new block
func (s *HotStuffFollowerSuite) TestSubmitProposal() {
	rootBlockView := s.rootHeader.View
	nextBlock := s.mockConsensus.extendBlock(rootBlockView+1, s.rootHeader)

	s.notifier.On("OnBlockIncorporated", blockWithID(nextBlock.ID())).Return().Once()
	s.updater.On("MakeValid", blockID(nextBlock.ID())).Return(nil).Once()
	s.submitWithTimeout(nextBlock, rootBlockView)
}

// TestFollowerFinalizedBlock verifies that when submitting 2 extra blocks
// the Follower reacts with callbacks to s.updater.MakeValid or s.notifier.OnBlockIncorporated
// for all the added blocks. Furthermore, the follower should finalize the first submitted block,
// i.e. call s.updater.MakeFinal and s.notifier.OnFinalizedBlock
func (s *HotStuffFollowerSuite) TestFollowerFinalizedBlock() {
	expectedFinalized := s.mockConsensus.extendBlock(s.rootHeader.View+1, s.rootHeader)
	s.notifier.On("OnBlockIncorporated", blockWithID(expectedFinalized.ID())).Return().Once()
	s.updater.On("MakeValid", blockID(expectedFinalized.ID())).Return(nil).Once()
	s.submitWithTimeout(expectedFinalized, s.rootHeader.View)

	// direct 1-chain on top of expectedFinalized
	nextBlock := s.mockConsensus.extendBlock(expectedFinalized.View+1, expectedFinalized)
	s.notifier.On("OnBlockIncorporated", blockWithID(nextBlock.ID())).Return().Once()
	s.updater.On("MakeValid", blockID(nextBlock.ID())).Return(nil).Once()
	s.submitWithTimeout(nextBlock, expectedFinalized.View)

	// indirect 2-chain on top of expectedFinalized
	lastBlock := nextBlock
	nextBlock = s.mockConsensus.extendBlock(lastBlock.View+5, lastBlock)
	s.notifier.On("OnBlockIncorporated", blockWithID(nextBlock.ID())).Return().Once()
	s.notifier.On("OnFinalizedBlock", blockWithID(expectedFinalized.ID())).Return().Once()
	s.updater.On("MakeValid", blockID(nextBlock.ID())).Return(nil).Once()
	s.updater.On("MakeFinal", blockID(expectedFinalized.ID())).Return(nil).Once()
	s.submitWithTimeout(nextBlock, lastBlock.View)
}

// TestOutOfOrderBlocks verifies that when submitting a variety of blocks with view numbers
// OUT OF ORDER, the Follower reacts with callbacks to s.updater.MakeValid or s.notifier.OnBlockIncorporated
// for all the added blocks. Furthermore, we construct the test such that the follower should finalize
// eventually a bunch of blocks in one go.
// The following illustrates the tree of submitted blocks, with notation
//
//   - [a, b] is a block at view "b" with a QC with view "a",
//     e.g., [1, 2] means a block at view "2" with an included  QC for view "1"
//
<<<<<<< HEAD
//                                                       [52078+14, 52078+20] (should finalize this fork)
//                                                                          |
//                                                                          |
//                                                       [52078+13, 52078+14]
//                                                                          |
//                                                                          |
//                          [52078+11, 52078+17]         [52078+ 9, 52078+13]   [52078+ 9, 52078+10]
//                          |                                               |  /
//                          |                                               | /
//   [52078+ 7, 52078+ 8]   [52078+ 7, 52078+11]         [52078+ 5, 52078+ 9]   [52078+ 5, 52078+ 6]
//                        \ |                                               |  /
//                         \|                                               | /
//   [52078+ 3, 52078+ 4]   [52078+ 3, 52078+ 7]         [52078+ 1, 52078+ 5]   [52078+ 1, 52078+ 2]
//                        \ |                                               |  /
//                         \|                                               | /
//                          [52078+ 0, 52078+ 3]         [52078+ 0, 52078+ 1]
//                                             \         /
//                                              \       /
//                                            [52078+ 0, x] (root block; no qc to parent)
=======
// .                                                       [52078+15, 52078+20] (should finalize this fork)
// .                                                                          |
// .                                                                          |
// .                                                       [52078+14, 52078+15]
// .                                                                          |
// .                                                                          |
// .                                                       [52078+13, 52078+14]
// .                                                                          |
// .                                                                          |
// .   [52078+11, 52078+12]   [52078+11, 52078+17]         [52078+ 9, 52078+13]   [52078+ 9, 52078+10]
// .                        \ |                                               |  /
// .                         \|                                               | /
// .   [52078+ 7, 52078+ 8]   [52078+ 7, 52078+11]         [52078+ 5, 52078+ 9]   [52078+ 5, 52078+ 6]
// .                        \ |                                               |  /
// .                         \|                                               | /
// .   [52078+ 3, 52078+ 4]   [52078+ 3, 52078+ 7]         [52078+ 1, 52078+ 5]   [52078+ 1, 52078+ 2]
// .                        \ |                                               |  /
// .                         \|                                               | /
// .                          [52078+ 0, 52078+ 3]         [52078+ 0, 52078+ 1]
// .                                             \         /
// .                                              \       /
// .                                            [52078+ 0, x] (root block; no qc to parent)
>>>>>>> 138e1c32
func (s *HotStuffFollowerSuite) TestOutOfOrderBlocks() {
	// in the following, we reference the block's by their view minus the view of the
	// root block (52078). E.g. block [52078+ 9, 52078+10] would be referenced as `block10`
	rootView := s.rootHeader.View

	// constructing blocks bottom up, line by line, left to right
	block03 := s.mockConsensus.extendBlock(rootView+3, s.rootHeader)
	block01 := s.mockConsensus.extendBlock(rootView+1, s.rootHeader)

	block04 := s.mockConsensus.extendBlock(rootView+4, block03)
	block07 := s.mockConsensus.extendBlock(rootView+7, block03)
	block05 := s.mockConsensus.extendBlock(rootView+5, block01)
	block02 := s.mockConsensus.extendBlock(rootView+2, block01)

	block08 := s.mockConsensus.extendBlock(rootView+8, block07)
	block11 := s.mockConsensus.extendBlock(rootView+11, block07)
	block09 := s.mockConsensus.extendBlock(rootView+9, block05)
	block06 := s.mockConsensus.extendBlock(rootView+6, block05)

	block17 := s.mockConsensus.extendBlock(rootView+17, block11)
	block13 := s.mockConsensus.extendBlock(rootView+13, block09)
	block10 := s.mockConsensus.extendBlock(rootView+10, block09)

	block14 := s.mockConsensus.extendBlock(rootView+14, block13)
	block20 := s.mockConsensus.extendBlock(rootView+20, block14)

	for _, b := range []*flow.Header{block01, block02, block03, block04, block05, block06, block07, block08, block09, block10, block11, block13, block14, block17, block20} {
		s.notifier.On("OnBlockIncorporated", blockWithID(b.ID())).Return().Once()
		s.updater.On("MakeValid", blockID(b.ID())).Return(nil).Once()
	}

	// now we feed the blocks in some wild view order into the Follower
	// (Caution: we still have to make sure the parent is known, before we give its child to the Follower)
	s.submitWithTimeout(block03, rootView)
	s.submitWithTimeout(block07, rootView+3)
	s.submitWithTimeout(block11, rootView+7)
	s.submitWithTimeout(block01, rootView)
	s.submitWithTimeout(block05, rootView+1)
	s.submitWithTimeout(block17, rootView+11)
	s.submitWithTimeout(block09, rootView+5)
	s.submitWithTimeout(block06, rootView+5)
	s.submitWithTimeout(block10, rootView+9)
	s.submitWithTimeout(block04, rootView+3)
	s.submitWithTimeout(block13, rootView+9)
	s.submitWithTimeout(block14, rootView+13)
	s.submitWithTimeout(block08, rootView+7)
	s.submitWithTimeout(block02, rootView+1)

	// Block 20 should now finalize the fork up to and including block13
	s.notifier.On("OnFinalizedBlock", blockWithID(block01.ID())).Return().Once()
	s.updater.On("MakeFinal", blockID(block01.ID())).Return(nil).Once()
	s.notifier.On("OnFinalizedBlock", blockWithID(block05.ID())).Return().Once()
	s.updater.On("MakeFinal", blockID(block05.ID())).Return(nil).Once()
	s.notifier.On("OnFinalizedBlock", blockWithID(block09.ID())).Return().Once()
	s.updater.On("MakeFinal", blockID(block09.ID())).Return(nil).Once()
	s.notifier.On("OnFinalizedBlock", blockWithID(block13.ID())).Return().Once()
	s.updater.On("MakeFinal", blockID(block13.ID())).Return(nil).Once()
	s.submitWithTimeout(block20, rootView+14)
}

// blockWithID returns a testify `argumentMatcher` that only accepts blocks with the given ID
func blockWithID(expectedBlockID flow.Identifier) interface{} {
	return mock.MatchedBy(func(block *model.Block) bool { return expectedBlockID == block.BlockID })
}

// blockID returns a testify `argumentMatcher` that only accepts the given ID
func blockID(expectedBlockID flow.Identifier) interface{} {
	return mock.MatchedBy(func(blockID flow.Identifier) bool { return expectedBlockID == blockID })
}

// submitWithTimeout submits the given (proposal, parentView) pair to the Follower. As the follower
// might block on this call, we add a timeout that fails the test, in case of a dead-lock.
func (s *HotStuffFollowerSuite) submitWithTimeout(proposal *flow.Header, parentView uint64) {
	proposalProcessed := s.follower.SubmitProposal(proposal, parentView)
	unittest.AssertClosesBefore(s.T(), proposalProcessed, time.Second)
}

// MockConsensus is used to generate Blocks for a mocked consensus committee
type MockConsensus struct {
	identities flow.IdentityList
}

func (mc *MockConsensus) extendBlock(blockView uint64, parent *flow.Header) *flow.Header {
	nextBlock := unittest.BlockHeaderWithParentFixture(parent)
	nextBlock.View = blockView
	nextBlock.ProposerID = mc.identities[int(blockView)%len(mc.identities)].NodeID
	signerIndices, _ := signature.EncodeSignersToIndices(mc.identities.NodeIDs(), mc.identities.NodeIDs())
	nextBlock.ParentVoterIndices = signerIndices
<<<<<<< HEAD
	if nextBlock.View == parent.View+1 {
		nextBlock.LastViewTC = nil
	} else {
		newestQC := unittest.QuorumCertificateFixture(func(qc *flow.QuorumCertificate) {
			qc.View = parent.View
			qc.SignerIndices = signerIndices
		})
		nextBlock.LastViewTC = &flow.TimeoutCertificate{
			View:          blockView - 1,
			NewestQCViews: []uint64{newestQC.View},
			NewestQC:      newestQC,
			SignerIndices: signerIndices,
			SigData:       unittest.SignatureFixture(),
		}
	}
=======
>>>>>>> 138e1c32
	return nextBlock
}<|MERGE_RESOLUTION|>--- conflicted
+++ resolved
@@ -71,15 +71,9 @@
 	s.mockConsensus = &MockConsensus{identities: identities}
 
 	// mock consensus committee
-<<<<<<< HEAD
 	s.committee = &mockhotstuff.DynamicCommittee{}
 	s.committee.On("IdentitiesByEpoch", mock.Anything).Return(
 		func(_ uint64) flow.IdentityList {
-=======
-	s.committee = &mockhotstuff.Committee{}
-	s.committee.On("Identities", mock.Anything).Return(
-		func(blockID flow.Identifier) flow.IdentityList {
->>>>>>> 138e1c32
 			return identities
 		},
 		nil,
@@ -223,7 +217,6 @@
 //   - [a, b] is a block at view "b" with a QC with view "a",
 //     e.g., [1, 2] means a block at view "2" with an included  QC for view "1"
 //
-<<<<<<< HEAD
 //                                                       [52078+14, 52078+20] (should finalize this fork)
 //                                                                          |
 //                                                                          |
@@ -243,30 +236,6 @@
 //                                             \         /
 //                                              \       /
 //                                            [52078+ 0, x] (root block; no qc to parent)
-=======
-// .                                                       [52078+15, 52078+20] (should finalize this fork)
-// .                                                                          |
-// .                                                                          |
-// .                                                       [52078+14, 52078+15]
-// .                                                                          |
-// .                                                                          |
-// .                                                       [52078+13, 52078+14]
-// .                                                                          |
-// .                                                                          |
-// .   [52078+11, 52078+12]   [52078+11, 52078+17]         [52078+ 9, 52078+13]   [52078+ 9, 52078+10]
-// .                        \ |                                               |  /
-// .                         \|                                               | /
-// .   [52078+ 7, 52078+ 8]   [52078+ 7, 52078+11]         [52078+ 5, 52078+ 9]   [52078+ 5, 52078+ 6]
-// .                        \ |                                               |  /
-// .                         \|                                               | /
-// .   [52078+ 3, 52078+ 4]   [52078+ 3, 52078+ 7]         [52078+ 1, 52078+ 5]   [52078+ 1, 52078+ 2]
-// .                        \ |                                               |  /
-// .                         \|                                               | /
-// .                          [52078+ 0, 52078+ 3]         [52078+ 0, 52078+ 1]
-// .                                             \         /
-// .                                              \       /
-// .                                            [52078+ 0, x] (root block; no qc to parent)
->>>>>>> 138e1c32
 func (s *HotStuffFollowerSuite) TestOutOfOrderBlocks() {
 	// in the following, we reference the block's by their view minus the view of the
 	// root block (52078). E.g. block [52078+ 9, 52078+10] would be referenced as `block10`
@@ -355,7 +324,6 @@
 	nextBlock.ProposerID = mc.identities[int(blockView)%len(mc.identities)].NodeID
 	signerIndices, _ := signature.EncodeSignersToIndices(mc.identities.NodeIDs(), mc.identities.NodeIDs())
 	nextBlock.ParentVoterIndices = signerIndices
-<<<<<<< HEAD
 	if nextBlock.View == parent.View+1 {
 		nextBlock.LastViewTC = nil
 	} else {
@@ -371,7 +339,5 @@
 			SigData:       unittest.SignatureFixture(),
 		}
 	}
-=======
->>>>>>> 138e1c32
 	return nextBlock
 }