package wal

import (
	"crypto/rand"
	"testing"

	"github.com/stretchr/testify/require"

	"github.com/onflow/flow-go/ledger"
	"github.com/onflow/flow-go/ledger/common/hash"
	"github.com/onflow/flow-go/ledger/complete/mtrie/node"
	"github.com/onflow/flow-go/ledger/complete/mtrie/trie"
)

func TestEmptyTrieQueue(t *testing.T) {
	const capacity = 10

	q := NewTrieQueue(capacity)
	require.Equal(t, 0, q.Count())

	tries := q.Tries()
	require.Equal(t, 0, len(tries))
	require.Equal(t, 0, q.Count())

	// savedTries contains all tries that are pushed to queue
	var savedTries []*trie.MTrie

	// Push tries to queue to fill out capacity
	for i := 0; i < capacity; i++ {
		trie, err := randomMTrie()
		require.NoError(t, err)

		q.Push(trie)

		savedTries = append(savedTries, trie)

		tr := q.Tries()
		require.Equal(t, savedTries, tr)
		require.Equal(t, len(savedTries), q.Count())
	}

	// Push more tries to queue to overwrite older elements
	for i := 0; i < capacity; i++ {
		trie, err := randomMTrie()
		require.NoError(t, err)

		q.Push(trie)

		savedTries = append(savedTries, trie)

		tr := q.Tries()
		require.Equal(t, capacity, len(tr))

		// After queue reaches capacity in previous loop,
		// queue overwrites older elements with new insertions,
		// and element count is its capacity value.
		// savedTries contains all elements inserted from previous loop and current loop, so
		// tr (queue snapshot) matches the last C elements in savedTries (where C is capacity).
		require.Equal(t, savedTries[len(savedTries)-capacity:], tr)
		require.Equal(t, capacity, q.Count())
	}
}

func TestTrieQueueWithInitialValues(t *testing.T) {
	const capacity = 10

	// Test TrieQueue with initial values.  Numbers of initial values
	// are from 1 to capacity + 1.
	for initialValueCount := 1; initialValueCount <= capacity+1; initialValueCount++ {

		initialValues := make([]*trie.MTrie, initialValueCount)
		for i := 0; i < len(initialValues); i++ {
			tr, err := randomMTrie()
			require.NoError(t, err)
			initialValues[i] = tr
		}

		expectedCount := initialValueCount
		expectedTries := initialValues
		if initialValueCount > capacity {
			expectedCount = capacity
			expectedTries = initialValues[initialValueCount-capacity:]
		}

		q := NewTrieQueueWithValues(capacity, initialValues)
		require.Equal(t, expectedCount, q.Count())

		tries := q.Tries()
		require.Equal(t, expectedTries, tries)
		require.Equal(t, expectedCount, q.Count())

		// savedTries contains all tries that are pushed to queue, including initial values.
		savedTries := initialValues

		// Push tries to queue to fill out remaining capacity.
		if initialValueCount < capacity {
			for i := 0; i < capacity-initialValueCount; i++ {
				trie, err := randomMTrie()
				require.NoError(t, err)

				q.Push(trie)

				savedTries = append(savedTries, trie)

				tr := q.Tries()
				require.Equal(t, savedTries, tr)
				require.Equal(t, len(savedTries), q.Count())
			}
		}

		// Push more tries to queue to overwrite older elements.
		for i := 0; i < capacity; i++ {
			trie, err := randomMTrie()
			require.NoError(t, err)

			q.Push(trie)

			savedTries = append(savedTries, trie)

			tr := q.Tries()
			require.Equal(t, capacity, len(tr))
			require.Equal(t, savedTries[len(savedTries)-capacity:], tr)
			require.Equal(t, capacity, q.Count())
		}
	}
}

func randomMTrie() (*trie.MTrie, error) {
	var randomPath ledger.Path
<<<<<<< HEAD
	_, _ = rand.Read(randomPath[:])

	var randomHashValue hash.Hash
	_, _ = rand.Read(randomHashValue[:])
=======
	_, err := rand.Read(randomPath[:])
	if err != nil {
		return nil, err
	}

	var randomHashValue hash.Hash
	_, err = rand.Read(randomHashValue[:])
	if err != nil {
		return nil, err
	}
>>>>>>> eec71fe4

	root := node.NewNode(256, nil, nil, randomPath, nil, randomHashValue)

	return trie.NewMTrie(root, 1, 1)
}<|MERGE_RESOLUTION|>--- conflicted
+++ resolved
@@ -127,12 +127,6 @@
 
 func randomMTrie() (*trie.MTrie, error) {
 	var randomPath ledger.Path
-<<<<<<< HEAD
-	_, _ = rand.Read(randomPath[:])
-
-	var randomHashValue hash.Hash
-	_, _ = rand.Read(randomHashValue[:])
-=======
 	_, err := rand.Read(randomPath[:])
 	if err != nil {
 		return nil, err
@@ -143,7 +137,6 @@
 	if err != nil {
 		return nil, err
 	}
->>>>>>> eec71fe4
 
 	root := node.NewNode(256, nil, nil, randomPath, nil, randomHashValue)
 
