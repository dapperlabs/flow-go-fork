package wal

import (
	"bufio"
	"encoding/binary"
	"encoding/hex"
	"fmt"
	"io"
	"os"

	"github.com/rs/zerolog"

	"github.com/onflow/flow-go/ledger/complete/mtrie/flattener"
	"github.com/onflow/flow-go/ledger/complete/mtrie/node"
	"github.com/onflow/flow-go/ledger/complete/mtrie/trie"
	utilsio "github.com/onflow/flow-go/utils/io"
)

const subtrieLevel = 4
const subtrieCount = 1 << subtrieLevel // 16

func subtrieCountByLevel(level uint16) int {
	return 1 << level
}

func subtrieCountByLevel(level uint16) int {
	return 1 << level
}

type resultStoringSubTrie struct {
	Index     int
	Roots     map[*node.Node]uint64 // node index for root nodes
	NodeCount uint64
	Checksum  uint32
	Err       error
}

// StoreCheckpointV6 stores checkpoint file into a main file and 17 file parts.
// the main file stores:
//   - version
//   - checksum of each part file (17 in total)
//   - checksum of the main file itself
//     the first 16 files parts contain the trie nodes below the subtrieLevel
//     the last part file contains the top level trie nodes above the subtrieLevel and all the trie root nodes.
func StoreCheckpointV6(
	tries []*trie.MTrie, outputDir string, outputFile string, logger *zerolog.Logger) error {
	if len(tries) == 0 {
		logger.Info().Msg("no tries to be checkpointed")
		return nil
	}

	first, last := tries[0], tries[len(tries)-1]
	logger.Info().
		Str("first_hash", first.RootHash().String()).
		Uint64("first_reg_count", first.AllocatedRegCount()).
		Str("last", last.RootHash().String()).
		Uint64("last_reg_count", last.AllocatedRegCount()).
		Int("version", 6).
		Msgf("storing checkpoint for %v tries to %v", len(tries), outputDir)

	// make sure a checkpoint file with same name doesn't exist
	// part file with same name doesn't exist either
	err := noneCheckpointFileExist(outputDir, outputFile, subtrieCount)
	if err != nil {
		return fmt.Errorf("fail to check if checkpoint file already exist: %w", err)
	}

	subtrieRoots := createSubTrieRoots(tries)

	subTrieRootIndices, subTriesNodeCount, subTrieChecksums, err := storeSubTrieConcurrently(
		subtrieRoots,
		estimateSubtrieNodeCount(last), // considering the last trie most likely have more registers than others
		subTrieRootAndTopLevelTrieCount(tries),
		outputDir,
		outputFile,
		logger,
	)
	if err != nil {
		return fmt.Errorf("could not store sub trie: %w", err)
	}

	logger.Info().Msgf("subtrie have been stored. sub trie node count: %v", subTriesNodeCount)

	topTrieChecksum, err := storeTopLevelNodesAndTrieRoots(
		tries, subTrieRootIndices, subTriesNodeCount, outputDir, outputFile, logger)
	if err != nil {
		return fmt.Errorf("could not store top level tries: %w", err)
	}

	err = storeCheckpointHeader(subTrieChecksums, topTrieChecksum, outputDir, outputFile, logger)
	if err != nil {
		return fmt.Errorf("could not store checkpoint header: %w", err)
	}

	logger.Info().Msgf("checkpoint file has been successfully stored at %v/%v", outputDir, outputFile)

	return nil
}

// 		1. version
//		2. checksum of each part file (17 in total)
// 		3. checksum of the main file itself
func storeCheckpointHeader(
	subTrieChecksums []uint32,
	topTrieChecksum uint32,
	outputDir string,
	outputFile string,
	logger *zerolog.Logger,
) error {
	// sanity check
	if len(subTrieChecksums) != subtrieCountByLevel(subtrieLevel) {
		return fmt.Errorf("expect subtrie level %v to have %v checksums, but got %v",
			subtrieLevel, subtrieCountByLevel(subtrieLevel), len(subTrieChecksums))
	}

	closable, err := createWriterForCheckpointHeader(outputDir, outputFile, logger)
	if err != nil {
		return fmt.Errorf("could not store checkpoint header: %w", err)
	}
	defer func() {
		closeErr := closable.Close()
		// Return close error if there isn't any prior error to return.
		if err == nil {
			err = closeErr
		}
	}()

	writer := NewCRC32Writer(closable)

	// write version
	_, err = writer.Write(encodeVersion(MagicBytes, VersionV6))
	if err != nil {
		return fmt.Errorf("cannot write version into checkpoint header: %w", err)
<<<<<<< HEAD
	}

	// encode subtrieCount
	_, err = writer.Write(encodeSubtrieCount(subtrieCount))
	if err != nil {
		return fmt.Errorf("cannot write subtrie level into checkpoint header: %w", err)
	}

	//  write subtrie checksums
	for i, subtrieSum := range subTrieChecksums {
		_, err = writer.Write(encodeCRC32Sum(subtrieSum))
		if err != nil {
			return fmt.Errorf("cannot write %v-th subtriechecksum into checkpoint header: %w", i, err)
		}
	}

=======
	}

	// encode subtrieCount
	_, err = writer.Write(encodeSubtrieCount(subtrieCount))
	if err != nil {
		return fmt.Errorf("cannot write subtrie level into checkpoint header: %w", err)
	}

	//  write subtrie checksums
	for i, subtrieSum := range subTrieChecksums {
		_, err = writer.Write(encodeCRC32Sum(subtrieSum))
		if err != nil {
			return fmt.Errorf("cannot write %v-th subtriechecksum into checkpoint header: %w", i, err)
		}
	}

>>>>>>> 19f57b9a
	// write top level trie checksum
	_, err = writer.Write(encodeCRC32Sum(topTrieChecksum))
	if err != nil {
		return fmt.Errorf("cannot write top level trie checksum into checkpoint header: %w", err)
	}

	// write checksum to the end of the file
	checksum := writer.Crc32()
	_, err = writer.Write(encodeCRC32Sum(checksum))
	if err != nil {
		return fmt.Errorf("cannot write CRC32 checksum to checkpoint header: %w", err)
	}
	return nil
}

func createWriterForCheckpointHeader(outputDir string, outputFile string, logger *zerolog.Logger) (io.WriteCloser, error) {
	fullPath := filePathCheckpointHeader(outputDir, outputFile)
	if utilsio.FileExists(fullPath) {
		return nil, fmt.Errorf("checkpoint file already exists at %v", fullPath)
	}

	return createClosableWriter(outputDir, logger, outputFile, fullPath)
}

// 17th part file contains:
// 1. checkpoint version TODO
// 2. checkpoint file part index TODO
// 3. subtrieNodeCount TODO
// 4. top level nodes
// 5. trie roots
// 6. node count
// 7. trie count
// 6. checksum
func storeTopLevelNodesAndTrieRoots(
	tries []*trie.MTrie,
	subTrieRootIndices map[*node.Node]uint64,
	subTriesNodeCount uint64,
	outputDir string,
	outputFile string,
	logger *zerolog.Logger,
) (uint32, error) {
	// the remaining nodes and data will be stored into the same file
	closable, err := createWriterForTopTries(outputDir, outputFile, logger)
	if err != nil {
		return 0, fmt.Errorf("could not create writer for top tries: %w", err)
	}
	defer func() {
		closeErr := closable.Close()
		// Return close error if there isn't any prior error to return.
		if err == nil {
			err = closeErr
		}
	}()

	writer := NewCRC32Writer(closable)

	topLevelNodeIndices, topLevelNodesCount, err := storeTopLevelNodes(
		tries,
		subTrieRootIndices,
		subTriesNodeCount+1, // the counter is 1 more than the node count, because the first item is nil
		writer)

	if err != nil {
		return 0, fmt.Errorf("could not store top level nodes: %w", err)
	}

	logger.Info().Msgf("top level nodes have been stored. top level node count: %v", topLevelNodesCount)

	err = storeTries(tries, topLevelNodeIndices, writer)
	if err != nil {
		return 0, fmt.Errorf("could not store trie root nodes: %w", err)
	}

	checksum, err := storeTopLevelTrieFooter(topLevelNodesCount, uint16(len(tries)), writer)
	if err != nil {
		return 0, fmt.Errorf("could not store footer: %w", err)
	}

	return checksum, nil
}

func createSubTrieRoots(tries []*trie.MTrie) [subtrieCount][]*node.Node {
	var subtrieRoots [subtrieCount][]*node.Node
	for i := 0; i < len(subtrieRoots); i++ {
		subtrieRoots[i] = make([]*node.Node, len(tries))
	}

	for trieIndex, t := range tries {
		// subtries is an array with subtrieCount trie nodes
		// in breadth-first order at subtrieLevel of the trie `t`
		subtries := getNodesAtLevel(t.RootNode(), subtrieLevel)
		for subtrieIndex, subtrieRoot := range subtries {
			subtrieRoots[subtrieIndex][trieIndex] = subtrieRoot
		}
	}
	return subtrieRoots
}

// estimateSubtrieNodeCount estimate the average number of registers in each subtrie.
func estimateSubtrieNodeCount(trie *trie.MTrie) int {
	estimatedTrieNodeCount := 2*int(trie.AllocatedRegCount()) - 1
	return estimatedTrieNodeCount / subtrieCount
}

// subTrieRootAndTopLevelTrieCount return the total number of subtrie root nodes
// and top level trie nodes for given number of tries
// it is used for preallocating memory for the map that holds all unique nodes in
// all sub trie roots and top level trie nodoes.
// the top level trie nodes has nearly same number of nodes as subtrie node count at subtrieLevel
// that's it needs to * 2.
func subTrieRootAndTopLevelTrieCount(tries []*trie.MTrie) int {
	return len(tries) * subtrieCount * 2
}

func storeSubTrieConcurrently(
	subtrieRoots [subtrieCount][]*node.Node,
	estimatedSubtrieNodeCount int, // useful for preallocating memory for building unique node map when processing sub tries
	subAndTopNodeCount int, // useful for preallocating memory for the node indices map to be returned
	outputDir string,
	outputFile string,
	logger *zerolog.Logger,
) (
	map[*node.Node]uint64, // node indices
	uint64, // node count
	[]uint32, //checksums
	error, // any exception
) {
	logger.Info().Msgf("storing %v subtrie groups with average node count %v for each subtrie", subtrieCount, estimatedSubtrieNodeCount)

	resultChs := make([]chan *resultStoringSubTrie, 0, len(subtrieRoots))
	for i, subTrieRoot := range subtrieRoots {
		resultCh := make(chan *resultStoringSubTrie)
		go func(i int, subTrieRoot []*node.Node) {
			roots, nodeCount, checksum, err := storeCheckpointSubTrie(
				i, subTrieRoot, estimatedSubtrieNodeCount, outputDir, outputFile, logger)
			resultCh <- &resultStoringSubTrie{
				Index:     i,
				Roots:     roots,
				NodeCount: nodeCount,
				Checksum:  checksum,
				Err:       err,
			}
			close(resultCh)
		}(i, subTrieRoot)
		resultChs = append(resultChs, resultCh)
	}

	logger.Info().Msgf("subtrie roots have been stored")

	results := make(map[*node.Node]uint64, subAndTopNodeCount)
	results[nil] = 0
	nodeCounter := uint64(0)
	checksums := make([]uint32, 0, len(resultChs))
	for _, resultCh := range resultChs {
		result := <-resultCh
		if result.Err != nil {
			return nil, 0, nil, fmt.Errorf("fail to store %v-th subtrie, trie: %w", result.Index, result.Err)
		}

		for root, index := range result.Roots {
			// the original index is relative to the subtrie file itself.
			// but we need a global index to be referenced by top level trie,
			// therefore we need to add the nodeCounter
			results[root] = index + nodeCounter
		}
		nodeCounter += result.NodeCount
		checksums = append(checksums, result.Checksum)
	}

	return results, nodeCounter, checksums, nil
}

func createWriterForTopTries(dir string, file string, logger *zerolog.Logger) (io.WriteCloser, error) {
	fullPath, topTriesFileName := filePathTopTries(dir, file)
	if utilsio.FileExists(fullPath) {
		return nil, fmt.Errorf("checkpoint file for top tries %s already exists", fullPath)
	}

	return createClosableWriter(dir, logger, topTriesFileName, fullPath)
}

func createWriterForSubtrie(dir string, file string, logger *zerolog.Logger, index int) (io.WriteCloser, error) {
	fullPath, subTriesFileName, err := filePathSubTries(dir, file, index)
	if err != nil {
		return nil, err
	}
	if utilsio.FileExists(fullPath) {
		return nil, fmt.Errorf("checkpoint file for %v-th sub trie %s already exists", index, fullPath)
	}

	return createClosableWriter(dir, logger, subTriesFileName, fullPath)
}

func createClosableWriter(dir string, logger *zerolog.Logger, fileName string, fullPath string) (io.WriteCloser, error) {
	tmpFile, err := os.CreateTemp(dir, fmt.Sprintf("writing-%v-*", fileName))
	if err != nil {
		return nil, fmt.Errorf("could not create temporary file for checkpoint toptries: %w", err)
	}

	writer := bufio.NewWriterSize(tmpFile, defaultBufioWriteSize)
	return &SyncOnCloseRenameFile{
		logger:     logger,
		file:       tmpFile,
		targetName: fullPath,
		Writer:     writer,
	}, nil
}

// subtrie file contains:
// 1. checkpoint version // TODO
// 2. nodes
// 3. node count
// 4. checksum
func storeCheckpointSubTrie(
	i int,
	roots []*node.Node,
	estimatedSubtrieNodeCount int,
	outputDir string,
	outputFile string,
	logger *zerolog.Logger,
) (
	map[*node.Node]uint64, uint64, uint32, error) {

	closable, err := createWriterForSubtrie(outputDir, outputFile, logger, i)
	if err != nil {
		return nil, 0, 0, fmt.Errorf("could not create writer for sub trie: %w", err)
	}

	defer func() {
		closeErr := closable.Close()
		// Return close error if there isn't any prior error to return.
		if err == nil {
			err = closeErr
		}
	}()

	// create a CRC32 writer, so that any bytes passed to the writer will
	// be used to calculate CRC32 checksum
	writer := NewCRC32Writer(closable)

	// topLevelNodes contains all unique nodes of given tries
	// from root to subtrie root and their index
	// (ordered by node traversal sequence).
	// Index 0 is a special case with nil node.
	subtrieRootNodes := make(map[*node.Node]uint64, subtrieCount)

	// nodeCounter is counter for all unique nodes.
	// It starts from 1, as 0 marks nil node.
	nodeCounter := uint64(1)

	logging := logProgress(fmt.Sprintf("storing %v-th sub trie roots", i), estimatedSubtrieNodeCount, logger)

	// traversedSubtrieNodes contains all unique nodes of subtries of the same path and their index.
	traversedSubtrieNodes := make(map[*node.Node]uint64, estimatedSubtrieNodeCount)
	// index 0 is nil, it can be used in a node's left child or right child to indicate
	// a node's left child or right child is nil
	traversedSubtrieNodes[nil] = 0

	scratch := make([]byte, 1024*4)
	for _, root := range roots {
		// Note: nodeCounter is to assign an global index to each node in the order of it being seralized
		// into the checkpoint file. Therefore, it has to be reused when iterating each subtrie.
		// storeUniqueNodes will add the unique visited node into traversedSubtrieNodes with key as the node
		// itself, and value as n-th node being seralized in the checkpoint file.
		nodeCounter, err = storeUniqueNodes(root, traversedSubtrieNodes, nodeCounter, scratch, writer, logging)
		if err != nil {
			return nil, 0, 0, fmt.Errorf("fail to store nodes in step 1 for subtrie root %v: %w", root.Hash(), err)
		}
		// Save subtrie root node index in topLevelNodes,
		// so when traversing top level tries
		// (from level 0 to subtrieLevel) using topLevelNodes,
		// node iterator skips subtrie as visited nodes.
		subtrieRootNodes[root] = traversedSubtrieNodes[root]
	}

	// -1 to account for 0 node meaning nil
	totalNodeCount := nodeCounter - 1

	// write total number of node as footer
	checksum, err := storeSubtrieFooter(totalNodeCount, writer)
	if err != nil {
		return nil, 0, 0, fmt.Errorf("could not store subtrie footer %w", err)
	}

	return subtrieRootNodes, totalNodeCount, checksum, nil
}

func storeTopLevelNodes(
	tries []*trie.MTrie,
	subTrieRootIndices map[*node.Node]uint64,
	initNodeCounter uint64,
	writer io.Writer) (
	map[*node.Node]uint64,
	uint64,
	error) {
	scratch := make([]byte, 1024*4)
	nodeCounter := initNodeCounter
	var err error
	for _, t := range tries {
		root := t.RootNode()
		if root == nil {
			continue
		}
		// if we iterate through the root trie with an empty visited nodes map, then it will iterate through
		// all nodes at all levels. In order to skip the nodes above subtrieLevel, since they have been seralized in step 1,
		// we will need to pass in a visited nodes map that contains all the subtrie root nodes, which is the topLevelNodes.
		// The topLevelNodes was built in step 1, when seralizing each subtrie root nodes.
		nodeCounter, err = storeUniqueNodes(root, subTrieRootIndices, nodeCounter, scratch, writer, func(uint64) {})
		if err != nil {
			return nil, 0, fmt.Errorf("fail to store nodes in step 2 for root trie %v: %w", root.Hash(), err)
		}
	}

	topLevelNodesCount := nodeCounter - initNodeCounter
	return subTrieRootIndices, topLevelNodesCount, nil
}

func storeTries(
	tries []*trie.MTrie,
	topLevelNodes map[*node.Node]uint64,
	writer io.Writer) error {
	scratch := make([]byte, 1024*4)
	for _, t := range tries {
		rootNode := t.RootNode()

		// Get root node index
		rootIndex, found := topLevelNodes[rootNode]
		if !found {
			rootHash := t.RootHash()
			return fmt.Errorf("internal error: missing node with hash %s", hex.EncodeToString(rootHash[:]))
		}

		encTrie := flattener.EncodeTrie(t, rootIndex, scratch)
		_, err := writer.Write(encTrie)
		if err != nil {
			return fmt.Errorf("cannot serialize trie: %w", err)
		}
	}

	return nil
}

func storeTopLevelTrieFooter(topLevelNodesCount uint64, rootTrieCount uint16, writer *Crc32Writer) (uint32, error) {
	footer := encodeFooter(topLevelNodesCount, rootTrieCount)
	_, err := writer.Write(footer)
	if err != nil {
		return 0, fmt.Errorf("cannot write checkpoint footer: %w", err)
	}

	// write checksum to the end of the file
	checksum := writer.Crc32()
	_, err = writer.Write(encodeCRC32Sum(checksum))
	if err != nil {
		return 0, fmt.Errorf("cannot write CRC32 checksum to top level part file: %w", err)
	}

	return checksum, nil
}

func storeSubtrieFooter(nodeCount uint64, writer *Crc32Writer) (uint32, error) {
	footer := encodeSubtrieFooter(nodeCount)
	_, err := writer.Write(footer)
	if err != nil {
		return 0, fmt.Errorf("cannot write checkpoint subtrie footer: %w", err)
	}

	// write checksum to the end of the file
	crc32Sum := writer.Crc32()
	_, err = writer.Write(encodeCRC32Sum(crc32Sum))
	if err != nil {
		return 0, fmt.Errorf("cannot write CRC32 checksum %v", err)
	}
	return crc32Sum, nil
}

func encodeFooter(topLevelNodesCount uint64, rootTrieCount uint16) []byte {
	footer := make([]byte, encNodeCountSize+encTrieCountSize)
	binary.BigEndian.PutUint64(footer, topLevelNodesCount)
	binary.BigEndian.PutUint16(footer[encNodeCountSize:], rootTrieCount)
	return footer
}

func decodeFooter(footer []byte) (uint64, uint16, error) {
	const footerSize = encNodeCountSize + encTrieCountSize // footer doesn't include crc32 sum
	if len(footer) != footerSize {
		return 0, 0, fmt.Errorf("wrong footer size, expect %v, got %v", footerSize, len(footer))
	}
	nodesCount := binary.BigEndian.Uint64(footer)
	triesCount := binary.BigEndian.Uint16(footer[encNodeCountSize:])
	return nodesCount, triesCount, nil
}

func encodeSubtrieFooter(totalNodeCount uint64) []byte {
	footer := make([]byte, encNodeCountSize)
	binary.BigEndian.PutUint64(footer, totalNodeCount)
	return footer
}

func decodeSubtrieFooter(footer []byte) (uint64, error) {
	if len(footer) != encNodeCountSize {
		return 0, fmt.Errorf("wrong subtrie footer size, expect %v, got %v", encNodeCountSize, len(footer))
	}
	nodesCount := binary.BigEndian.Uint64(footer)
	return nodesCount, nil
}

func encodeCRC32Sum(checksum uint32) []byte {
	buf := make([]byte, crc32SumSize)
	binary.BigEndian.PutUint32(buf, checksum)
	return buf
}

func decodeCRC32Sum(encoded []byte) (uint32, error) {
	if len(encoded) != crc32SumSize {
		return 0, fmt.Errorf("wrong crc32sum size, expect %v, got %v", crc32SumSize, len(encoded))
	}
	return binary.BigEndian.Uint32(encoded), nil
}

func encodeVersion(magic uint16, version uint16) []byte {
	// Write header: magic (2 bytes) + version (2 bytes)
	header := make([]byte, encMagicSize+encVersionSize)
	binary.BigEndian.PutUint16(header, magic)
	binary.BigEndian.PutUint16(header[encMagicSize:], version)
	return header
}

func decodeVersion(encoded []byte) (uint16, uint16, error) {
	if len(encoded) != encMagicSize+encVersionSize {
		return 0, 0, fmt.Errorf("wrong version size, expect %v, got %v", encMagicSize+encVersionSize, len(encoded))
	}
	magicBytes := binary.BigEndian.Uint16(encoded)
	version := binary.BigEndian.Uint16(encoded[encMagicSize:])
	return magicBytes, version, nil
}

func encodeSubtrieCount(level uint16) []byte {
	bytes := make([]byte, encSubtrieCountSize)
	binary.BigEndian.PutUint16(bytes, level)
	return bytes
}

func decodeSubtrieCount(encoded []byte) (uint16, error) {
	if len(encoded) != encSubtrieCountSize {
		return 0, fmt.Errorf("wrong subtrie level size, expect %v, got %v", encSubtrieCountSize, len(encoded))
	}
	return binary.BigEndian.Uint16(encoded), nil
}<|MERGE_RESOLUTION|>--- conflicted
+++ resolved
@@ -18,10 +18,6 @@
 
 const subtrieLevel = 4
 const subtrieCount = 1 << subtrieLevel // 16
-
-func subtrieCountByLevel(level uint16) int {
-	return 1 << level
-}
 
 func subtrieCountByLevel(level uint16) int {
 	return 1 << level
@@ -131,7 +127,6 @@
 	_, err = writer.Write(encodeVersion(MagicBytes, VersionV6))
 	if err != nil {
 		return fmt.Errorf("cannot write version into checkpoint header: %w", err)
-<<<<<<< HEAD
 	}
 
 	// encode subtrieCount
@@ -148,24 +143,6 @@
 		}
 	}
 
-=======
-	}
-
-	// encode subtrieCount
-	_, err = writer.Write(encodeSubtrieCount(subtrieCount))
-	if err != nil {
-		return fmt.Errorf("cannot write subtrie level into checkpoint header: %w", err)
-	}
-
-	//  write subtrie checksums
-	for i, subtrieSum := range subTrieChecksums {
-		_, err = writer.Write(encodeCRC32Sum(subtrieSum))
-		if err != nil {
-			return fmt.Errorf("cannot write %v-th subtriechecksum into checkpoint header: %w", i, err)
-		}
-	}
-
->>>>>>> 19f57b9a
 	// write top level trie checksum
 	_, err = writer.Write(encodeCRC32Sum(topTrieChecksum))
 	if err != nil {
