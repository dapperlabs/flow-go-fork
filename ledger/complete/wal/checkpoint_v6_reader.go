package wal

import (
	"bufio"
	"errors"
	"fmt"
	"io"
	"os"
	"path"
	"path/filepath"

	"github.com/onflow/flow-go/ledger/complete/mtrie/flattener"
	"github.com/onflow/flow-go/ledger/complete/mtrie/node"
	"github.com/onflow/flow-go/ledger/complete/mtrie/trie"
	"github.com/rs/zerolog"
)

var ErrEOFNotReached = errors.New("expect to reach EOF, but actually didn't")

// ReadCheckpointV6 reads checkpoint file from a main file and 17 file parts.
// the main file stores:
//   - version
//   - checksum of each part file (17 in total)
//   - checksum of the main file itself
//     the first 16 files parts contain the trie nodes below the subtrieLevel
//     the last part file contains the top level trie nodes above the subtrieLevel and all the trie root nodes.
//
// it returns (tries, nil) if there was no error
// it returns (nil, os.ErrNotExist) if a certain file is missing, use (os.IsNotExist to check)
// it returns (nil, ErrEOFNotReached) if a certain part file is malformed
// it returns (nil, err) if running into any exception
func ReadCheckpointV6(dir string, fileName string, logger *zerolog.Logger) ([]*trie.MTrie, error) {
	// TODO: read the main file and check the version

	logger.Info().Msgf("reading v6 checkpoint file")

	headerPath := filePathCheckpointHeader(dir, fileName)
	subtrieChecksums, topTrieChecksum, err := readCheckpointHeader(headerPath, logger)
	if err != nil {
		return nil, fmt.Errorf("could not read header: %w", err)
	}

	// ensure all checkpoint part file exists, might return os.ErrNotExist error
	// if a file is missing
	err = allPartFileExist(dir, fileName, len(subtrieChecksums))
	if err != nil {
		return nil, fmt.Errorf("fail to check all checkpoint part file exist: %w", err)
	}

	subtrieNodes, err := readSubTriesConcurrently(dir, fileName, subtrieChecksums, logger)
	if err != nil {
		return nil, fmt.Errorf("could not read subtrie from dir: %w", err)
	}

	logger.Info().Msg("finish reading all v6 subtrie files, start reading top level tries")

	tries, err := readTopLevelTries(dir, fileName, subtrieNodes, topTrieChecksum, logger)
	if err != nil {
		return nil, fmt.Errorf("could not read top level nodes or tries: %w", err)
	}

	logger.Info().Msgf("finish reading all trie roots, trie root count: %v", len(tries))
	if len(tries) > 0 {
		first, last := tries[0], tries[len(tries)-1]
		logger.Info().
			Str("first_hash", first.RootHash().String()).
			Uint64("first_reg_count", first.AllocatedRegCount()).
			Str("last", last.RootHash().String()).
			Uint64("last_reg_count", last.AllocatedRegCount()).
			Int("version", 6).
			Msg("checkpoint tries roots")
	}

	return tries, nil
}

func filePathCheckpointHeader(dir string, fileName string) string {
	return path.Join(dir, fileName)
}

func filePathSubTries(dir string, fileName string, index int) (string, string, error) {
	if index < 0 || index > (subtrieCount-1) {
		return "", "", fmt.Errorf("index must be between 0 to %v, but got %v", subtrieCount-1, index)
	}
	subTrieFileName := fmt.Sprintf("%s.%03d", fileName, index)
	return path.Join(dir, subTrieFileName), subTrieFileName, nil
}

func filePathTopTries(dir string, fileName string) (string, string) {
	topTriesFileName := fmt.Sprintf("%v.%03d", fileName, subtrieCount)
	return path.Join(dir, topTriesFileName), fileName
}

func filePaths(dir string, fileName string, subtrieLevel uint16) []string {
	paths := make([]string, 0)

	paths = append(paths, filePathCheckpointHeader(dir, fileName))

	subtrieCount := subtrieCountByLevel(subtrieLevel)
	for i := 0; i < subtrieCount; i++ {
		paths = append(paths, path.Join(dir, fmt.Sprintf("%v.%v", fileName, i)))
	}

	p, _ := filePathTopTries(dir, fileName)
	paths = append(paths, p)
	return paths
}

// readCheckpointHeader takes a file path and returns subtrieChecksums and topTrieChecksum
// any error returned are exceptions
func readCheckpointHeader(filepath string, logger *zerolog.Logger) ([]uint32, uint32, error) {
	closable, err := os.Open(filepath)
	if err != nil {
		return nil, 0, fmt.Errorf("could not open file %v: %w", filepath, err)
	}
	defer func(f *os.File) {
		evictErr := evictFileFromLinuxPageCache(f, false, logger)
		if evictErr != nil {
			logger.Warn().Msgf("failed to evict header file %s from Linux page cache: %s", filepath, evictErr)
			// No need to return this error because it's possible to continue normal operations.
		}
		f.Close()
	}(closable)

	var bufReader io.Reader = bufio.NewReaderSize(closable, defaultBufioReadSize)
	reader := NewCRC32Reader(bufReader)

	// read the magic bytes and header
	version, err := readVersion(reader)
	if err != nil {
		return nil, 0, err
	}

	if version != VersionV6 {
		return nil, 0, fmt.Errorf("wrong version: %v", version)
	}

	// read the subtrie level
	subtrieCount, err := readSubtrieCount(reader)
	if err != nil {
		return nil, 0, err
	}

	subtrieChecksums := make([]uint32, subtrieCount)
	for i := uint16(0); i < subtrieCount; i++ {
		sum, err := readCRC32Sum(reader)
		if err != nil {
			return nil, 0, fmt.Errorf("could not read %v-th subtrie checksum from checkpoint header: %w", i, err)
		}
		subtrieChecksums[i] = sum
	}

	// read top level trie checksum
	topTrieChecksum, err := readCRC32Sum(reader)
	if err != nil {
		return nil, 0, fmt.Errorf("could not read checkpoint top level trie checksum in chechpoint summary: %w", err)
	}

	// calculate the actual checksum
	actualSum := reader.Crc32()

	// read the stored checksum, and compare with the actual sum
	expectedSum, err := readCRC32Sum(reader)
	if err != nil {
		return nil, 0, fmt.Errorf("could not read checkpoint header checksum: %w", err)
	}

	if actualSum != expectedSum {
		return nil, 0, fmt.Errorf("invalid checksum in checkpoint header, expected %v, actual %v",
			expectedSum, actualSum)
	}

	err = ensureReachedEOF(reader)
	if err != nil {
		return nil, 0, fmt.Errorf("fail to read checkpoint header file: %w", err)
	}

	return subtrieChecksums, topTrieChecksum, nil
}

// allPartFileExist check if all the part files of the checkpoint file exist
// it returns nil if all files exist
// it returns os.ErrNotExist if some file is missing, use (os.IsNotExist to check)
// it returns err if running into any exception
func allPartFileExist(dir string, fileName string, totalSubtrieFiles int) error {
	matched, err := findCheckpointPartFiles(dir, fileName)
	if err != nil {
		return fmt.Errorf("could not check all checkpoint part file exist: %w", err)
	}

	// header + subtrie files + top level file
	if len(matched) != 1+totalSubtrieFiles+1 {
		return fmt.Errorf("some checkpoint part file is missing. found part files %v. err :%w",
			matched, os.ErrNotExist)
	}

	return nil
}

// findCheckpointPartFiles returns a slice of file full paths of the part files for the checkpoint file
// with the given fileName under the given folder.
// - it return the matching part files, note it might not contains all the part files.
// - it return error if running any exception
func findCheckpointPartFiles(dir string, fileName string) ([]string, error) {
	headerPath := filePathCheckpointHeader(dir, fileName)
	pattern := headerPath + "*"
	matched, err := filepath.Glob(pattern)
	if err != nil {
		return nil, fmt.Errorf("could not find checkpoint files: %w", err)
	}

	// build a lookup with matched
	lookup := make(map[string]struct{})
	for _, match := range matched {
		lookup[match] = struct{}{}
	}

	parts := make([]string, 0)
	// check header exists
	_, ok := lookup[headerPath]
	if ok {
		parts = append(parts, headerPath)
		delete(lookup, headerPath)
	}

	// check all subtrie parts
	for i := 0; i < subtrieCount; i++ {
		subtriePath, _, err := filePathSubTries(dir, fileName, i)
		if err != nil {
			return nil, err
		}
		_, ok := lookup[subtriePath]
		if ok {
			parts = append(parts, subtriePath)
			delete(lookup, subtriePath)
		}
	}

	// check top level trie part file
	toplevelPath, _ := filePathTopTries(dir, fileName)

	_, ok = lookup[toplevelPath]
	if ok {
		parts = append(parts, toplevelPath)
		delete(lookup, toplevelPath)
	}

	return parts, nil
}

var errCheckpointFileExist = errors.New("checkpoint file exists already")

// noneCheckpointFileExist check if none of the checkpoint header file or the part files exist
// it returns nil if none exists
// it returns errCheckpointFileExist if a checkpoint file exists already
// it returns err if running into any other exception
func noneCheckpointFileExist(dir string, fileName string, totalSubtrieFiles int) error {
	matched, err := findCheckpointPartFiles(dir, fileName)
	if err != nil {
		return err
	}

	// no part file found, means noneCheckpointFileExist
	if len(matched) == 0 {
		return nil
	}

	return fmt.Errorf("checkpoint part file already exist %v: %w", matched, errCheckpointFileExist)
}

func readSubTriesConcurrently(dir string, fileName string, subtrieChecksums []uint32, logger *zerolog.Logger) ([][]*node.Node, error) {
	numOfSubTries := len(subtrieChecksums)
	resultChs := make([]chan *resultReadSubTrie, 0, numOfSubTries)
	for i := 0; i < numOfSubTries; i++ {
		resultCh := make(chan *resultReadSubTrie)
		go func(i int) {
			nodes, err := readCheckpointSubTrie(dir, fileName, i, subtrieChecksums[i], logger)
			resultCh <- &resultReadSubTrie{
				Nodes: nodes,
				Err:   err,
			}
			close(resultCh)
		}(i)
		resultChs = append(resultChs, resultCh)
	}

	nodesGroups := make([][]*node.Node, 0, len(resultChs))
	for i, resultCh := range resultChs {
		result := <-resultCh
		if result.Err != nil {
			return nil, fmt.Errorf("fail to read %v-th subtrie, trie: %w", i, result.Err)
		}

		nodesGroups = append(nodesGroups, result.Nodes)
	}

	return nodesGroups, nil
}

// subtrie file contains:
// 1. checkpoint version // TODO
// 2. nodes
// 3. node count
// 4. checksum
func readCheckpointSubTrie(dir string, fileName string, index int, checksum uint32, logger *zerolog.Logger) ([]*node.Node, error) {
	filepath, _, err := filePathSubTries(dir, fileName, index)
	if err != nil {
		return nil, err
	}
	f, err := os.Open(filepath)
	if err != nil {
		return nil, fmt.Errorf("could not open file %v: %w", filepath, err)
	}
	defer func(f *os.File) {
<<<<<<< HEAD
		evictErr := evictFileFromLinuxPageCache(f, false, logger)
		if evictErr != nil {
			logger.Warn().Msgf("failed to evict subtrie file %s from Linux page cache: %s", filepath, evictErr)
			// No need to return this error because it's possible to continue normal operations.
		}
=======
		//TODO: we should evict file from Linux page cache here, so it doesn't keep 170+GB in RAM when that can be used instead for caching more frequently read data.
>>>>>>> 04326ff8
		f.Close()
	}(f)

	nodesCount, expectedSum, err := readSubTriesFooter(f)
	if err != nil {
		return nil, fmt.Errorf("cannot read sub trie node count: %w", err)
	}

	if checksum != expectedSum {
		return nil, fmt.Errorf("mismatch checksum in subtrie file. checksum from checkpoint header %v does not"+
			"match with checksum in subtrie file %v", checksum, expectedSum)
	}

	_, err = f.Seek(0, io.SeekStart)
	if err != nil {
		return nil, fmt.Errorf("cannot seek to start of file: %w", err)
	}

	var bufReader io.Reader = bufio.NewReaderSize(f, defaultBufioReadSize)
	reader := NewCRC32Reader(bufReader)

	// read file part index and verify
	scratch := make([]byte, 1024*4) // must not be less than 1024
	logging := logProgress(fmt.Sprintf("reading %v-th sub trie roots", index), int(nodesCount), logger)

	nodes := make([]*node.Node, nodesCount+1) //+1 for 0 index meaning nil
	for i := uint64(1); i <= nodesCount; i++ {
		node, err := flattener.ReadNode(reader, scratch, func(nodeIndex uint64) (*node.Node, error) {
			if nodeIndex >= i {
				return nil, fmt.Errorf("sequence of serialized nodes does not satisfy Descendents-First-Relationship")
			}
			return nodes[nodeIndex], nil
		})
		if err != nil {
			return nil, fmt.Errorf("cannot read node %d: %w", i, err)
		}
		nodes[i] = node
		logging(i)
	}

	// read footer and discard, since we only care about checksum
	_, err = io.ReadFull(reader, scratch[:encNodeCountSize])
	if err != nil {
		return nil, fmt.Errorf("cannot read footer: %w", err)
	}

	// calculate the actual checksum
	actualSum := reader.Crc32()

	if actualSum != expectedSum {
		return nil, fmt.Errorf("invalid checksum in subtrie checkpoint, expected %v, actual %v",
			expectedSum, actualSum)
	}

	// read the checksum and discard, since we only care about whether ensureReachedEOF
	_, err = io.ReadFull(reader, scratch[:crc32SumSize])
	if err != nil {
		return nil, fmt.Errorf("could not read subtrie file's checksum: %w", err)
	}

	err = ensureReachedEOF(reader)
	if err != nil {
		return nil, fmt.Errorf("fail to read %v-th sutrie file: %w", index, err)
	}

	// TODO: simplify getNodeByIndex() logic if we reslice nodes here to remove the nil node at index 0.
	// return nodes[1:], nil
	return nodes, nil
}

type resultReadSubTrie struct {
	Nodes []*node.Node
	Err   error
}

func readSubTriesFooter(f *os.File) (uint64, uint32, error) {
	const footerSize = encNodeCountSize // footer doesn't include crc32 sum
	const footerOffset = footerSize + crc32SumSize
	_, err := f.Seek(-footerOffset, io.SeekEnd)
	if err != nil {
		return 0, 0, fmt.Errorf("cannot seek to footer: %w", err)
	}

	footer := make([]byte, footerSize)
	_, err = io.ReadFull(f, footer)
	if err != nil {
		return 0, 0, fmt.Errorf("could not read footer: %w", err)
	}

	nodeCount, err := decodeSubtrieFooter(footer)
	if err != nil {
		return 0, 0, fmt.Errorf("could not decode subtrie node count: %w", err)
	}

	// the subtrie checksum from the checkpoint header file must be same
	// as the checksum included in the subtrie file
	expectedSum, err := readCRC32Sum(f)
	if err != nil {
		return 0, 0, fmt.Errorf("cannot read checksum for sub trie file: %w", err)
	}

	return nodeCount, expectedSum, nil
}

// 17th part file contains:
// 1. checkpoint version TODO
// 2. checkpoint file part index TODO
// 3. subtrieNodeCount TODO
// 4. top level nodes
// 5. trie roots
// 6. node count
// 7. trie count
// 6. checksum
func readTopLevelTries(dir string, fileName string, subtrieNodes [][]*node.Node, topTrieChecksum uint32, logger *zerolog.Logger) ([]*trie.MTrie, error) {
	filepath, _ := filePathTopTries(dir, fileName)
	file, err := os.Open(filepath)
	if err != nil {
		return nil, fmt.Errorf("could not open file %v: %w", filepath, err)
	}
	defer func() {
		evictErr := evictFileFromLinuxPageCache(file, false, logger)
		if evictErr != nil {
			logger.Warn().Msgf("failed to evict top trie file %s from Linux page cache: %s", filepath, evictErr)
			// No need to return this error because it's possible to continue normal operations.
		}
		_ = file.Close()
	}()

	topLevelNodesCount, triesCount, expectedSum, err := readTopTriesFooter(file)
	if err != nil {
		return nil, fmt.Errorf("could not read top tries footer: %w", err)
	}

	if topTrieChecksum != expectedSum {
		return nil, fmt.Errorf("mismatch checksum in top trie file. checksum from checkpoint header %v does not"+
			"match with checksum in top trie file %v", topTrieChecksum, expectedSum)
	}

	_, err = file.Seek(0, io.SeekStart)
	if err != nil {
		return nil, fmt.Errorf("could not seek to 0: %w", err)
	}

	topLevelNodes := make([]*node.Node, topLevelNodesCount+1) //+1 for 0 index meaning nil
	tries := make([]*trie.MTrie, triesCount)

	totalSubTrieNodeCount := computeTotalSubTrieNodeCount(subtrieNodes)

	var bufReader io.Reader = bufio.NewReaderSize(file, defaultBufioReadSize)
	reader := NewCRC32Reader(bufReader)

	// Scratch buffer is used as temporary buffer that reader can read into.
	// Raw data in scratch buffer should be copied or converted into desired
	// objects before next Read operation.  If the scratch buffer isn't large
	// enough, a new buffer will be allocated.  However, 4096 bytes will
	// be large enough to handle almost all payloads and 100% of interim nodes.
	scratch := make([]byte, 1024*4) // must not be less than 1024

	// read the nodes from subtrie level to the root level
	for i := uint64(1); i <= topLevelNodesCount; i++ {
		node, err := flattener.ReadNode(reader, scratch, func(nodeIndex uint64) (*node.Node, error) {
			if nodeIndex > i+uint64(totalSubTrieNodeCount) {
				return nil, fmt.Errorf("sequence of serialized nodes does not satisfy Descendents-First-Relationship")
			}

			return getNodeByIndex(subtrieNodes, topLevelNodes, nodeIndex)
		})
		if err != nil {
			return nil, fmt.Errorf("cannot read node at index %d: %w", i, err)
		}

		topLevelNodes[i] = node
	}

	// read the trie root nodes
	for i := uint16(0); i < triesCount; i++ {
		trie, err := flattener.ReadTrie(reader, scratch, func(nodeIndex uint64) (*node.Node, error) {
			return getNodeByIndex(subtrieNodes, topLevelNodes, nodeIndex)
		})

		if err != nil {
			return nil, fmt.Errorf("cannot read root trie at index %d: %w", i, err)
		}
		tries[i] = trie
	}

	// read footer and discard, since we only care about checksum
	_, err = io.ReadFull(reader, scratch[:encNodeCountSize+encTrieCountSize])
	if err != nil {
		return nil, fmt.Errorf("cannot read footer: %w", err)
	}

	actualSum := reader.Crc32()

	if actualSum != expectedSum {
		return nil, fmt.Errorf("invalid checksum in top level trie, expected %v, actual %v",
			expectedSum, actualSum)
	}

	// read the checksum and discard, since we only care about whether ensureReachedEOF
	_, err = io.ReadFull(reader, scratch[:crc32SumSize])
	if err != nil {
		return nil, fmt.Errorf("could not read checksum from top trie file: %w", err)
	}

	err = ensureReachedEOF(reader)
	if err != nil {
		return nil, fmt.Errorf("fail to read top trie file: %w", err)
	}

	return tries, nil
}

func readVersion(reader io.Reader) (uint16, error) {
	bytes := make([]byte, encMagicSize+encVersionSize)
	_, err := io.ReadFull(reader, bytes)
	if err != nil {
		return 0, fmt.Errorf("cannot read version: %w", err)
	}
	magic, version, err := decodeVersion(bytes)
	if err != nil {
		return 0, err
	}
	if magic != MagicBytes {
		return 0, fmt.Errorf("wrong magic bytes %v", magic)
	}

	return version, nil
}

func readSubtrieCount(reader io.Reader) (uint16, error) {
	bytes := make([]byte, encSubtrieCountSize)
	_, err := io.ReadFull(reader, bytes)
	if err != nil {
		return 0, err
	}
	return decodeSubtrieCount(bytes)
}

func readCRC32Sum(reader io.Reader) (uint32, error) {
	bytes := make([]byte, crc32SumSize)
	_, err := io.ReadFull(reader, bytes)
	if err != nil {
		return 0, err
	}
	return decodeCRC32Sum(bytes)
}

func readTopTriesFooter(f *os.File) (uint64, uint16, uint32, error) {
	// footer offset: nodes count (8 bytes) + tries count (2 bytes) + CRC32 sum (4 bytes)
	const footerOffset = encNodeCountSize + encTrieCountSize + crc32SumSize
	const footerSize = encNodeCountSize + encTrieCountSize // footer doesn't include crc32 sum
	// Seek to footer
	_, err := f.Seek(-footerOffset, io.SeekEnd)
	if err != nil {
		return 0, 0, 0, fmt.Errorf("cannot seek to footer: %w", err)
	}
	footer := make([]byte, footerSize)
	_, err = io.ReadFull(f, footer)
	if err != nil {
		return 0, 0, 0, fmt.Errorf("cannot read footer: %w", err)
	}

	nodeCount, trieCount, err := decodeFooter(footer)
	if err != nil {
		return 0, 0, 0, fmt.Errorf("could not decode top trie footer: %w", err)
	}

	checksum, err := readCRC32Sum(bufio.NewReaderSize(f, defaultBufioReadSize))
	if err != nil {
		return 0, 0, 0, fmt.Errorf("cannot read checksum for top trie file: %w", err)
	}
	return nodeCount, trieCount, checksum, nil
}

func computeTotalSubTrieNodeCount(groups [][]*node.Node) int {
	total := 0
	for _, group := range groups {
		total += (len(group) - 1) // the first item in group is <nil>
	}
	return total
}

// each group in subtrieNodes and topLevelNodes start with `nil`
func getNodeByIndex(subtrieNodes [][]*node.Node, topLevelNodes []*node.Node, index uint64) (*node.Node, error) {
	if index == 0 {
		// item at index 0 is nil
		return nil, nil
	}
	offset := index - 1 // index.> 0, won't underflow
	for _, subtries := range subtrieNodes {
		if len(subtries) < 1 {
			return nil, fmt.Errorf("subtries should have at least 1 item")
		}
		if subtries[0] != nil {
			return nil, fmt.Errorf("subtrie[0] %v isn't nil", subtries[0])
		}

		if offset < uint64(len(subtries)-1) {
			// +1 because first item is always nil
			return subtries[offset+1], nil
		}
		offset -= uint64(len(subtries) - 1)
	}

	// TODO: move this check outside
	if len(topLevelNodes) < 1 {
		return nil, fmt.Errorf("top trie should have at least 1 item")
	}

	if topLevelNodes[0] != nil {
		return nil, fmt.Errorf("top trie [0] %v isn't nil", topLevelNodes[0])
	}

	if offset >= uint64(len(topLevelNodes)-1) {
		return nil, fmt.Errorf("can not find node by index: %v in subtrieNodes %v, topLevelNodes %v", index, subtrieNodes, topLevelNodes)
	}

	// +1 because first item is always nil
	return topLevelNodes[offset+1], nil
}

// ensureReachedEOF checks if the reader has reached end of file
// it returns nil if reached EOF
// it returns ErrEOFNotReached if didn't reach end of file
// any error returned are exception
func ensureReachedEOF(reader io.Reader) error {
	b := make([]byte, 1)
	_, err := reader.Read(b)
	if errors.Is(err, io.EOF) {
		return nil
	}

	if err == nil {
		return ErrEOFNotReached
	}

	return fmt.Errorf("fail to check if reached EOF: %w", err)
}<|MERGE_RESOLUTION|>--- conflicted
+++ resolved
@@ -312,15 +312,11 @@
 		return nil, fmt.Errorf("could not open file %v: %w", filepath, err)
 	}
 	defer func(f *os.File) {
-<<<<<<< HEAD
 		evictErr := evictFileFromLinuxPageCache(f, false, logger)
 		if evictErr != nil {
 			logger.Warn().Msgf("failed to evict subtrie file %s from Linux page cache: %s", filepath, evictErr)
 			// No need to return this error because it's possible to continue normal operations.
 		}
-=======
-		//TODO: we should evict file from Linux page cache here, so it doesn't keep 170+GB in RAM when that can be used instead for caching more frequently read data.
->>>>>>> 04326ff8
 		f.Close()
 	}(f)
 
