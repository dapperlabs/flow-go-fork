package wal

import (
	"bufio"
	"fmt"
	"io"
	"os"
	"path"

	"github.com/onflow/flow-go/ledger/complete/mtrie/flattener"
	"github.com/onflow/flow-go/ledger/complete/mtrie/node"
	"github.com/onflow/flow-go/ledger/complete/mtrie/trie"
	"github.com/rs/zerolog"
)

// ReadCheckpointV6 reads checkpoint file from a main file and 17 file parts.
// the main file stores:
// 		1. version
//		2. checksum of each part file (17 in total)
// 		3. checksum of the main file itself
// 	the first 16 files parts contain the trie nodes below the subtrieLevel
//	the last part file contains the top level trie nodes above the subtrieLevel and all the trie root nodes.
<<<<<<< HEAD
func ReadCheckpointV6(dir string, fileName string, logger *zerolog.Logger) ([]*trie.MTrie, error) {
=======
// it returns (tries, nil) if there was no error
// it returns (nil, os.ErrNotExist) if a certain file is missing
// it returns (nil, err) if running into any exception
func ReadCheckpointV6(dir string, fileName string) ([]*trie.MTrie, error) {
>>>>>>> c4a2eab5
	// TODO: read the main file and check the version

	logger.Info().Msgf("reading v6 checkpoint file")

	headerPath := filePathCheckpointHeader(dir, fileName)
	subtrieChecksums, topTrieChecksum, err := readCheckpointHeader(headerPath)
	if err != nil {
		return nil, fmt.Errorf("could not read header: %w", err)
	}

	// ensure all checkpoint part file exists, might return os.ErrNotExist error
	// if a file is missing
	err = allPartFileExist(dir, fileName, len(subtrieChecksums))
	if err != nil {
		return nil, fmt.Errorf("fail to check all checkpoint part file exist: %w", err)
	}

	subtrieNodes, err := readSubTriesConcurrently(dir, fileName, subtrieChecksums)
	if err != nil {
		return nil, fmt.Errorf("could not read subtrie from dir: %w", err)
	}

	tries, err := readTopLevelTries(dir, fileName, subtrieNodes, topTrieChecksum)
	if err != nil {
		return nil, fmt.Errorf("could not read top level nodes or tries: %w", err)
	}

	return tries, nil
}

func filePathCheckpointHeader(dir string, fileName string) string {
	return path.Join(dir, fileName)
}

func filePathSubTries(dir string, fileName string, index int) (string, string, error) {
	if index < 0 || index > (subtrieCount-1) {
		return "", "", fmt.Errorf("index must be between 0 to %v, but got %v", subtrieCount-1, index)
	}
	subTrieFileName := fmt.Sprintf("%s.%03d", fileName, index)
	return path.Join(dir, subTrieFileName), subTrieFileName, nil
}

func filePathTopTries(dir string, fileName string) (string, string) {
	topTriesFileName := fmt.Sprintf("%v.%03d", fileName, subtrieCount)
	return path.Join(dir, topTriesFileName), fileName
}

// readCheckpointHeader takes a file path and returns subtrieChecksums and topTrieChecksum
// any error returned are exceptions
func readCheckpointHeader(filepath string) ([]uint32, uint32, error) {
	closable, err := os.Open(filepath)
	if err != nil {
		return nil, 0, fmt.Errorf("could not open file %v: %w", filepath, err)
	}
	defer func(f *os.File) {
		f.Close()
	}(closable)

	var bufReader io.Reader = bufio.NewReaderSize(closable, defaultBufioReadSize)
	reader := NewCRC32Reader(bufReader)

	// read the magic bytes and header
	version, err := readVersion(reader)
	if err != nil {
		return nil, 0, err
	}

	if version != VersionV6 {
		return nil, 0, fmt.Errorf("wrong version: %v", version)
	}

	// read the subtrie level
	subtrieCount, err := readSubtrieCount(reader)
	if err != nil {
		return nil, 0, err
	}

	subtrieChecksums := make([]uint32, subtrieCount)
	for i := uint16(0); i < subtrieCount; i++ {
		sum, err := readCRC32Sum(reader)
		if err != nil {
			return nil, 0, fmt.Errorf("could not read %v-th subtrie checksum from checkpoint header: %w", i, err)
		}
		subtrieChecksums[i] = sum
	}

	// read top level trie checksum
	topTrieChecksum, err := readCRC32Sum(reader)
	if err != nil {
		return nil, 0, fmt.Errorf("could not read checkpoint top level trie checksum in chechpoint summary: %w", err)
	}

	// calculate the actual checksum
	actualSum := reader.Crc32()

	// read the stored checksum, and compare with the actual sum
	// the same Crc32 reader is being used for simplicity, but the updated checksum
	// won't be used.
	expectedSum, err := readCRC32Sum(reader)
	if err != nil {
		return nil, 0, fmt.Errorf("could not read checkpoint header checksum: %w", err)
	}

	if actualSum != expectedSum {
		return nil, 0, fmt.Errorf("invalid checksum in checkpoint header, expected %v, actual %v",
			expectedSum, actualSum)
	}

	return subtrieChecksums, topTrieChecksum, nil
}

// func readNodeCountAndTriesCount(f *os.File) (uint64, uint16, error) {
// 	// read the node count and tries count from the end of the file
// 	const footerOffset = encNodeCountSize + encTrieCountSize + crc32SumSize
// 	const footerSize = encNodeCountSize + encTrieCountSize // footer doesn't include crc32 sum
// 	footer := make([]byte, footerSize)                     // must not be less than 1024
// 	_, err := f.Seek(-footerOffset, io.SeekEnd)
// 	if err != nil {
// 		return 0, 0, fmt.Errorf("cannot seek to footer: %w", err)
// 	}
// 	_, err = io.ReadFull(f, footer)
// 	if err != nil {
// 		return 0, 0, fmt.Errorf("could not read footer: %w", err)
// 	}
//
// 	return decodeFooter(footer)
// }

// allPartFileExist check if all the part files of the checkpoint file exist
// it returns nil if all files exist
// it returns os.ErrNotExist if some file is missing
// it returns err if running into any exception
func allPartFileExist(dir string, fileName string, totalSubtrieFiles int) error {
	for i := 0; i < totalSubtrieFiles; i++ {
		filePath, _, err := filePathSubTries(dir, fileName, i)
		if err != nil {
			return fmt.Errorf("fail to find file path for %v-th subtrie file: %w", i, err)
		}

		// ensure file exists
		_, err = os.Stat(filePath)
		if err != nil {
			return fmt.Errorf("fail to check %v-th subtrie file exist: %w", i, err)
		}
	}
	return nil
}

func readSubTriesConcurrently(dir string, fileName string, subtrieChecksums []uint32) ([][]*node.Node, error) {
	numOfSubTries := len(subtrieChecksums)
	resultChs := make([]chan *resultReadSubTrie, 0, numOfSubTries)
	for i := 0; i < numOfSubTries; i++ {
		resultCh := make(chan *resultReadSubTrie)
		go func(i int) {
			nodes, err := readCheckpointSubTrie(dir, fileName, i, subtrieChecksums[i])
			resultCh <- &resultReadSubTrie{
				Nodes: nodes,
				Err:   err,
			}
			close(resultCh)
		}(i)
		resultChs = append(resultChs, resultCh)
	}

	nodesGroups := make([][]*node.Node, 0, len(resultChs))
	for i, resultCh := range resultChs {
		result := <-resultCh
		if result.Err != nil {
			return nil, fmt.Errorf("fail to read %v-th subtrie, trie: %w", i, result.Err)
		}

		nodesGroups = append(nodesGroups, result.Nodes)
	}

	return nodesGroups, nil
}

// subtrie file contains:
// 1. checkpoint version // TODO
// 2. nodes
// 3. node count
// 4. checksum
func readCheckpointSubTrie(dir string, fileName string, index int, checksum uint32) ([]*node.Node, error) {
	filepath, _, err := filePathSubTries(dir, fileName, index)
	if err != nil {
		return nil, err
	}
	f, err := os.Open(filepath)
	if err != nil {
		return nil, fmt.Errorf("could not open file %v: %w", filepath, err)
	}
	defer func(f *os.File) {
		//TODO: we should evict file from Linux page cache here, so it doesn't keep 170+GB in RAM when that can be used instead for caching more frequently read data.
		f.Close()
	}(f)

	nodesCount, expectedSum, err := readSubTriesFooter(f)
	if err != nil {
		return nil, fmt.Errorf("cannot read sub trie node count: %w", err)
	}

	if checksum != expectedSum {
		return nil, fmt.Errorf("mismatch checksum in subtrie file. checksum from checkpoint header %v does not"+
			"match with checksum in subtrie file %v", checksum, expectedSum)
	}

	_, err = f.Seek(0, io.SeekStart)
	if err != nil {
		return nil, fmt.Errorf("cannot seek to start of file: %w", err)
	}

	var bufReader io.Reader = bufio.NewReaderSize(f, defaultBufioReadSize)
	reader := NewCRC32Reader(bufReader)

	// read file part index and verify
	scratch := make([]byte, 1024*4) // must not be less than 1024
	_, err = io.ReadFull(reader, scratch[:encFilePartIndexSize])
	if err != nil {
		return nil, fmt.Errorf("could not read file part index: %w", err)
	}

	readIndex, err := decodeFileIndex(scratch[:encFilePartIndexSize])
	if err != nil {
		return nil, fmt.Errorf("could not decode file part index: %w", err)
	}

	if index != int(readIndex) {
		return nil, fmt.Errorf("checkpoint file index (%v) mismatch, index in file name does not match with index in file (%v)", index, readIndex)
	}

	nodes := make([]*node.Node, nodesCount+1) //+1 for 0 index meaning nil
	for i := uint64(1); i <= nodesCount; i++ {
		node, err := flattener.ReadNode(reader, scratch, func(nodeIndex uint64) (*node.Node, error) {
			if nodeIndex >= i {
				return nil, fmt.Errorf("sequence of serialized nodes does not satisfy Descendents-First-Relationship")
			}
			return nodes[nodeIndex], nil
		})
		if err != nil {
			return nil, fmt.Errorf("cannot read node %d: %w", i, err)
		}
		nodes[i] = node
	}

	// read footer and discard, since we only care about checksum
	_, err = io.ReadFull(reader, scratch[:encNodeCountSize])
	if err != nil {
		return nil, fmt.Errorf("cannot read footer: %w", err)
	}

	// calculate the actual checksum
	actualSum := reader.Crc32()

	if actualSum != expectedSum {
		return nil, fmt.Errorf("invalid checksum in subtrie checkpoint, expected %v, actual %v",
			expectedSum, actualSum)
	}

	// TODO: simplify getNodeByIndex() logic if we reslice nodes here to remove the nil node at index 0.
	// return nodes[1:], nil
	return nodes, nil
}

type resultReadSubTrie struct {
	Nodes []*node.Node
	Err   error
}

func readSubTriesFooter(f *os.File) (uint64, uint32, error) {
	const footerSize = encNodeCountSize // footer doesn't include crc32 sum
	const footerOffset = footerSize + crc32SumSize
	_, err := f.Seek(-footerOffset, io.SeekEnd)
	if err != nil {
		return 0, 0, fmt.Errorf("cannot seek to footer: %w", err)
	}

	footer := make([]byte, footerSize)
	_, err = io.ReadFull(f, footer)
	if err != nil {
		return 0, 0, fmt.Errorf("could not read footer: %w", err)
	}

	nodeCount, err := decodeSubtrieFooter(footer)
	if err != nil {
		return 0, 0, fmt.Errorf("could not decode subtrie node count: %w", err)
	}

<<<<<<< HEAD
	return decodeNodeCount(footer)
=======
	// the subtrie checksum from the checkpoint header file must be same
	// as the checksum included in the subtrie file
	expectedSum, err := readCRC32Sum(f)
	if err != nil {
		return 0, 0, fmt.Errorf("cannot read checksum for sub trie file: %w", err)
	}

	return nodeCount, expectedSum, nil
>>>>>>> c4a2eab5
}

// 17th part file contains:
// 1. checkpoint version TODO
// 2. checkpoint file part index TODO
// 3. subtrieNodeCount TODO
// 4. top level nodes
// 5. trie roots
// 6. node count
// 7. trie count
// 6. checksum
func readTopLevelTries(dir string, fileName string, subtrieNodes [][]*node.Node, topTrieChecksum uint32) ([]*trie.MTrie, error) {
	filepath, _ := filePathTopTries(dir, fileName)
	file, err := os.Open(filepath)
	if err != nil {
		return nil, fmt.Errorf("could not open file %v: %w", filepath, err)
	}
	defer func() {
		// TODO: evict
		_ = file.Close()
	}()

<<<<<<< HEAD
	topLevelNodesCount, triesCount, err := readNodeCount(file)
	if err != nil {
		return nil, fmt.Errorf("could not read node count: %w", err)
	}

	topLevelNodes := make([]*node.Node, topLevelNodesCount+1) //+1 for 0 index meaning nil
	tries := make([]*trie.MTrie, triesCount)

	// the subtrie checksum from the checkpoint header file must be same
	// as the checksum included in the subtrie file
	expectedSum, err := readCRC32Sum(bufio.NewReaderSize(file, defaultBufioReadSize))
	if err != nil {
		return nil, fmt.Errorf("cannot read checksum for sub trie file: %w", err)
=======
	// TODO: read checksum and validate

	topLevelNodesCount, triesCount, expectedSum, err := readTopTriesFooter(file)
	if err != nil {
		return nil, fmt.Errorf("could not read top tries footer: %w", err)
>>>>>>> c4a2eab5
	}

	if topTrieChecksum != expectedSum {
		return nil, fmt.Errorf("mismatch checksum in top trie file. checksum from checkpoint header %v does not"+
			"match with checksum in top trie file %v", topTrieChecksum, expectedSum)
	}

	_, err = file.Seek(0, io.SeekStart)
	if err != nil {
		return nil, fmt.Errorf("could not seek to 0: %w", err)
	}

	topLevelNodes := make([]*node.Node, topLevelNodesCount+1) //+1 for 0 index meaning nil
	tries := make([]*trie.MTrie, triesCount)

	totalSubTrieNodeCount := computeTotalSubTrieNodeCount(subtrieNodes)
	// TODO: read subtrie Node count and validate

	var bufReader io.Reader = bufio.NewReaderSize(file, defaultBufioReadSize)
	reader := NewCRC32Reader(bufReader)

	totalSubTrieNodeCount := computeTotalSubTrieNodeCount(subtrieNodes)
	// read subtrie count
	buf := make([]byte, encNodeCountSize)
	_, err = io.ReadFull(reader, buf)
	if err != nil {
		return nil, fmt.Errorf("could not read subtrie node count: %w", err)
	}
	readSubtrieNodeCount, err := decodeNodeCount(buf)
	if err != nil {
		return nil, fmt.Errorf("could not decode node count: %w", err)
	}

	if int(readSubtrieNodeCount) != totalSubTrieNodeCount {
		return nil, fmt.Errorf("mismatch subtrie node count, read from disk (%v), but got actual node count (%v)",
			readSubtrieNodeCount, totalSubTrieNodeCount)
	}

	// Scratch buffer is used as temporary buffer that reader can read into.
	// Raw data in scratch buffer should be copied or converted into desired
	// objects before next Read operation.  If the scratch buffer isn't large
	// enough, a new buffer will be allocated.  However, 4096 bytes will
	// be large enough to handle almost all payloads and 100% of interim nodes.
	scratch := make([]byte, 1024*4) // must not be less than 1024

	// read the nodes from subtrie level to the root level
	for i := uint64(1); i <= topLevelNodesCount; i++ {
		node, err := flattener.ReadNode(reader, scratch, func(nodeIndex uint64) (*node.Node, error) {
			if nodeIndex > i+uint64(totalSubTrieNodeCount) {
				return nil, fmt.Errorf("sequence of serialized nodes does not satisfy Descendents-First-Relationship")
			}

			return getNodeByIndex(subtrieNodes, topLevelNodes, nodeIndex)
		})
		if err != nil {
			return nil, fmt.Errorf("cannot read node at index %d: %w", i, err)
		}

		topLevelNodes[i] = node
	}

	// read the trie root nodes
	for i := uint16(0); i < triesCount; i++ {
		trie, err := flattener.ReadTrie(reader, scratch, func(nodeIndex uint64) (*node.Node, error) {
			return getNodeByIndex(subtrieNodes, topLevelNodes, nodeIndex)
		})

		if err != nil {
			return nil, fmt.Errorf("cannot read root trie at index %d: %w", i, err)
		}
		tries[i] = trie
	}

	// read footer and discard, since we only care about checksum
	_, err = io.ReadFull(reader, scratch[:encNodeCountSize+encTrieCountSize])
	if err != nil {
		return nil, fmt.Errorf("cannot read footer: %w", err)
	}

	actualSum := reader.Crc32()

	if actualSum != expectedSum {
		return nil, fmt.Errorf("invalid checksum in top level trie, expected %v, actual %v",
			expectedSum, actualSum)
	}

	return tries, nil
}

func readVersion(reader io.Reader) (uint16, error) {
	bytes := make([]byte, encMagicSize+encVersionSize)
	_, err := io.ReadFull(reader, bytes)
	if err != nil {
		return 0, fmt.Errorf("cannot read version: %w", err)
	}
	magic, version, err := decodeVersion(bytes)
	if err != nil {
		return 0, err
	}
	if magic != MagicBytes {
		return 0, fmt.Errorf("wrong magic bytes %v", magic)
	}

	return version, nil
}

func readSubtrieCount(reader io.Reader) (uint16, error) {
	bytes := make([]byte, encSubtrieCountSize)
	_, err := io.ReadFull(reader, bytes)
	if err != nil {
		return 0, err
	}
	return decodeSubtrieCount(bytes)

}

func readCRC32Sum(reader io.Reader) (uint32, error) {
	bytes := make([]byte, crc32SumSize)
	_, err := io.ReadFull(reader, bytes)
	if err != nil {
		return 0, err
	}
	return decodeCRC32Sum(bytes)
}

func readTopTriesFooter(f *os.File) (uint64, uint16, uint32, error) {
	// footer offset: nodes count (8 bytes) + tries count (2 bytes) + CRC32 sum (4 bytes)
	const footerOffset = encNodeCountSize + encTrieCountSize + crc32SumSize
	const footerSize = encNodeCountSize + encTrieCountSize // footer doesn't include crc32 sum
	// Seek to footer
	_, err := f.Seek(-footerOffset, io.SeekEnd)
	if err != nil {
		return 0, 0, 0, fmt.Errorf("cannot seek to footer: %w", err)
	}
	footer := make([]byte, footerSize)
	_, err = io.ReadFull(f, footer)
	if err != nil {
		return 0, 0, 0, fmt.Errorf("cannot read footer: %w", err)
	}

	nodeCount, trieCount, err := decodeFooter(footer)
	if err != nil {
		return 0, 0, 0, fmt.Errorf("could not decode top trie footer: %w", err)
	}

	checksum, err := readCRC32Sum(bufio.NewReaderSize(f, defaultBufioReadSize))
	if err != nil {
		return 0, 0, 0, fmt.Errorf("cannot read checksum for top trie file: %w", err)
	}
	return nodeCount, trieCount, checksum, nil
}

func computeTotalSubTrieNodeCount(groups [][]*node.Node) int {
	total := 0
	for _, group := range groups {
		total += (len(group) - 1) // the first item in group is <nil>
	}
	return total
}

// each group in subtrieNodes and topLevelNodes start with `nil`
func getNodeByIndex(subtrieNodes [][]*node.Node, topLevelNodes []*node.Node, index uint64) (*node.Node, error) {
	if index == 0 {
		// item at index 0 is nil
		return nil, nil
	}
	offset := index - 1 // index.> 0, won't underflow
	for _, subtries := range subtrieNodes {
		if len(subtries) < 1 {
			return nil, fmt.Errorf("subtries should have at least 1 item")
		}
		if subtries[0] != nil {
			return nil, fmt.Errorf("subtrie[0] %v isn't nil", subtries[0])
		}

		if offset < uint64(len(subtries)-1) {
			// +1 because first item is always nil
			return subtries[offset+1], nil
		}
		offset -= uint64(len(subtries) - 1)
	}

	// TODO: move this check outside
	if len(topLevelNodes) < 1 {
		return nil, fmt.Errorf("top trie should have at least 1 item")
	}

	if topLevelNodes[0] != nil {
		return nil, fmt.Errorf("top trie [0] %v isn't nil", topLevelNodes[0])
	}

	if offset >= uint64(len(topLevelNodes)-1) {
		return nil, fmt.Errorf("can not find node by index: %v in subtrieNodes %v, topLevelNodes %v", index, subtrieNodes, topLevelNodes)
	}

	// +1 because first item is always nil
	return topLevelNodes[offset+1], nil
}<|MERGE_RESOLUTION|>--- conflicted
+++ resolved
@@ -20,14 +20,10 @@
 // 		3. checksum of the main file itself
 // 	the first 16 files parts contain the trie nodes below the subtrieLevel
 //	the last part file contains the top level trie nodes above the subtrieLevel and all the trie root nodes.
-<<<<<<< HEAD
-func ReadCheckpointV6(dir string, fileName string, logger *zerolog.Logger) ([]*trie.MTrie, error) {
-=======
 // it returns (tries, nil) if there was no error
 // it returns (nil, os.ErrNotExist) if a certain file is missing
 // it returns (nil, err) if running into any exception
-func ReadCheckpointV6(dir string, fileName string) ([]*trie.MTrie, error) {
->>>>>>> c4a2eab5
+func ReadCheckpointV6(dir string, fileName string, logger *zerolog.Logger) ([]*trie.MTrie, error) {
 	// TODO: read the main file and check the version
 
 	logger.Info().Msgf("reading v6 checkpoint file")
@@ -138,23 +134,6 @@
 
 	return subtrieChecksums, topTrieChecksum, nil
 }
-
-// func readNodeCountAndTriesCount(f *os.File) (uint64, uint16, error) {
-// 	// read the node count and tries count from the end of the file
-// 	const footerOffset = encNodeCountSize + encTrieCountSize + crc32SumSize
-// 	const footerSize = encNodeCountSize + encTrieCountSize // footer doesn't include crc32 sum
-// 	footer := make([]byte, footerSize)                     // must not be less than 1024
-// 	_, err := f.Seek(-footerOffset, io.SeekEnd)
-// 	if err != nil {
-// 		return 0, 0, fmt.Errorf("cannot seek to footer: %w", err)
-// 	}
-// 	_, err = io.ReadFull(f, footer)
-// 	if err != nil {
-// 		return 0, 0, fmt.Errorf("could not read footer: %w", err)
-// 	}
-//
-// 	return decodeFooter(footer)
-// }
 
 // allPartFileExist check if all the part files of the checkpoint file exist
 // it returns nil if all files exist
@@ -242,22 +221,7 @@
 	var bufReader io.Reader = bufio.NewReaderSize(f, defaultBufioReadSize)
 	reader := NewCRC32Reader(bufReader)
 
-	// read file part index and verify
-	scratch := make([]byte, 1024*4) // must not be less than 1024
-	_, err = io.ReadFull(reader, scratch[:encFilePartIndexSize])
-	if err != nil {
-		return nil, fmt.Errorf("could not read file part index: %w", err)
-	}
-
-	readIndex, err := decodeFileIndex(scratch[:encFilePartIndexSize])
-	if err != nil {
-		return nil, fmt.Errorf("could not decode file part index: %w", err)
-	}
-
-	if index != int(readIndex) {
-		return nil, fmt.Errorf("checkpoint file index (%v) mismatch, index in file name does not match with index in file (%v)", index, readIndex)
-	}
-
+	scratch := make([]byte, 1024*4)           // must not be less than 1024
 	nodes := make([]*node.Node, nodesCount+1) //+1 for 0 index meaning nil
 	for i := uint64(1); i <= nodesCount; i++ {
 		node, err := flattener.ReadNode(reader, scratch, func(nodeIndex uint64) (*node.Node, error) {
@@ -315,9 +279,6 @@
 		return 0, 0, fmt.Errorf("could not decode subtrie node count: %w", err)
 	}
 
-<<<<<<< HEAD
-	return decodeNodeCount(footer)
-=======
 	// the subtrie checksum from the checkpoint header file must be same
 	// as the checksum included in the subtrie file
 	expectedSum, err := readCRC32Sum(f)
@@ -326,7 +287,6 @@
 	}
 
 	return nodeCount, expectedSum, nil
->>>>>>> c4a2eab5
 }
 
 // 17th part file contains:
@@ -349,27 +309,9 @@
 		_ = file.Close()
 	}()
 
-<<<<<<< HEAD
-	topLevelNodesCount, triesCount, err := readNodeCount(file)
+	topLevelNodesCount, triesCount, expectedSum, err := readTopTriesFooter(file)
 	if err != nil {
 		return nil, fmt.Errorf("could not read node count: %w", err)
-	}
-
-	topLevelNodes := make([]*node.Node, topLevelNodesCount+1) //+1 for 0 index meaning nil
-	tries := make([]*trie.MTrie, triesCount)
-
-	// the subtrie checksum from the checkpoint header file must be same
-	// as the checksum included in the subtrie file
-	expectedSum, err := readCRC32Sum(bufio.NewReaderSize(file, defaultBufioReadSize))
-	if err != nil {
-		return nil, fmt.Errorf("cannot read checksum for sub trie file: %w", err)
-=======
-	// TODO: read checksum and validate
-
-	topLevelNodesCount, triesCount, expectedSum, err := readTopTriesFooter(file)
-	if err != nil {
-		return nil, fmt.Errorf("could not read top tries footer: %w", err)
->>>>>>> c4a2eab5
 	}
 
 	if topTrieChecksum != expectedSum {
@@ -386,27 +328,9 @@
 	tries := make([]*trie.MTrie, triesCount)
 
 	totalSubTrieNodeCount := computeTotalSubTrieNodeCount(subtrieNodes)
-	// TODO: read subtrie Node count and validate
 
 	var bufReader io.Reader = bufio.NewReaderSize(file, defaultBufioReadSize)
 	reader := NewCRC32Reader(bufReader)
-
-	totalSubTrieNodeCount := computeTotalSubTrieNodeCount(subtrieNodes)
-	// read subtrie count
-	buf := make([]byte, encNodeCountSize)
-	_, err = io.ReadFull(reader, buf)
-	if err != nil {
-		return nil, fmt.Errorf("could not read subtrie node count: %w", err)
-	}
-	readSubtrieNodeCount, err := decodeNodeCount(buf)
-	if err != nil {
-		return nil, fmt.Errorf("could not decode node count: %w", err)
-	}
-
-	if int(readSubtrieNodeCount) != totalSubTrieNodeCount {
-		return nil, fmt.Errorf("mismatch subtrie node count, read from disk (%v), but got actual node count (%v)",
-			readSubtrieNodeCount, totalSubTrieNodeCount)
-	}
 
 	// Scratch buffer is used as temporary buffer that reader can read into.
 	// Raw data in scratch buffer should be copied or converted into desired
