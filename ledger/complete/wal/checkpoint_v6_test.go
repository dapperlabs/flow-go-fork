--- conflicted
+++ resolved
@@ -1,14 +1,11 @@
 package wal
 
 import (
-<<<<<<< HEAD
-=======
 	"bufio"
 	"bytes"
 	"errors"
 	"fmt"
 	"io"
->>>>>>> f2d7f774
 	"math/rand"
 	"os"
 	"path"
