package complete

import (
	"encoding/json"
	"fmt"
	"io"
	"os"
	"time"

	"github.com/rs/zerolog"

	"github.com/onflow/flow-go/ledger"
	"github.com/onflow/flow-go/ledger/common/hash"
	"github.com/onflow/flow-go/ledger/common/pathfinder"
	"github.com/onflow/flow-go/ledger/complete/mtrie"
	"github.com/onflow/flow-go/ledger/complete/mtrie/trie"
	realWAL "github.com/onflow/flow-go/ledger/complete/wal"
	"github.com/onflow/flow-go/module"
)

const DefaultCacheSize = 1000
const DefaultPathFinderVersion = 1
const defaultTrieUpdateChanSize = 500

// Ledger (complete) is a fast memory-efficient fork-aware thread-safe trie-based key/value storage.
// Ledger holds an array of registers (key-value pairs) and keeps tracks of changes over a limited time.
// Each register is referenced by an ID (key) and holds a value (byte slice).
// Ledger provides atomic batched updates and read (with or without proofs) operation given a list of keys.
// Every update to the Ledger creates a new state which captures the state of the storage.
// Under the hood, it uses binary Merkle tries to generate inclusion and non-inclusion proofs.
// Ledger is fork-aware which means any update can be applied at any previous state which forms a tree of tries (forest).
// The forest is in memory but all changes (e.g. register updates) are captured inside write-ahead-logs for crash recovery reasons.
// In order to limit the memory usage and maintain the performance storage only keeps a limited number of
// tries and purge the old ones (FIFO-based); in other words, Ledger is not designed to be used
// for archival usage but make it possible for other software components to reconstruct very old tries using write-ahead logs.
type Ledger struct {
	forest            *mtrie.Forest
	wal               realWAL.LedgerWAL
	metrics           module.LedgerMetrics
	logger            zerolog.Logger
	trieUpdateCh      chan *WALTrieUpdate
	pathFinderVersion uint8
}

// NewLedger creates a new in-memory trie-backed ledger storage with persistence.
func NewLedger(
	wal realWAL.LedgerWAL,
	capacity int,
	metrics module.LedgerMetrics,
	log zerolog.Logger,
	pathFinderVer uint8) (*Ledger, error) {

	logger := log.With().Str("ledger", "complete").Logger()

	forest, err := mtrie.NewForest(capacity, metrics, nil)
	if err != nil {
		return nil, fmt.Errorf("cannot create forest: %w", err)
	}

	storage := &Ledger{
		forest:            forest,
		wal:               wal,
		metrics:           metrics,
		logger:            logger,
		pathFinderVersion: pathFinderVer,
		trieUpdateCh:      make(chan *WALTrieUpdate, defaultTrieUpdateChanSize),
	}

	// pause records to prevent double logging trie removals
	wal.PauseRecord()
	defer wal.UnpauseRecord()

	err = wal.ReplayOnForest(forest)
	if err != nil {
		return nil, fmt.Errorf("cannot restore LedgerWAL: %w", err)
	}

	wal.UnpauseRecord()

	// TODO update to proper value once https://github.com/onflow/flow-go/pull/3720 is merged
	metrics.ForestApproxMemorySize(0)

	return storage, nil
}

// TrieUpdateChan returns a channel which is used to receive trie updates that needs to be logged in WALs.
// This channel is closed when ledger component shutdowns down.
func (l *Ledger) TrieUpdateChan() <-chan *WALTrieUpdate {
	return l.trieUpdateCh
}

// Ready implements interface module.ReadyDoneAware
// it starts the EventLoop's internal processing loop.
func (l *Ledger) Ready() <-chan struct{} {
	ready := make(chan struct{})
	go func() {
		defer close(ready)
		// Start WAL component.
		<-l.wal.Ready()
	}()
	return ready
}

// Done implements interface module.ReadyDoneAware
func (l *Ledger) Done() <-chan struct{} {
	done := make(chan struct{})
	go func() {
		defer close(done)

		// Ledger is responsible for closing trieUpdateCh channel,
		// so Compactor can drain and process remaining updates.
		close(l.trieUpdateCh)
	}()
	return done
}

// InitialState returns the state of an empty ledger
func (l *Ledger) InitialState() ledger.State {
	return ledger.State(l.forest.GetEmptyRootHash())
}

// ValueSizes read the values of the given keys at the given state.
// It returns value sizes in the same order as given registerIDs and errors (if any)
func (l *Ledger) ValueSizes(query *ledger.Query) (valueSizes []int, err error) {
	start := time.Now()
	paths, err := pathfinder.KeysToPaths(query.Keys(), l.pathFinderVersion)
	if err != nil {
		return nil, err
	}
	trieRead := &ledger.TrieRead{RootHash: ledger.RootHash(query.State()), Paths: paths}
	valueSizes, err = l.forest.ValueSizes(trieRead)
	if err != nil {
		return nil, err
	}

	l.metrics.ReadValuesNumber(uint64(len(paths)))
	readDuration := time.Since(start)
	l.metrics.ReadDuration(readDuration)

	if len(paths) > 0 {
		durationPerValue := time.Duration(readDuration.Nanoseconds()/int64(len(paths))) * time.Nanosecond
		l.metrics.ReadDurationPerItem(durationPerValue)
	}

	return valueSizes, err
}

// GetSingleValue reads value of a single given key at the given state.
func (l *Ledger) GetSingleValue(query *ledger.QuerySingleValue) (value ledger.Value, err error) {
	start := time.Now()
	path, err := pathfinder.KeyToPath(query.Key(), l.pathFinderVersion)
	if err != nil {
		return nil, err
	}
	trieRead := &ledger.TrieReadSingleValue{RootHash: ledger.RootHash(query.State()), Path: path}
	value, err = l.forest.ReadSingleValue(trieRead)
	if err != nil {
		return nil, err
	}

	l.metrics.ReadValuesNumber(1)
	readDuration := time.Since(start)
	l.metrics.ReadDuration(readDuration)

	durationPerValue := time.Duration(readDuration.Nanoseconds()) * time.Nanosecond
	l.metrics.ReadDurationPerItem(durationPerValue)

	return value, nil
}

// Get read the values of the given keys at the given state
// it returns the values in the same order as given registerIDs and errors (if any)
func (l *Ledger) Get(query *ledger.Query) (values []ledger.Value, err error) {
	start := time.Now()
	paths, err := pathfinder.KeysToPaths(query.Keys(), l.pathFinderVersion)
	if err != nil {
		return nil, err
	}
	trieRead := &ledger.TrieRead{RootHash: ledger.RootHash(query.State()), Paths: paths}
	values, err = l.forest.Read(trieRead)
	if err != nil {
		return nil, err
	}

	l.metrics.ReadValuesNumber(uint64(len(paths)))
	readDuration := time.Since(start)
	l.metrics.ReadDuration(readDuration)

	if len(paths) > 0 {
		durationPerValue := time.Duration(readDuration.Nanoseconds()/int64(len(paths))) * time.Nanosecond
		l.metrics.ReadDurationPerItem(durationPerValue)
	}

	return values, err
}

// Set updates the ledger given an update.
// It returns the state after update and errors (if any)
func (l *Ledger) Set(update *ledger.Update) (newState ledger.State, trieUpdate *ledger.TrieUpdate, err error) {
	start := time.Now()

	// TODO: add test case
	if update.Size() == 0 {
		// return current state root unchanged
		return update.State(), nil, nil
	}

	trieUpdate, err = pathfinder.UpdateToTrieUpdate(update, l.pathFinderVersion)
	if err != nil {
		return ledger.State(hash.DummyHash), nil, err
	}

	l.metrics.UpdateCount()

	newState, err = l.set(trieUpdate)
	if err != nil {
		return ledger.State(hash.DummyHash), nil, err
	}

	// TODO update to proper value once https://github.com/onflow/flow-go/pull/3720 is merged
	l.metrics.ForestApproxMemorySize(0)

	elapsed := time.Since(start)
	l.metrics.UpdateDuration(elapsed)

	if len(trieUpdate.Paths) > 0 {
		durationPerValue := time.Duration(elapsed.Nanoseconds() / int64(len(trieUpdate.Paths)))
		l.metrics.UpdateDurationPerItem(durationPerValue)
	}

	state := update.State()
	l.logger.Info().Hex("from", state[:]).
		Hex("to", newState[:]).
		Int("update_size", update.Size()).
		Msg("ledger updated")
	return newState, trieUpdate, nil
}

func (l *Ledger) set(trieUpdate *ledger.TrieUpdate) (newState ledger.State, err error) {

	// resultCh is a buffered channel to receive WAL update result.
	resultCh := make(chan error, 1)

	// trieCh is a buffered channel to send updated trie.
	// trieCh can be closed without sending updated trie to indicate failure to update trie.
	trieCh := make(chan *trie.MTrie, 1)
	defer close(trieCh)

	// There are two goroutines:
	// 1. writing the trie update to WAL (in Compactor goroutine)
	// 2. creating a new trie from the trie update (in this goroutine)
	// Since writing to WAL is running concurrently, we use resultCh
	// to receive WAL update result from Compactor.
	// Compactor also needs new trie created here because Compactor
	// caches new trie to minimize memory foot-print while checkpointing.
	// `trieCh` is used to send created trie to Compactor.
	l.trieUpdateCh <- &WALTrieUpdate{Update: trieUpdate, ResultCh: resultCh, TrieCh: trieCh}

	newTrie, err := l.forest.NewTrie(trieUpdate)
	walError := <-resultCh

	if err != nil {
		return ledger.State(hash.DummyHash), fmt.Errorf("cannot update state: %w", err)
	}
	if walError != nil {
		return ledger.State(hash.DummyHash), fmt.Errorf("error while writing LedgerWAL: %w", walError)
	}

	err = l.forest.AddTrie(newTrie)
	if err != nil {
		return ledger.State(hash.DummyHash), fmt.Errorf("failed to add new trie to forest: %w", err)
	}

	trieCh <- newTrie

	return ledger.State(newTrie.RootHash()), nil
}

// Prove provides proofs for a ledger query and errors (if any).
//
// Proves are generally _not_ provided in the register order of the query.
// In the current implementation, proofs are sorted in a deterministic order specified by the
// forest and mtrie implementation.
func (l *Ledger) Prove(query *ledger.Query) (proof ledger.Proof, err error) {

	paths, err := pathfinder.KeysToPaths(query.Keys(), l.pathFinderVersion)
	if err != nil {
		return nil, err
	}

	trieRead := &ledger.TrieRead{RootHash: ledger.RootHash(query.State()), Paths: paths}
	batchProof, err := l.forest.Proofs(trieRead)
	if err != nil {
		return nil, fmt.Errorf("could not get proofs: %w", err)
	}

	proofToGo := ledger.EncodeTrieBatchProof(batchProof)

	if len(paths) > 0 {
		l.metrics.ProofSize(uint32(len(proofToGo) / len(paths)))
	}

	return proofToGo, err
}

// MemSize return the amount of memory used by ledger
// TODO implement an approximate MemSize method
func (l *Ledger) MemSize() (int64, error) {
	return 0, nil
}

// ForestSize returns the number of tries stored in the forest
func (l *Ledger) ForestSize() int {
	return l.forest.Size()
}

// Tries returns the tries stored in the forest
func (l *Ledger) Tries() ([]*trie.MTrie, error) {
	return l.forest.GetTries()
}

// Checkpointer returns a checkpointer instance
func (l *Ledger) Checkpointer() (*realWAL.Checkpointer, error) {
	checkpointer, err := l.wal.NewCheckpointer()
	if err != nil {
		return nil, fmt.Errorf("cannot create checkpointer for compactor: %w", err)
	}
	return checkpointer, nil
}

// ExportCheckpointAt exports a checkpoint at specific state commitment after applying migrations and returns the new state (after migration) and any errors
func (l *Ledger) ExportCheckpointAt(
	state ledger.State,
	migrations []ledger.Migration,
	preCheckpointReporters []ledger.Reporter,
	postCheckpointReporters []ledger.Reporter,
	targetPathFinderVersion uint8,
	outputDir, outputFile string,
	version int,
) (ledger.State, error) {

	l.logger.Info().Msgf(
		"Ledger is loaded, checkpoint export has started for state %s, and %d migrations have been planed",
		state.String(),
		len(migrations),
	)

	// get trie
	t, err := l.forest.GetTrie(ledger.RootHash(state))
	if err != nil {
		rh, _ := l.forest.MostRecentTouchedRootHash()
		l.logger.Info().
			Str("hash", rh.String()).
			Msgf("Most recently touched root hash.")
		return ledger.State(hash.DummyHash),
			fmt.Errorf("cannot get trie at the given state commitment: %w", err)
	}

	// clean up tries to release memory
	err = l.keepOnlyOneTrie(state)
	if err != nil {
		return ledger.State(hash.DummyHash),
			fmt.Errorf("failed to clean up tries to reduce memory usage: %w", err)
	}

	// TODO enable validity check of trie
	// only check validity of the trie we are interested in
	// l.logger.Info().Msg("Checking validity of the trie at the given state...")
	// if !t.IsAValidTrie() {
	//	 return nil, fmt.Errorf("trie is not valid: %w", err)
	// }
	// l.logger.Info().Msg("Trie is valid.")

	// get all payloads
	payloads := t.AllPayloads()
	payloadSize := len(payloads)

	// migrate payloads
	for i, migrate := range migrations {
		l.logger.Info().Msgf("migration %d is underway", i)

		start := time.Now()
		payloads, err = migrate(payloads)
		elapsed := time.Since(start)

		if err != nil {
			return ledger.State(hash.DummyHash), fmt.Errorf("error applying migration (%d): %w", i, err)
		}

		newPayloadSize := len(payloads)

		if payloadSize != newPayloadSize {
			l.logger.Warn().
				Int("migration_step", i).
				Int("expected_size", payloadSize).
				Int("outcome_size", newPayloadSize).
				Msg("payload counts has changed during migration, make sure this is expected.")
		}
		l.logger.Info().Str("timeTaken", elapsed.String()).Msgf("migration %d is done", i)

		payloadSize = newPayloadSize
	}

	l.logger.Info().Msgf("constructing a new trie with migrated payloads (count: %d)...", len(payloads))

	// get paths
	paths, err := pathfinder.PathsFromPayloads(payloads, targetPathFinderVersion)
	if err != nil {
		return ledger.State(hash.DummyHash), fmt.Errorf("cannot export checkpoint, can't construct paths: %w", err)
	}

	emptyTrie := trie.NewEmptyMTrie()

	// no need to prune the data since it has already been prunned through migrations
	applyPruning := false
	newTrie, _, err := trie.NewTrieWithUpdatedRegisters(emptyTrie, paths, payloads, applyPruning)
	if err != nil {
		return ledger.State(hash.DummyHash), fmt.Errorf("constructing updated trie failed: %w", err)
	}

	statecommitment := ledger.State(newTrie.RootHash())

	l.logger.Info().Msgf("successfully built new trie. NEW ROOT STATECOMMIEMENT: %v", statecommitment.String())

	l.logger.Info().Msgf("running pre-checkpoint reporters")
	// run post migration reporters
	for i, reporter := range preCheckpointReporters {
		l.logger.Info().Msgf("running a pre-checkpoint generation reporter: %s, (%v/%v)", reporter.Name(), i, len(preCheckpointReporters))
		err := runReport(reporter, payloads, statecommitment, l.logger)
		if err != nil {
			return ledger.State(hash.DummyHash), err
		}
	}

	l.logger.Info().Msgf("finished running pre-checkpoint reporters")

	l.logger.Info().Msg("creating a checkpoint for the new trie")

	l.logger.Info().Msg("storing the checkpoint to the file")

	err = os.MkdirAll(outputDir, os.ModePerm)
	if err != nil {
		return ledger.State(hash.DummyHash), fmt.Errorf("could not create output dir %v: %w", outputDir, err)
	}

	if version == 6 {
<<<<<<< HEAD
		err = realWAL.StoreCheckpointV6Concurrent([]*trie.MTrie{newTrie}, outputDir, "root.checkpoint", &l.logger)
=======
		err = realWAL.StoreCheckpointV6([]*trie.MTrie{newTrie}, outputDir, outputFile, &l.logger)
>>>>>>> 07a388ff
	} else if version == 5 {
		writer, err := realWAL.CreateCheckpointWriterForFile(outputDir, outputFile, &l.logger)
		if err != nil {
			return ledger.State(hash.DummyHash), fmt.Errorf("failed to create a checkpoint writer: %w", err)
		}
		err = realWAL.StoreCheckpointV5(writer, newTrie)
		writer.Close()
	} else {
		return ledger.State(hash.DummyHash), fmt.Errorf("invalid version:%v", version)
	}

	// Writing the checkpoint takes time to write and copy.
	// Without relying on an exit code or stdout, we need to know when the copy is complete.
	writeStatusFileErr := writeStatusFile("checkpoint_status.json", err)
	if writeStatusFileErr != nil {
		return ledger.State(hash.DummyHash), fmt.Errorf("failed to write checkpoint status file: %w", writeStatusFileErr)
	}

	if err != nil {
		return ledger.State(hash.DummyHash), fmt.Errorf("failed to store the checkpoint: %w", err)
	}

	l.logger.Info().Msgf("checkpoint file successfully stored at: %v %v", outputDir, outputFile)

	l.logger.Info().Msgf("finished running post-checkpoint reporters")

	// running post checkpoint reporters
	for i, reporter := range postCheckpointReporters {
		l.logger.Info().Msgf("running a post-checkpoint generation reporter: %s, (%v/%v)", reporter.Name(), i, len(postCheckpointReporters))
		err := runReport(reporter, payloads, statecommitment, l.logger)
		if err != nil {
			return ledger.State(hash.DummyHash), err
		}
	}

	l.logger.Info().Msgf("ran all post-checkpoint reporters")

	return statecommitment, nil
}

// MostRecentTouchedState returns a state which is most recently touched.
func (l *Ledger) MostRecentTouchedState() (ledger.State, error) {
	root, err := l.forest.MostRecentTouchedRootHash()
	return ledger.State(root), err
}

// HasState returns true if the given state exists inside the ledger
func (l *Ledger) HasState(state ledger.State) bool {
	return l.forest.HasTrie(ledger.RootHash(state))
}

// DumpTrieAsJSON export trie at specific state as JSONL (each line is JSON encoding of a payload)
func (l *Ledger) DumpTrieAsJSON(state ledger.State, writer io.Writer) error {
	fmt.Println(ledger.RootHash(state))
	trie, err := l.forest.GetTrie(ledger.RootHash(state))
	if err != nil {
		return fmt.Errorf("cannot find the target trie: %w", err)
	}
	return trie.DumpAsJSON(writer)
}

// this operation should only be used for exporting
func (l *Ledger) keepOnlyOneTrie(state ledger.State) error {
	// don't write things to WALs
	l.wal.PauseRecord()
	defer l.wal.UnpauseRecord()
	return l.forest.PurgeCacheExcept(ledger.RootHash(state))
}

func runReport(r ledger.Reporter, p []ledger.Payload, commit ledger.State, l zerolog.Logger) error {
	l.Info().
		Str("name", r.Name()).
		Msg("starting reporter")

	start := time.Now()
	err := r.Report(p, commit)
	elapsed := time.Since(start)

	l.Info().
		Str("timeTaken", elapsed.String()).
		Str("name", r.Name()).
		Msg("reporter done")
	if err != nil {
		return fmt.Errorf("error running reporter (%s): %w", r.Name(), err)
	}
	return nil
}

func writeStatusFile(fileName string, e error) error {
	checkpointStatus := map[string]bool{"succeeded": e == nil}
	checkpointStatusJson, _ := json.MarshalIndent(checkpointStatus, "", " ")
	err := os.WriteFile(fileName, checkpointStatusJson, 0644)
	return err
}<|MERGE_RESOLUTION|>--- conflicted
+++ resolved
@@ -444,11 +444,7 @@
 	}
 
 	if version == 6 {
-<<<<<<< HEAD
-		err = realWAL.StoreCheckpointV6Concurrent([]*trie.MTrie{newTrie}, outputDir, "root.checkpoint", &l.logger)
-=======
-		err = realWAL.StoreCheckpointV6([]*trie.MTrie{newTrie}, outputDir, outputFile, &l.logger)
->>>>>>> 07a388ff
+		err = realWAL.StoreCheckpointV6Concurrent([]*trie.MTrie{newTrie}, outputDir, outputFile, &l.logger)
 	} else if version == 5 {
 		writer, err := realWAL.CreateCheckpointWriterForFile(outputDir, outputFile, &l.logger)
 		if err != nil {
