--- conflicted
+++ resolved
@@ -4,11 +4,7 @@
 	"encoding/json"
 	"fmt"
 	"io"
-<<<<<<< HEAD
-	"io/ioutil"
-=======
 	"os"
->>>>>>> 138e1c32
 	"time"
 
 	"github.com/rs/zerolog"
@@ -215,18 +211,6 @@
 	}
 
 	l.metrics.UpdateCount()
-<<<<<<< HEAD
-
-	walChan := make(chan error)
-
-	go func() {
-		walChan <- l.wal.RecordUpdate(trieUpdate)
-	}()
-
-	newRootHash, err := l.forest.Update(trieUpdate)
-	walError := <-walChan
-=======
->>>>>>> 138e1c32
 
 	newState, err = l.set(trieUpdate)
 	if err != nil {
@@ -446,30 +430,18 @@
 			return ledger.State(hash.DummyHash), err
 		}
 	}
-<<<<<<< HEAD
-
-	l.logger.Info().Msgf("finished running pre-checkpoint reporters")
-
-	l.logger.Info().Msg("creating a checkpoint for the new trie")
-	writer, err := wal.CreateCheckpointWriterForFile(outputDir, outputFile, &l.logger)
-=======
 
 	l.logger.Info().Msgf("finished running pre-checkpoint reporters")
 
 	l.logger.Info().Msg("creating a checkpoint for the new trie")
 	writer, err := realWAL.CreateCheckpointWriterForFile(outputDir, outputFile, &l.logger)
->>>>>>> 138e1c32
 	if err != nil {
 		return ledger.State(hash.DummyHash), fmt.Errorf("failed to create a checkpoint writer: %w", err)
 	}
 
 	l.logger.Info().Msg("storing the checkpoint to the file")
 
-<<<<<<< HEAD
-	err = wal.StoreCheckpoint(writer, newTrie)
-=======
 	err = realWAL.StoreCheckpoint(writer, newTrie)
->>>>>>> 138e1c32
 
 	// Writing the checkpoint takes time to write and copy.
 	// Without relying on an exit code or stdout, we need to know when the copy is complete.
@@ -549,35 +521,9 @@
 	return nil
 }
 
-<<<<<<< HEAD
-func runReport(r ledger.Reporter, p []ledger.Payload, commit ledger.State, l zerolog.Logger) error {
-	l.Info().
-		Str("name", r.Name()).
-		Msg("starting reporter")
-
-	start := time.Now()
-	err := r.Report(p, commit)
-	elapsed := time.Since(start)
-
-	l.Info().
-		Str("timeTaken", elapsed.String()).
-		Str("name", r.Name()).
-		Msg("reporter done")
-	if err != nil {
-		return fmt.Errorf("error running reporter (%s): %w", r.Name(), err)
-	}
-	return nil
-}
-
-func writeStatusFile(fileName string, e error) error {
-	checkpointStatus := map[string]bool{"succeeded": e == nil}
-	checkpointStatusJson, _ := json.MarshalIndent(checkpointStatus, "", " ")
-	err := ioutil.WriteFile(fileName, checkpointStatusJson, 0644)
-=======
 func writeStatusFile(fileName string, e error) error {
 	checkpointStatus := map[string]bool{"succeeded": e == nil}
 	checkpointStatusJson, _ := json.MarshalIndent(checkpointStatus, "", " ")
 	err := os.WriteFile(fileName, checkpointStatusJson, 0644)
->>>>>>> 138e1c32
 	return err
 }