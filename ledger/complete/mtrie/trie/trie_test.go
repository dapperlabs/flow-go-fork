package trie_test

import (
	"bytes"
	"encoding/binary"
	"encoding/hex"
	"math"
	"math/rand"
	"sort"
	"testing"
	"time"

	"github.com/stretchr/testify/require"
	"gotest.tools/assert"

	"github.com/onflow/flow-go/ledger"
	"github.com/onflow/flow-go/ledger/common/bitutils"
	"github.com/onflow/flow-go/ledger/common/hash"
	"github.com/onflow/flow-go/ledger/common/testutils"
	"github.com/onflow/flow-go/ledger/complete/mtrie/trie"
	"github.com/onflow/flow-go/utils/unittest"
)

// TestEmptyTrie tests whether the root hash of an empty trie matches the formal specification.
func Test_EmptyTrie(t *testing.T) {
	// Make new Trie (independently of MForest):
	emptyTrie := trie.NewEmptyMTrie()
	rootHash := emptyTrie.RootHash()
	require.Equal(t, ledger.GetDefaultHashForHeight(ledger.NodeMaxHeight), hash.Hash(rootHash))

	// verify root hash
	expectedRootHashHex := "568f4ec740fe3b5de88034cb7b1fbddb41548b068f31aebc8ae9189e429c5749"
	require.Equal(t, expectedRootHashHex, hashToString(rootHash))

	// check String() method does not panic:
	_ = emptyTrie.String()
}

// Test_TrieWithLeftRegister tests whether the root hash of trie with only the left-most
// register populated matches the formal specification.
// The expected value is coming from a reference implementation in python and is hard-coded here.
func Test_TrieWithLeftRegister(t *testing.T) {
	// Make new Trie (independently of MForest):
	emptyTrie := trie.NewEmptyMTrie()
<<<<<<< HEAD
	path := utils.PathByUint16LeftPadded(0)
	payload := utils.LightPayload(11, 12345)
=======
	path := testutils.PathByUint16LeftPadded(0)
	payload := testutils.LightPayload(11, 12345)
>>>>>>> 138e1c32
	leftPopulatedTrie, maxDepthTouched, err := trie.NewTrieWithUpdatedRegisters(emptyTrie, []ledger.Path{path}, []ledger.Payload{*payload}, true)
	require.NoError(t, err)
	require.Equal(t, uint16(0), maxDepthTouched)
	require.Equal(t, uint64(1), leftPopulatedTrie.AllocatedRegCount())
	require.Equal(t, uint64(payload.Size()), leftPopulatedTrie.AllocatedRegSize())
	expectedRootHashHex := "b30c99cc3e027a6ff463876c638041b1c55316ed935f1b3699e52a2c3e3eaaab"
	require.Equal(t, expectedRootHashHex, hashToString(leftPopulatedTrie.RootHash()))
}

// Test_TrieWithRightRegister tests whether the root hash of trie with only the right-most
// register populated matches the formal specification.
// The expected value is coming from a reference implementation in python and is hard-coded here.
func Test_TrieWithRightRegister(t *testing.T) {
	// Make new Trie (independently of MForest):
	emptyTrie := trie.NewEmptyMTrie()
	// build a path with all 1s
	var path ledger.Path
	for i := 0; i < len(path); i++ {
		path[i] = uint8(255)
	}
<<<<<<< HEAD
	payload := utils.LightPayload(12346, 54321)
=======
	payload := testutils.LightPayload(12346, 54321)
>>>>>>> 138e1c32
	rightPopulatedTrie, maxDepthTouched, err := trie.NewTrieWithUpdatedRegisters(emptyTrie, []ledger.Path{path}, []ledger.Payload{*payload}, true)
	require.NoError(t, err)
	require.Equal(t, uint16(0), maxDepthTouched)
	require.Equal(t, uint64(1), rightPopulatedTrie.AllocatedRegCount())
	require.Equal(t, uint64(payload.Size()), rightPopulatedTrie.AllocatedRegSize())
	expectedRootHashHex := "4313d22bcabbf21b1cfb833d38f1921f06a91e7198a6672bc68fa24eaaa1a961"
	require.Equal(t, expectedRootHashHex, hashToString(rightPopulatedTrie.RootHash()))
}

// Test_TrieWithMiddleRegister tests the root hash of trie holding only a single
// allocated register somewhere in the middle.
// The expected value is coming from a reference implementation in python and is hard-coded here.
func Test_TrieWithMiddleRegister(t *testing.T) {
	// Make new Trie (independently of MForest):
	emptyTrie := trie.NewEmptyMTrie()

<<<<<<< HEAD
	path := utils.PathByUint16LeftPadded(56809)
	payload := utils.LightPayload(12346, 59656)
=======
	path := testutils.PathByUint16LeftPadded(56809)
	payload := testutils.LightPayload(12346, 59656)
>>>>>>> 138e1c32
	leftPopulatedTrie, maxDepthTouched, err := trie.NewTrieWithUpdatedRegisters(emptyTrie, []ledger.Path{path}, []ledger.Payload{*payload}, true)
	require.Equal(t, uint16(0), maxDepthTouched)
	require.Equal(t, uint64(1), leftPopulatedTrie.AllocatedRegCount())
	require.Equal(t, uint64(payload.Size()), leftPopulatedTrie.AllocatedRegSize())
	require.NoError(t, err)
	expectedRootHashHex := "4a29dad0b7ae091a1f035955e0c9aab0692b412f60ae83290b6290d4bf3eb296"
	require.Equal(t, expectedRootHashHex, hashToString(leftPopulatedTrie.RootHash()))
}

// Test_TrieWithManyRegisters tests whether the root hash of a trie storing 12001 randomly selected registers
// matches the formal specification.
// The expected value is coming from a reference implementation in python and is hard-coded here.
func Test_TrieWithManyRegisters(t *testing.T) {
	// Make new Trie (independently of MForest):
	emptyTrie := trie.NewEmptyMTrie()
	// allocate single random register
	rng := &LinearCongruentialGenerator{seed: 0}
	paths, payloads := deduplicateWrites(sampleRandomRegisterWrites(rng, 12001))
	var totalPayloadSize uint64
	for _, p := range payloads {
		totalPayloadSize += uint64(p.Size())
	}
	updatedTrie, maxDepthTouched, err := trie.NewTrieWithUpdatedRegisters(emptyTrie, paths, payloads, true)
	require.NoError(t, err)
	require.Equal(t, uint16(255), maxDepthTouched)
	require.Equal(t, uint64(12001), updatedTrie.AllocatedRegCount())
	require.Equal(t, totalPayloadSize, updatedTrie.AllocatedRegSize())
	expectedRootHashHex := "74f748dbe563bb5819d6c09a34362a048531fd9647b4b2ea0b6ff43f200198aa"
	require.Equal(t, expectedRootHashHex, hashToString(updatedTrie.RootHash()))
}

// Test_FullTrie tests whether the root hash of a trie,
// whose left-most 65536 registers are populated, matches the formal specification.
// The expected value is coming from a reference implementation in python and is hard-coded here.
func Test_FullTrie(t *testing.T) {
	// Make new Trie (independently of MForest):
	emptyTrie := trie.NewEmptyMTrie()

	// allocate 65536 left-most registers
	numberRegisters := 65536
	rng := &LinearCongruentialGenerator{seed: 0}
	paths := make([]ledger.Path, 0, numberRegisters)
	payloads := make([]ledger.Payload, 0, numberRegisters)
	var totalPayloadSize uint64
	for i := 0; i < numberRegisters; i++ {
		paths = append(paths, testutils.PathByUint16LeftPadded(uint16(i)))
		temp := rng.next()
		payload := testutils.LightPayload(temp, temp)
		payloads = append(payloads, *payload)
		totalPayloadSize += uint64(payload.Size())
	}
	updatedTrie, maxDepthTouched, err := trie.NewTrieWithUpdatedRegisters(emptyTrie, paths, payloads, true)
	require.NoError(t, err)
	require.Equal(t, uint16(256), maxDepthTouched)
	require.Equal(t, uint64(numberRegisters), updatedTrie.AllocatedRegCount())
	require.Equal(t, totalPayloadSize, updatedTrie.AllocatedRegSize())
	expectedRootHashHex := "6b3a48d672744f5586c571c47eae32d7a4a3549c1d4fa51a0acfd7b720471de9"
	require.Equal(t, expectedRootHashHex, hashToString(updatedTrie.RootHash()))
}

// TestUpdateTrie tests whether iteratively updating a Trie matches the formal specification.
// The expected root hashes are coming from a reference implementation in python and is hard-coded here.
func Test_UpdateTrie(t *testing.T) {
	expectedRootHashes := []string{
		"08db9aeed2b9fcc66b63204a26a4c28652e44e3035bd87ba0ed632a227b3f6dd",
		"2f4b0f490fa05e5b3bbd43176e367c3e9b64cdb710e45d4508fff11759d7a08e",
		"668811792995cd960e7e343540a360682ac375f7ec5533f774c464cd6b34adc9",
		"169c145eaeda2038a0e409068a12cb26bde5e890115ad1ef624f422007fb2d2a",
		"8f87b503a706d9eaf50873030e0e627850c841cc0cf382187b81ba26cec57588",
		"faacc057336e10e13ff6f5667aefc3ac9d9d390b34ee50391a6f7f305dfdf761",
		"049e035735a13fee09a3c36a7f567daf05baee419ac90ade538108492d80b279",
		"bb8340a9772ab6d6aa4862b23c8bb830da226cdf6f6c26f1e1e850077be600af",
		"8b9b7eb5c489bf4aeffd86d3a215dc045856094d0abe5cf7b4cc3f835d499168",
		"6514743e986f20fcf22a02e50ba352a5bfde50fe949b57b990aeb863cfcd81d1",
		"33c3d386e1c7c707f727fdeb65c52117537d175da9ab3f60a0a576301d20756e",
		"09df0bc6eee9d0f76df05d19b2ac550cde8c4294cd6eafaa1332718bd62e912f",
		"8b1fccbf7d1eca093441305ebff72d3f12b8b7cce5b4f89d6f464fc5df83b0d3",
		"0830e2d015742e284c56075050e94d3ff9618a46f28aa9066379f012e45c05fc",
		"9d95255bb75dddc317deda4e45223aa4a5ac02eaa537dc9e602d6f03fa26d626",
		"74f748dbe563bb5819d6c09a34362a048531fd9647b4b2ea0b6ff43f200198aa",
		"c06903580432a27dee461e9022a6546cb4ddec2f8598c48429e9ba7a96a892da",
		"a117f94e9cc6114e19b7639eaa630304788979cf92037736bbeb23ed1504638a",
		"d382c97020371d8788d4c27971a89f1617f9bbf21c49c922f1b683cc36a4646c",
		"ce633e9ca6329d6984c37a46e0a479bb1841674c2db00970dacfe035882d4aba",
	}

	// Make new Trie (independently of MForest):
	emptyTrie := trie.NewEmptyMTrie()

	// allocate single random register
	rng := &LinearCongruentialGenerator{seed: 0}
	path := testutils.PathByUint16LeftPadded(rng.next())
	temp := rng.next()
<<<<<<< HEAD
	payload := utils.LightPayload(temp, temp)
=======
	payload := testutils.LightPayload(temp, temp)
>>>>>>> 138e1c32
	updatedTrie, maxDepthTouched, err := trie.NewTrieWithUpdatedRegisters(emptyTrie, []ledger.Path{path}, []ledger.Payload{*payload}, true)
	require.NoError(t, err)
	require.Equal(t, uint16(0), maxDepthTouched)
	require.Equal(t, uint64(1), updatedTrie.AllocatedRegCount())
	require.Equal(t, uint64(payload.Size()), updatedTrie.AllocatedRegSize())
	expectedRootHashHex := "08db9aeed2b9fcc66b63204a26a4c28652e44e3035bd87ba0ed632a227b3f6dd"
	require.Equal(t, expectedRootHashHex, hashToString(updatedTrie.RootHash()))

	var paths []ledger.Path
	var payloads []ledger.Payload
	parentTrieRegCount := updatedTrie.AllocatedRegCount()
	parentTrieRegSize := updatedTrie.AllocatedRegSize()
	for r := 0; r < 20; r++ {
		paths, payloads = deduplicateWrites(sampleRandomRegisterWrites(rng, r*100))
		var totalPayloadSize uint64
		for _, p := range payloads {
			totalPayloadSize += uint64(p.Size())
		}
		updatedTrie, maxDepthTouched, err = trie.NewTrieWithUpdatedRegisters(updatedTrie, paths, payloads, true)
		require.NoError(t, err)
		switch r {
		case 0:
			require.Equal(t, uint16(0), maxDepthTouched)
		case 1:
			require.Equal(t, uint16(254), maxDepthTouched)
		default:
			require.Equal(t, uint16(255), maxDepthTouched)
		}
		require.Equal(t, parentTrieRegCount+uint64(len(payloads)), updatedTrie.AllocatedRegCount())
		require.Equal(t, parentTrieRegSize+totalPayloadSize, updatedTrie.AllocatedRegSize())
		require.Equal(t, expectedRootHashes[r], hashToString(updatedTrie.RootHash()))

		parentTrieRegCount = updatedTrie.AllocatedRegCount()
		parentTrieRegSize = updatedTrie.AllocatedRegSize()
	}
	// update with the same registers with the same values
	newTrie, maxDepthTouched, err := trie.NewTrieWithUpdatedRegisters(updatedTrie, paths, payloads, true)
	require.NoError(t, err)
	require.Equal(t, uint16(255), maxDepthTouched)
	require.Equal(t, updatedTrie.AllocatedRegCount(), newTrie.AllocatedRegCount())
	require.Equal(t, updatedTrie.AllocatedRegSize(), newTrie.AllocatedRegSize())
	require.Equal(t, expectedRootHashes[19], hashToString(updatedTrie.RootHash()))
	// check the root node pointers are equal
	require.True(t, updatedTrie.RootNode() == newTrie.RootNode())
}

// Test_UnallocateRegisters tests whether unallocating registers matches the formal specification.
// Unallocating here means, to set the stored register value to an empty byte slice.
// The expected value is coming from a reference implementation in python and is hard-coded here.
func Test_UnallocateRegisters(t *testing.T) {
	rng := &LinearCongruentialGenerator{seed: 0}
	emptyTrie := trie.NewEmptyMTrie()

	// we first draw 99 random key-value pairs that will be first allocated and later unallocated:
	paths1, payloads1 := deduplicateWrites(sampleRandomRegisterWrites(rng, 99))
	var totalPayloadSize1 uint64
	for _, p := range payloads1 {
		totalPayloadSize1 += uint64(p.Size())
	}
	updatedTrie, maxDepthTouched, err := trie.NewTrieWithUpdatedRegisters(emptyTrie, paths1, payloads1, true)
	require.NoError(t, err)
	require.Equal(t, uint16(254), maxDepthTouched)
	require.Equal(t, uint64(len(payloads1)), updatedTrie.AllocatedRegCount())
	require.Equal(t, totalPayloadSize1, updatedTrie.AllocatedRegSize())

	// we then write an additional 117 registers
	paths2, payloads2 := deduplicateWrites(sampleRandomRegisterWrites(rng, 117))
	var totalPayloadSize2 uint64
	for _, p := range payloads2 {
		totalPayloadSize2 += uint64(p.Size())
	}
	updatedTrie, maxDepthTouched, err = trie.NewTrieWithUpdatedRegisters(updatedTrie, paths2, payloads2, true)
	require.Equal(t, uint16(254), maxDepthTouched)
	require.Equal(t, uint64(len(payloads1)+len(payloads2)), updatedTrie.AllocatedRegCount())
	require.Equal(t, totalPayloadSize1+totalPayloadSize2, updatedTrie.AllocatedRegSize())
	require.NoError(t, err)

	// and now we override the first 99 registers with default values, i.e. unallocate them
	payloads0 := make([]ledger.Payload, len(payloads1))
	updatedTrie, maxDepthTouched, err = trie.NewTrieWithUpdatedRegisters(updatedTrie, paths1, payloads0, true)
	require.Equal(t, uint16(254), maxDepthTouched)
	require.Equal(t, uint64(len(payloads2)), updatedTrie.AllocatedRegCount())
	require.Equal(t, totalPayloadSize2, updatedTrie.AllocatedRegSize())
	require.NoError(t, err)

	// this should be identical to the first 99 registers never been written
	expectedRootHashHex := "d81e27a93f2bef058395f70e00fb5d3c8e426e22b3391d048b34017e1ecb483e"
	comparisonTrie, maxDepthTouched, err := trie.NewTrieWithUpdatedRegisters(emptyTrie, paths2, payloads2, true)
	require.NoError(t, err)
	require.Equal(t, uint16(254), maxDepthTouched)
	require.Equal(t, uint64(len(payloads2)), comparisonTrie.AllocatedRegCount())
	require.Equal(t, totalPayloadSize2, comparisonTrie.AllocatedRegSize())
	require.Equal(t, expectedRootHashHex, hashToString(comparisonTrie.RootHash()))
	require.Equal(t, expectedRootHashHex, hashToString(updatedTrie.RootHash()))
}

// simple Linear congruential RNG
// https://en.wikipedia.org/wiki/Linear_congruential_generator
// with configuration for 16bit output used by Microsoft Visual Basic 6 and earlier
type LinearCongruentialGenerator struct {
	seed uint64
}

func (rng *LinearCongruentialGenerator) next() uint16 {
	rng.seed = (rng.seed*1140671485 + 12820163) % 65536
	return uint16(rng.seed)
}

// sampleRandomRegisterWrites generates path-payload tuples for `number` randomly selected registers;
// caution: registers might repeat
func sampleRandomRegisterWrites(rng *LinearCongruentialGenerator, number int) ([]ledger.Path, []ledger.Payload) {
	paths := make([]ledger.Path, 0, number)
	payloads := make([]ledger.Payload, 0, number)
	for i := 0; i < number; i++ {
		path := testutils.PathByUint16LeftPadded(rng.next())
		paths = append(paths, path)
		t := rng.next()
		payload := testutils.LightPayload(t, t)
		payloads = append(payloads, *payload)
	}
	return paths, payloads
}

// sampleRandomRegisterWritesWithPrefix generates path-payload tuples for `number` randomly selected registers;
// each path is starting with the specified `prefix` and is filled to the full length with random bytes
// caution: register paths might repeat
func sampleRandomRegisterWritesWithPrefix(rng *LinearCongruentialGenerator, number int, prefix []byte) ([]ledger.Path, []ledger.Payload) {
	prefixLen := len(prefix)
	if prefixLen >= hash.HashLen {
		panic("prefix must be shorter than full path length, so there is some space left for random path segment")
	}

	paths := make([]ledger.Path, 0, number)
	payloads := make([]ledger.Payload, 0, number)
	nextRandomBytes := make([]byte, 2)
	nextRandomByteIndex := 2 // index of next unused byte in nextRandomBytes; if value is >= 2, we need to generate new random bytes
	for i := 0; i < number; i++ {
		var p ledger.Path
		copy(p[:prefixLen], prefix)
		for b := prefixLen; b < hash.HashLen; b++ {
			if nextRandomByteIndex >= 2 {
				// pre-generate next 2 bytes
				binary.BigEndian.PutUint16(nextRandomBytes, rng.next())
				nextRandomByteIndex = 0
			}
			p[b] = nextRandomBytes[nextRandomByteIndex]
			nextRandomByteIndex++
		}
		paths = append(paths, p)

		t := rng.next()
		payload := testutils.LightPayload(t, t)
		payloads = append(payloads, *payload)
	}
	return paths, payloads
}

// deduplicateWrites retains only the last register write
func deduplicateWrites(paths []ledger.Path, payloads []ledger.Payload) ([]ledger.Path, []ledger.Payload) {
	payloadMapping := make(map[ledger.Path]int)
	if len(paths) != len(payloads) {
		panic("size mismatch (paths and payloads)")
	}
	for i, path := range paths {
		// we override the latest in the slice
		payloadMapping[path] = i
	}
	dedupedPaths := make([]ledger.Path, 0, len(payloadMapping))
	dedupedPayloads := make([]ledger.Payload, 0, len(payloadMapping))
	for path := range payloadMapping {
		dedupedPaths = append(dedupedPaths, path)
		dedupedPayloads = append(dedupedPayloads, payloads[payloadMapping[path]])
	}
	return dedupedPaths, dedupedPayloads
}

func TestSplitByPath(t *testing.T) {
	seed := time.Now().UnixNano()
	t.Logf("rand seed is %d", seed)
	rand.Seed(seed)

	const pathsNumber = 100
	const redundantPaths = 10
	const pathsSize = 32
	randomIndex := rand.Intn(pathsSize)

	// create path slice with redundant paths
	paths := make([]ledger.Path, 0, pathsNumber)
	for i := 0; i < pathsNumber-redundantPaths; i++ {
		var p ledger.Path
		rand.Read(p[:])
		paths = append(paths, p)
	}
	for i := 0; i < redundantPaths; i++ {
		paths = append(paths, paths[i])
	}

	// save a sorted paths copy for later check
	sortedPaths := make([]ledger.Path, len(paths))
	copy(sortedPaths, paths)
	sort.Slice(sortedPaths, func(i, j int) bool {
		return bytes.Compare(sortedPaths[i][:], sortedPaths[j][:]) < 0
	})

	// split paths
	index := trie.SplitPaths(paths, randomIndex)

	// check correctness
	for i := 0; i < index; i++ {
		assert.Equal(t, bitutils.ReadBit(paths[i][:], randomIndex), 0)
	}
	for i := index; i < len(paths); i++ {
		assert.Equal(t, bitutils.ReadBit(paths[i][:], randomIndex), 1)
	}

	// check the multi-set didn't change
	sort.Slice(paths, func(i, j int) bool {
		return bytes.Compare(paths[i][:], paths[j][:]) < 0
	})
	for i := index; i < len(paths); i++ {
		assert.Equal(t, paths[i], sortedPaths[i])
	}
}

// Test_DifferentiateEmptyVsLeaf tests correct behaviour for a very specific edge case for pruning:
<<<<<<< HEAD
//  * By convention, a node in the trie is a leaf if both children are nil.
//  * Therefore, we consider a completely unallocated subtrie also as a potential leaf.
=======
//   - By convention, a node in the trie is a leaf if both children are nil.
//   - Therefore, we consider a completely unallocated subtrie also as a potential leaf.
//
>>>>>>> 138e1c32
// An edge case can now arise when unallocating a previously allocated leaf (see vertex '■' in the illustration below):
//
//   - Before the update, both children of the leaf are nil (because it is a leaf)
//   - After the update-algorithm updated the sub-Trie with root ■, both children of the updated vertex are
//     also nil. But the sub-trie has now changed: the register previously represented by ■ is now gone.
//
// This case must be explicitly handled by the update algorithm:
//
//   - (i)  If the vertex is an interim node, i.e. it had at least one child, it is legal to re-use the vertex if neither
//     of its child-subtries were affected by the update.
//   - (ii) If the vertex is a leaf, only checking that neither child-subtries were affected by the update is insufficient.
//     This is because the register the leaf represents might itself be affected by the update.
//
// Condition (ii) is particularly subtle, if there are register updates in the subtrie of the leaf:
//
//   - From an API perspective, it is a legal operation to set an unallocated register to nil (essentially a no-op).
//
//   - Though, the Trie-update algorithm only realizes that the register is already unallocated, once it traverses
//     into the respective sub-trie. When bubbling up from the recursion, nothing has changed in the children of ■
//     but the vertex ■ itself has changed from an allocated leaf register to an unallocated register.
func Test_DifferentiateEmptyVsLeaf(t *testing.T) {
	//           ⋮  commonPrefix29bytes 101 ....
	//           o
	//          / \
	//        /    \
	//       /      \
	//      ■        o
	//    Left      / \
	//  SubTrie     ⋮  ⋮
	//             Right
	//            SubTrie
	// Left Sub-Trie (■) is a single compactified leaf
	// Right Sub-Trie contains multiple (18) allocated registers

	commonPrefix29bytes := "a0115ce6d49ffe0c9c3d8382826bbec896a9555e4c7720c45b558e7a9e"
	leftSubTriePrefix, _ := hex.DecodeString(commonPrefix29bytes + "0")  // in total 30 bytes
	rightSubTriePrefix, _ := hex.DecodeString(commonPrefix29bytes + "1") // in total 30 bytes

	rng := &LinearCongruentialGenerator{seed: 0}
	leftSubTriePath, leftSubTriePayload := sampleRandomRegisterWritesWithPrefix(rng, 1, leftSubTriePrefix)
	rightSubTriePath, rightSubTriePayload := deduplicateWrites(sampleRandomRegisterWritesWithPrefix(rng, 18, rightSubTriePrefix))

	// initialize Trie to the depicted state
	paths := append(leftSubTriePath, rightSubTriePath...)
	payloads := append(leftSubTriePayload, rightSubTriePayload...)
	var leftSubTriePayloadSize, rightSubTriePayloadSize uint64
	for _, p := range leftSubTriePayload {
		leftSubTriePayloadSize += uint64(p.Size())
	}
	for _, p := range rightSubTriePayload {
		rightSubTriePayloadSize += uint64(p.Size())
	}
	startTrie, maxDepthTouched, err := trie.NewTrieWithUpdatedRegisters(trie.NewEmptyMTrie(), paths, payloads, true)
	require.NoError(t, err)
	require.Equal(t, uint16(241), maxDepthTouched)
	require.Equal(t, uint64(len(payloads)), startTrie.AllocatedRegCount())
	require.Equal(t, leftSubTriePayloadSize+rightSubTriePayloadSize, startTrie.AllocatedRegSize())
	expectedRootHashHex := "8cf6659db0af7626ab0991e2a49019353d549aa4a8c4be1b33e8953d1a9b7fdd"
	require.Equal(t, expectedRootHashHex, hashToString(startTrie.RootHash()))

	// Register update:
	//  * de-allocate the compactified leaf (■), i.e. set its payload to nil.
	//  * also set a previously already unallocated register to nil as well
	unallocatedRegister := leftSubTriePath[0]            // copy path to leaf and modify it (next line)
	unallocatedRegister[len(unallocatedRegister)-1] ^= 1 // path differs only in the last byte, i.e. register is also in the left Sub-Trie
	updatedPaths := append(leftSubTriePath, unallocatedRegister)
	updatedPayloads := []ledger.Payload{*ledger.EmptyPayload(), *ledger.EmptyPayload()}
	updatedTrie, maxDepthTouched, err := trie.NewTrieWithUpdatedRegisters(startTrie, updatedPaths, updatedPayloads, true)
	require.Equal(t, uint16(256), maxDepthTouched)
	require.Equal(t, uint64(len(rightSubTriePayload)), updatedTrie.AllocatedRegCount())
	require.Equal(t, rightSubTriePayloadSize, updatedTrie.AllocatedRegSize())
	require.NoError(t, err)

	// The updated trie should equal to a trie containing only the right sub-Trie
	expectedUpdatedRootHashHex := "576e12a7ef5c760d5cc808ce50e9297919b21b87656b0cc0d9fe8a1a589cf42c"
	require.Equal(t, expectedUpdatedRootHashHex, hashToString(updatedTrie.RootHash()))
	referenceTrie, maxDepthTouched, err := trie.NewTrieWithUpdatedRegisters(trie.NewEmptyMTrie(), rightSubTriePath, rightSubTriePayload, true)
	require.NoError(t, err)
	require.Equal(t, uint16(241), maxDepthTouched)
	require.Equal(t, uint64(len(rightSubTriePayload)), referenceTrie.AllocatedRegCount())
	require.Equal(t, rightSubTriePayloadSize, referenceTrie.AllocatedRegSize())
	require.Equal(t, expectedUpdatedRootHashHex, hashToString(referenceTrie.RootHash()))
}

func Test_Pruning(t *testing.T) {
	emptyTrie := trie.NewEmptyMTrie()

	path1 := testutils.PathByUint16(1 << 12)       // 000100...
	path2 := testutils.PathByUint16(1 << 13)       // 001000...
	path4 := testutils.PathByUint16(1<<14 + 1<<13) // 01100...
	path6 := testutils.PathByUint16(1 << 15)       // 1000...

	payload1 := testutils.LightPayload(2, 1)
	payload2 := testutils.LightPayload(2, 2)
	payload4 := testutils.LightPayload(2, 4)
	payload6 := testutils.LightPayload(2, 6)
	emptyPayload := ledger.EmptyPayload()

	paths := []ledger.Path{path1, path2, path4, path6}
	payloads := []ledger.Payload{*payload1, *payload2, *payload4, *payload6}

	var totalPayloadSize uint64
	for _, p := range payloads {
		totalPayloadSize += uint64(p.Size())
	}

	//                    n7
	//                   / \
	//                 /     \
	//             n5         n6 (path6/payload6) // 1000
	//            /  \
	//          /      \
	//         /         \
	//        n3          n4 (path4/payload4) // 01100...
	//      /     \
	//    /          \
	//  /              \
	// n1 (path1,       n2 (path2)
	//     payload1)        /payload2)

	baseTrie, maxDepthTouched, err := trie.NewTrieWithUpdatedRegisters(emptyTrie, paths, payloads, true)
	require.NoError(t, err)
	require.Equal(t, uint16(3), maxDepthTouched)
	require.Equal(t, uint64(len(payloads)), baseTrie.AllocatedRegCount())
	require.Equal(t, totalPayloadSize, baseTrie.AllocatedRegSize())

	t.Run("leaf update with pruning test", func(t *testing.T) {
		expectedRegCount := baseTrie.AllocatedRegCount() - 1
		expectedRegSize := baseTrie.AllocatedRegSize() - uint64(payload1.Size())

		trie1, maxDepthTouched, err := trie.NewTrieWithUpdatedRegisters(baseTrie, []ledger.Path{path1}, []ledger.Payload{*emptyPayload}, false)
		require.NoError(t, err)
		require.Equal(t, uint16(3), maxDepthTouched)
		require.Equal(t, expectedRegCount, trie1.AllocatedRegCount())
		require.Equal(t, expectedRegSize, trie1.AllocatedRegSize())

		trie1withpruning, maxDepthTouched, err := trie.NewTrieWithUpdatedRegisters(baseTrie, []ledger.Path{path1}, []ledger.Payload{*emptyPayload}, true)
		require.NoError(t, err)
		require.Equal(t, uint16(3), maxDepthTouched)
		require.Equal(t, expectedRegCount, trie1withpruning.AllocatedRegCount())
		require.Equal(t, expectedRegSize, trie1withpruning.AllocatedRegSize())
		require.True(t, trie1withpruning.RootNode().VerifyCachedHash())

		// after pruning
		//                    n7
		//                   / \
		//                 /     \
		//             n5         n6 (path6/payload6) // 1000
		//            /  \
		//          /      \
		//         /         \
		//     n3 (path2       n4 (path4
		//        /payload2)      /payload4) // 01100...
		require.Equal(t, trie1.RootHash(), trie1withpruning.RootHash())
	})

	t.Run("leaf update with two level pruning test", func(t *testing.T) {
		expectedRegCount := baseTrie.AllocatedRegCount() - 1
		expectedRegSize := baseTrie.AllocatedRegSize() - uint64(payload4.Size())

		// setting path4 to zero from baseTrie
		trie2, maxDepthTouched, err := trie.NewTrieWithUpdatedRegisters(baseTrie, []ledger.Path{path4}, []ledger.Payload{*emptyPayload}, false)
		require.NoError(t, err)
		require.Equal(t, uint16(2), maxDepthTouched)
		require.Equal(t, expectedRegCount, trie2.AllocatedRegCount())
		require.Equal(t, expectedRegSize, trie2.AllocatedRegSize())

		// pruning is not activated here because n3 is not a leaf node
		trie2withpruning, maxDepthTouched, err := trie.NewTrieWithUpdatedRegisters(baseTrie, []ledger.Path{path4}, []ledger.Payload{*emptyPayload}, true)
		require.NoError(t, err)
		require.Equal(t, uint16(2), maxDepthTouched)
		require.Equal(t, expectedRegCount, trie2withpruning.AllocatedRegCount())
		require.Equal(t, expectedRegSize, trie2withpruning.AllocatedRegSize())
		require.True(t, trie2withpruning.RootNode().VerifyCachedHash())

		require.Equal(t, trie2.RootHash(), trie2withpruning.RootHash())

		// now setting path2 to zero should do the pruning for two levels
		expectedRegCount -= 1
		expectedRegSize -= uint64(payload2.Size())

		trie22, maxDepthTouched, err := trie.NewTrieWithUpdatedRegisters(trie2, []ledger.Path{path2}, []ledger.Payload{*emptyPayload}, false)
		require.NoError(t, err)
		require.Equal(t, uint16(3), maxDepthTouched)
		require.Equal(t, expectedRegCount, trie22.AllocatedRegCount())
		require.Equal(t, expectedRegSize, trie22.AllocatedRegSize())

		trie22withpruning, maxDepthTouched, err := trie.NewTrieWithUpdatedRegisters(trie2withpruning, []ledger.Path{path2}, []ledger.Payload{*emptyPayload}, true)
		require.NoError(t, err)
		require.Equal(t, uint16(3), maxDepthTouched)
		require.Equal(t, expectedRegCount, trie22withpruning.AllocatedRegCount())
		require.Equal(t, expectedRegSize, trie22withpruning.AllocatedRegSize())

		// after pruning
		//                     n7
		//                   /   \
		//                 /       \
		//             n5 (path1,   n6 (path6/payload6) // 1000
		//                 /payload1)

		require.Equal(t, trie22.RootHash(), trie22withpruning.RootHash())
		require.True(t, trie22withpruning.RootNode().VerifyCachedHash())

	})

	t.Run("several updates at the same time", func(t *testing.T) {
		// setting path4 to zero from baseTrie
		trie3, maxDepthTouched, err := trie.NewTrieWithUpdatedRegisters(baseTrie, []ledger.Path{path2, path4, path6}, []ledger.Payload{*emptyPayload, *emptyPayload, *emptyPayload}, false)
		require.NoError(t, err)
		require.Equal(t, uint16(3), maxDepthTouched)
		require.Equal(t, uint64(1), trie3.AllocatedRegCount())
		require.Equal(t, uint64(payload1.Size()), trie3.AllocatedRegSize())

		// this should prune two levels
		trie3withpruning, maxDepthTouched, err := trie.NewTrieWithUpdatedRegisters(baseTrie, []ledger.Path{path2, path4, path6}, []ledger.Payload{*emptyPayload, *emptyPayload, *emptyPayload}, true)
		require.NoError(t, err)
		require.Equal(t, uint16(3), maxDepthTouched)
		require.Equal(t, uint64(1), trie3withpruning.AllocatedRegCount())
		require.Equal(t, uint64(payload1.Size()), trie3withpruning.AllocatedRegSize())

		// after pruning
		//       n7  (path1/payload1)
		require.Equal(t, trie3.RootHash(), trie3withpruning.RootHash())
		require.True(t, trie3withpruning.RootNode().VerifyCachedHash())
	})

	t.Run("smoke testing trie pruning", func(t *testing.T) {
		unittest.SkipUnless(t, unittest.TEST_LONG_RUNNING, "skipping trie pruning smoke testing as its not needed to always run")

		numberOfSteps := 1000
		numberOfUpdates := 750
		numberOfRemovals := 750

		var err error
		activeTrie := trie.NewEmptyMTrie()
		activeTrieWithPruning := trie.NewEmptyMTrie()
		allPaths := make(map[ledger.Path]ledger.Payload)
		var maxDepthTouched, maxDepthTouchedWithPruning uint16
		var parentTrieRegCount, parentTrieRegSize uint64

		for step := 0; step < numberOfSteps; step++ {

			updatePaths := make([]ledger.Path, 0)
			updatePayloads := make([]ledger.Payload, 0)

			var expectedRegCountDelta int64
			var expectedRegSizeDelta int64

			for i := 0; i < numberOfUpdates; {
				var path ledger.Path
				rand.Read(path[:])
				// deduplicate
				if _, found := allPaths[path]; !found {
					payload := testutils.RandomPayload(1, 100)
					updatePaths = append(updatePaths, path)
					updatePayloads = append(updatePayloads, *payload)
					expectedRegCountDelta++
					expectedRegSizeDelta += int64(payload.Size())
					i++
				}
			}

			i := 0
			samplesNeeded := int(math.Min(float64(numberOfRemovals), float64(len(allPaths))))
			for p, pl := range allPaths {
				updatePaths = append(updatePaths, p)
				updatePayloads = append(updatePayloads, *emptyPayload)
				expectedRegCountDelta--
				expectedRegSizeDelta -= int64(pl.Size())
				delete(allPaths, p)
				i++
				if i > samplesNeeded {
					break
				}
			}

			// only set it for the updates
			for i := 0; i < numberOfUpdates; i++ {
				allPaths[updatePaths[i]] = updatePayloads[i]
			}

			activeTrie, maxDepthTouched, err = trie.NewTrieWithUpdatedRegisters(activeTrie, updatePaths, updatePayloads, false)
			require.NoError(t, err)
			require.Equal(t, uint64(int64(parentTrieRegCount)+expectedRegCountDelta), activeTrie.AllocatedRegCount())
			require.Equal(t, uint64(int64(parentTrieRegSize)+expectedRegSizeDelta), activeTrie.AllocatedRegSize())

			activeTrieWithPruning, maxDepthTouchedWithPruning, err = trie.NewTrieWithUpdatedRegisters(activeTrieWithPruning, updatePaths, updatePayloads, true)
			require.NoError(t, err)
			require.True(t, maxDepthTouched >= maxDepthTouchedWithPruning)
			require.Equal(t, uint64(int64(parentTrieRegCount)+expectedRegCountDelta), activeTrieWithPruning.AllocatedRegCount())
			require.Equal(t, uint64(int64(parentTrieRegSize)+expectedRegSizeDelta), activeTrieWithPruning.AllocatedRegSize())

			require.Equal(t, activeTrie.RootHash(), activeTrieWithPruning.RootHash())

			parentTrieRegCount = activeTrie.AllocatedRegCount()
			parentTrieRegSize = activeTrie.AllocatedRegSize()

			// fetch all values and compare
			queryPaths := make([]ledger.Path, 0)
			for path := range allPaths {
				queryPaths = append(queryPaths, path)
			}

			payloads := activeTrie.UnsafeRead(queryPaths)
			for i, pp := range payloads {
				expectedPayload := allPaths[queryPaths[i]]
				require.True(t, pp.Equals(&expectedPayload))
			}

			payloads = activeTrieWithPruning.UnsafeRead(queryPaths)
			for i, pp := range payloads {
				expectedPayload := allPaths[queryPaths[i]]
				require.True(t, pp.Equals(&expectedPayload))
			}

		}
	})
}

func hashToString(hash ledger.RootHash) string {
	return hex.EncodeToString(hash[:])
}

// TestValueSizes tests value sizes of existent and non-existent paths for trie of different layouts.
func TestValueSizes(t *testing.T) {

	emptyTrie := trie.NewEmptyMTrie()

	// Test value sizes for non-existent path in empty trie
	t.Run("empty trie", func(t *testing.T) {
		path := testutils.PathByUint16LeftPadded(0)
		pathsToGetValueSize := []ledger.Path{path}
		sizes := emptyTrie.UnsafeValueSizes(pathsToGetValueSize)
		require.Equal(t, len(pathsToGetValueSize), len(sizes))
		require.Equal(t, 0, sizes[0])
	})

	// Test value sizes for a mix of existent and non-existent paths
	// in trie with compact leaf as root node.
	t.Run("compact leaf as root", func(t *testing.T) {
		path1 := testutils.PathByUint16LeftPadded(0)
		payload1 := testutils.RandomPayload(1, 100)

		path2 := testutils.PathByUint16LeftPadded(1) // This path will not be inserted into trie.

		paths := []ledger.Path{path1}
		payloads := []ledger.Payload{*payload1}

		newTrie, maxDepthTouched, err := trie.NewTrieWithUpdatedRegisters(emptyTrie, paths, payloads, true)
		require.NoError(t, err)
		require.Equal(t, uint16(0), maxDepthTouched)

		pathsToGetValueSize := []ledger.Path{path1, path2}

		sizes := newTrie.UnsafeValueSizes(pathsToGetValueSize)
		require.Equal(t, len(pathsToGetValueSize), len(sizes))
		require.Equal(t, payload1.Value().Size(), sizes[0])
		require.Equal(t, 0, sizes[1])
	})

	// Test value sizes for a mix of existent and non-existent paths in partial trie.
	t.Run("partial trie", func(t *testing.T) {
		path1 := testutils.PathByUint16(1 << 12) // 000100...
		path2 := testutils.PathByUint16(1 << 13) // 001000...

		payload1 := testutils.RandomPayload(1, 100)
		payload2 := testutils.RandomPayload(1, 100)

		paths := []ledger.Path{path1, path2}
		payloads := []ledger.Payload{*payload1, *payload2}

		// Create a new trie with 2 leaf nodes (n1 and n2) at height 253.
		newTrie, maxDepthTouched, err := trie.NewTrieWithUpdatedRegisters(emptyTrie, paths, payloads, true)
		require.NoError(t, err)
		require.Equal(t, uint16(3), maxDepthTouched)

		//                  n5
		//                 /
		//                /
		//              n4
		//             /
		//            /
		//           n3
		//        /     \
		//      /         \
		//   n1 (path1/     n2 (path2/
		//       payload1)      payload2)
		//

		// Populate pathsToGetValueSize with all possible paths for the first 4 bits.
		pathsToGetValueSize := make([]ledger.Path, 16)
		for i := 0; i < 16; i++ {
			pathsToGetValueSize[i] = testutils.PathByUint16(uint16(i << 12))
		}

		// Test value sizes for a mix of existent and non-existent paths.
		sizes := newTrie.UnsafeValueSizes(pathsToGetValueSize)
		require.Equal(t, len(pathsToGetValueSize), len(sizes))
		for i, p := range pathsToGetValueSize {
			switch p {
			case path1:
				require.Equal(t, payload1.Value().Size(), sizes[i])
			case path2:
				require.Equal(t, payload2.Value().Size(), sizes[i])
			default:
				// Test value size for non-existent path
				require.Equal(t, 0, sizes[i])
			}
		}

		// Test value size for a single existent path
		pathsToGetValueSize = []ledger.Path{path1}
		sizes = newTrie.UnsafeValueSizes(pathsToGetValueSize)
		require.Equal(t, len(pathsToGetValueSize), len(sizes))
		require.Equal(t, payload1.Value().Size(), sizes[0])

		// Test value size for a single non-existent path
		pathsToGetValueSize = []ledger.Path{testutils.PathByUint16(3 << 12)}
		sizes = newTrie.UnsafeValueSizes(pathsToGetValueSize)
		require.Equal(t, len(pathsToGetValueSize), len(sizes))
		require.Equal(t, 0, sizes[0])
	})
}

// TestValueSizesWithDuplicatePaths tests value sizes of duplicate existent and non-existent paths.
func TestValueSizesWithDuplicatePaths(t *testing.T) {
	path1 := testutils.PathByUint16(0)
	path2 := testutils.PathByUint16(1)
	path3 := testutils.PathByUint16(2) // This path will not be inserted into trie.

	payload1 := testutils.RandomPayload(1, 100)
	payload2 := testutils.RandomPayload(1, 100)

	paths := []ledger.Path{path1, path2}
	payloads := []ledger.Payload{*payload1, *payload2}

	emptyTrie := trie.NewEmptyMTrie()
	newTrie, maxDepthTouched, err := trie.NewTrieWithUpdatedRegisters(emptyTrie, paths, payloads, true)
	require.NoError(t, err)
	require.Equal(t, uint16(16), maxDepthTouched)

	// pathsToGetValueSize is a mix of duplicate existent and nonexistent paths.
	pathsToGetValueSize := []ledger.Path{
		path1, path2, path3,
		path1, path2, path3,
	}

	sizes := newTrie.UnsafeValueSizes(pathsToGetValueSize)
	require.Equal(t, len(pathsToGetValueSize), len(sizes))
	for i, p := range pathsToGetValueSize {
		switch p {
		case path1:
			require.Equal(t, payload1.Value().Size(), sizes[i])
		case path2:
			require.Equal(t, payload2.Value().Size(), sizes[i])
		default:
			// Test payload size for non-existent path
			require.Equal(t, 0, sizes[i])
		}
	}
}

// TestTrieAllocatedRegCountRegSize tests allocated register count and register size for updated trie.
// It tests the following updates with prune flag set to true:
<<<<<<< HEAD
//   * update empty trie with new paths and payloads
//   * update trie with existing paths and updated payload
//   * update trie with new paths and empty payloads
//   * update trie with existing path and empty payload one by one until trie is empty
// It also tests the following updates with prune flag set to false:
//   * update trie with existing path and empty payload one by one until trie is empty
//   * update trie with removed paths and empty payloads
//   * update trie with removed paths and non-empty payloads
=======
//   - update empty trie with new paths and payloads
//   - update trie with existing paths and updated payload
//   - update trie with new paths and empty payloads
//   - update trie with existing path and empty payload one by one until trie is empty
//
// It also tests the following updates with prune flag set to false:
//   - update trie with existing path and empty payload one by one until trie is empty
//   - update trie with removed paths and empty payloads
//   - update trie with removed paths and non-empty payloads
>>>>>>> 138e1c32
func TestTrieAllocatedRegCountRegSize(t *testing.T) {

	rng := &LinearCongruentialGenerator{seed: 0}

	// Allocate 255 registers
	numberRegisters := 255
	paths := make([]ledger.Path, numberRegisters)
	payloads := make([]ledger.Payload, numberRegisters)
	var totalPayloadSize uint64
	for i := 0; i < numberRegisters; i++ {
		var p ledger.Path
		p[0] = byte(i)

<<<<<<< HEAD
		payload := utils.LightPayload(rng.next(), rng.next())
=======
		payload := testutils.LightPayload(rng.next(), rng.next())
>>>>>>> 138e1c32
		paths[i] = p
		payloads[i] = *payload

		totalPayloadSize += uint64(payload.Size())
	}

	// Update trie with registers to test reg count and size with new registers.
	updatedTrie, maxDepthTouched, err := trie.NewTrieWithUpdatedRegisters(trie.NewEmptyMTrie(), paths, payloads, true)
	require.NoError(t, err)
	require.True(t, maxDepthTouched <= 256)
	require.Equal(t, uint64(len(payloads)), updatedTrie.AllocatedRegCount())
	require.Equal(t, totalPayloadSize, updatedTrie.AllocatedRegSize())

	// Update trie with existing paths and updated payloads
	// to test reg count and size with updated registers
	// (old payload size > 0 and new payload size > 0).
	for i := 0; i < len(payloads); i += 2 {
<<<<<<< HEAD
		newPayload := utils.LightPayload(rng.next(), rng.next())
=======
		newPayload := testutils.LightPayload(rng.next(), rng.next())
>>>>>>> 138e1c32
		oldPayload := payloads[i]
		payloads[i] = *newPayload
		totalPayloadSize += uint64(newPayload.Size()) - uint64(oldPayload.Size())
	}

	updatedTrie, maxDepthTouched, err = trie.NewTrieWithUpdatedRegisters(updatedTrie, paths, payloads, true)
	require.NoError(t, err)
	require.True(t, maxDepthTouched <= 256)
	require.Equal(t, uint64(len(payloads)), updatedTrie.AllocatedRegCount())
	require.Equal(t, totalPayloadSize, updatedTrie.AllocatedRegSize())

	rootHash := updatedTrie.RootHash()

	// Update trie with new paths and empty payloads
	// to test reg count and size with new empty registers.
	newPaths := []ledger.Path{}
	newPayloads := []ledger.Payload{}
	for i := 0; i < len(paths); i++ {
		oldPath := paths[i]

		path1, _ := ledger.ToPath(oldPath[:])
		path1[1] = 1
<<<<<<< HEAD
		payload1 := ledger.Payload{Key: ledger.Key{KeyParts: []ledger.KeyPart{{Type: 0, Value: []byte{0x00, byte(i)}}}}}
=======
		payload1 := *ledger.NewPayload(
			ledger.Key{KeyParts: []ledger.KeyPart{{Type: 0, Value: []byte{0x00, byte(i)}}}},
			nil,
		)
>>>>>>> 138e1c32

		path2, _ := ledger.ToPath(oldPath[:])
		path2[1] = 2
		payload2 := ledger.EmptyPayload()

		newPaths = append(newPaths, oldPath, path1, path2)
		newPayloads = append(newPayloads, payloads[i], payload1, *payload2)
	}

	updatedTrie, maxDepthTouched, err = trie.NewTrieWithUpdatedRegisters(updatedTrie, newPaths, newPayloads, true)
	require.NoError(t, err)
	require.Equal(t, rootHash, updatedTrie.RootHash())
	require.True(t, maxDepthTouched <= 256)
	require.Equal(t, uint64(len(payloads)), updatedTrie.AllocatedRegCount())
	require.Equal(t, totalPayloadSize, updatedTrie.AllocatedRegSize())

	t.Run("pruning", func(t *testing.T) {
		expectedRegCount := uint64(len(payloads))
		expectedRegSize := totalPayloadSize

		updatedTrieWithPruning := updatedTrie

		// Remove register one by one to test reg count and size with empty registers
		// (old payload size > 0 and new payload size == 0)
		for i := 0; i < len(paths); i++ {
			newPaths := []ledger.Path{paths[i]}
			newPayloads := []ledger.Payload{*ledger.EmptyPayload()}

			expectedRegCount--
			expectedRegSize -= uint64(payloads[i].Size())

			updatedTrieWithPruning, maxDepthTouched, err = trie.NewTrieWithUpdatedRegisters(updatedTrieWithPruning, newPaths, newPayloads, true)
			require.NoError(t, err)
			require.True(t, maxDepthTouched <= 256)
			require.Equal(t, expectedRegCount, updatedTrieWithPruning.AllocatedRegCount())
			require.Equal(t, expectedRegSize, updatedTrieWithPruning.AllocatedRegSize())
		}

		// After all registered are removed, reg count and size should be 0.
		require.Equal(t, trie.EmptyTrieRootHash(), updatedTrieWithPruning.RootHash())
		require.Equal(t, uint64(0), updatedTrieWithPruning.AllocatedRegSize())
		require.Equal(t, uint64(0), updatedTrieWithPruning.AllocatedRegSize())
	})

	t.Run("no pruning", func(t *testing.T) {
		expectedRegCount := uint64(len(payloads))
		expectedRegSize := totalPayloadSize

		updatedTrieNoPruning := updatedTrie

		// Remove register one by one to test reg count and size with empty registers
		// (old payload size > 0 and new payload size == 0)
		for i := 0; i < len(paths); i++ {
			newPaths := []ledger.Path{paths[i]}
			newPayloads := []ledger.Payload{*ledger.EmptyPayload()}

			expectedRegCount--
			expectedRegSize -= uint64(payloads[i].Size())

			updatedTrieNoPruning, maxDepthTouched, err = trie.NewTrieWithUpdatedRegisters(updatedTrieNoPruning, newPaths, newPayloads, false)
			require.NoError(t, err)
			require.True(t, maxDepthTouched <= 256)
			require.Equal(t, expectedRegCount, updatedTrieNoPruning.AllocatedRegCount())
			require.Equal(t, expectedRegSize, updatedTrieNoPruning.AllocatedRegSize())
		}

		// After all registered are removed, reg count and size should be 0.
		require.Equal(t, trie.EmptyTrieRootHash(), updatedTrieNoPruning.RootHash())
		require.Equal(t, uint64(0), updatedTrieNoPruning.AllocatedRegCount())
		require.Equal(t, uint64(0), updatedTrieNoPruning.AllocatedRegSize())

		// Update with removed paths and empty payloads
		// (old payload size == 0 and new payload size == 0)
		newPayloads := make([]ledger.Payload, len(paths))
		for i := 0; i < len(paths); i++ {
			newPayloads[i] = *ledger.EmptyPayload()
		}

		updatedTrieNoPruning, maxDepthTouched, err = trie.NewTrieWithUpdatedRegisters(updatedTrieNoPruning, paths, newPayloads, false)
		require.NoError(t, err)
		require.True(t, maxDepthTouched <= 256)
		require.Equal(t, trie.EmptyTrieRootHash(), updatedTrieNoPruning.RootHash())
		require.Equal(t, uint64(0), updatedTrieNoPruning.AllocatedRegCount())
		require.Equal(t, uint64(0), updatedTrieNoPruning.AllocatedRegSize())

		// Update with removed paths and non-empty payloads
		// (old payload size == 0 and new payload size > 0)
		updatedTrieNoPruning, maxDepthTouched, err = trie.NewTrieWithUpdatedRegisters(updatedTrieNoPruning, paths, payloads, false)
		require.NoError(t, err)
		require.Equal(t, rootHash, updatedTrie.RootHash())
		require.True(t, maxDepthTouched <= 256)
		require.Equal(t, uint64(len(payloads)), updatedTrieNoPruning.AllocatedRegCount())
		require.Equal(t, totalPayloadSize, updatedTrieNoPruning.AllocatedRegSize())
	})
}

// TestTrieAllocatedRegCountRegSizeWithMixedPruneFlag tests allocated register count and size
// for updated trie with mixed pruning flag.
// It tests the following updates:
<<<<<<< HEAD
//   * step 1 : update empty trie with new paths and payloads (255 allocated registers)
//   * step 2 : remove a payload without pruning (254 allocated registers)
//   * step 3a: remove previously removed payload with pruning (254 allocated registers)
//   * step 3b: update trie from step 2 with a new payload (sibling of removed payload)
//              with pruning (255 allocated registers)
=======
//   - step 1 : update empty trie with new paths and payloads (255 allocated registers)
//   - step 2 : remove a payload without pruning (254 allocated registers)
//   - step 3a: remove previously removed payload with pruning (254 allocated registers)
//   - step 3b: update trie from step 2 with a new payload (sibling of removed payload)
//     with pruning (255 allocated registers)
>>>>>>> 138e1c32
func TestTrieAllocatedRegCountRegSizeWithMixedPruneFlag(t *testing.T) {
	rng := &LinearCongruentialGenerator{seed: 0}

	// Allocate 255 registers
	numberRegisters := 255
	paths := make([]ledger.Path, numberRegisters)
	payloads := make([]ledger.Payload, numberRegisters)
	var totalPayloadSize uint64
	for i := 0; i < numberRegisters; i++ {
		var p ledger.Path
		p[0] = byte(i)

<<<<<<< HEAD
		payload := utils.LightPayload(rng.next(), rng.next())
=======
		payload := testutils.LightPayload(rng.next(), rng.next())
>>>>>>> 138e1c32
		paths[i] = p
		payloads[i] = *payload

		totalPayloadSize += uint64(payload.Size())
	}

	expectedAllocatedRegCount := uint64(len(payloads))
	expectedAllocatedRegSize := totalPayloadSize

	// Update trie with registers to test reg count and size with new registers.
	baseTrie, maxDepthTouched, err := trie.NewTrieWithUpdatedRegisters(trie.NewEmptyMTrie(), paths, payloads, true)
	require.NoError(t, err)
	require.True(t, maxDepthTouched <= 256)
	require.Equal(t, expectedAllocatedRegCount, baseTrie.AllocatedRegCount())
	require.Equal(t, expectedAllocatedRegSize, baseTrie.AllocatedRegSize())

	// Remove one payload without pruning
	expectedAllocatedRegCount--
	expectedAllocatedRegSize -= uint64(payloads[0].Size())

	removePaths := []ledger.Path{paths[0]}
	removePayloads := []ledger.Payload{*ledger.EmptyPayload()}
	unprunedTrie, maxDepthTouched, err := trie.NewTrieWithUpdatedRegisters(baseTrie, removePaths, removePayloads, false)
	require.NoError(t, err)
	require.True(t, maxDepthTouched <= 256)
	require.Equal(t, expectedAllocatedRegCount, unprunedTrie.AllocatedRegCount())
	require.Equal(t, expectedAllocatedRegSize, unprunedTrie.AllocatedRegSize())

	// Remove the same payload (no affect) from unprunedTrie with pruning
	// expected reg count and reg size remain unchanged.
	updatedTrie, maxDepthTouched, err := trie.NewTrieWithUpdatedRegisters(unprunedTrie, removePaths, removePayloads, true)
	require.NoError(t, err)
	require.True(t, maxDepthTouched <= 256)
	require.Equal(t, expectedAllocatedRegCount, updatedTrie.AllocatedRegCount())
	require.Equal(t, expectedAllocatedRegSize, updatedTrie.AllocatedRegSize())

	// Add sibling of removed path from unprunedTrie with pruning
	newPath := paths[0]
	bitutils.SetBit(newPath[:], ledger.PathLen*8-1)
	newPaths := []ledger.Path{newPath}
<<<<<<< HEAD
	newPayloads := []ledger.Payload{*utils.LightPayload(rng.next(), rng.next())}
=======
	newPayloads := []ledger.Payload{*testutils.LightPayload(rng.next(), rng.next())}
>>>>>>> 138e1c32

	// expected reg count is incremented and expected reg size is increase by new payload size.
	expectedAllocatedRegCount++
	expectedAllocatedRegSize += uint64(newPayloads[0].Size())

	updatedTrie, maxDepthTouched, err = trie.NewTrieWithUpdatedRegisters(unprunedTrie, newPaths, newPayloads, true)
	require.NoError(t, err)
	require.True(t, maxDepthTouched <= 256)
	require.Equal(t, expectedAllocatedRegCount, updatedTrie.AllocatedRegCount())
	require.Equal(t, expectedAllocatedRegSize, updatedTrie.AllocatedRegSize())
}

// TestReadSinglePayload tests reading a single payload of existent/non-existent path for trie of different layouts.
func TestReadSinglePayload(t *testing.T) {

	emptyTrie := trie.NewEmptyMTrie()

	// Test reading payload in empty trie
	t.Run("empty trie", func(t *testing.T) {
		savedRootHash := emptyTrie.RootHash()

<<<<<<< HEAD
		path := utils.PathByUint16LeftPadded(0)
=======
		path := testutils.PathByUint16LeftPadded(0)
>>>>>>> 138e1c32
		payload := emptyTrie.ReadSinglePayload(path)
		require.True(t, payload.IsEmpty())
		require.Equal(t, savedRootHash, emptyTrie.RootHash())
	})

	// Test reading payload for existent/non-existent path
	// in trie with compact leaf as root node.
	t.Run("compact leaf as root", func(t *testing.T) {
<<<<<<< HEAD
		path1 := utils.PathByUint16LeftPadded(0)
		payload1 := utils.RandomPayload(1, 100)
=======
		path1 := testutils.PathByUint16LeftPadded(0)
		payload1 := testutils.RandomPayload(1, 100)
>>>>>>> 138e1c32

		paths := []ledger.Path{path1}
		payloads := []ledger.Payload{*payload1}

		newTrie, maxDepthTouched, err := trie.NewTrieWithUpdatedRegisters(emptyTrie, paths, payloads, true)
		require.NoError(t, err)
		require.Equal(t, uint16(0), maxDepthTouched)

		savedRootHash := newTrie.RootHash()

		// Get payload for existent path path
		retPayload := newTrie.ReadSinglePayload(path1)
		require.Equal(t, payload1, retPayload)
		require.Equal(t, savedRootHash, newTrie.RootHash())

		// Get payload for non-existent path
<<<<<<< HEAD
		path2 := utils.PathByUint16LeftPadded(1)
=======
		path2 := testutils.PathByUint16LeftPadded(1)
>>>>>>> 138e1c32
		retPayload = newTrie.ReadSinglePayload(path2)
		require.True(t, retPayload.IsEmpty())
		require.Equal(t, savedRootHash, newTrie.RootHash())
	})

	// Test reading payload for existent/non-existent path in an unpruned trie.
	t.Run("trie", func(t *testing.T) {
<<<<<<< HEAD
		path1 := utils.PathByUint16(1 << 12) // 000100...
		path2 := utils.PathByUint16(1 << 13) // 001000...
		path3 := utils.PathByUint16(1 << 14) // 010000...

		payload1 := utils.RandomPayload(1, 100)
		payload2 := utils.RandomPayload(1, 100)
=======
		path1 := testutils.PathByUint16(1 << 12) // 000100...
		path2 := testutils.PathByUint16(1 << 13) // 001000...
		path3 := testutils.PathByUint16(1 << 14) // 010000...

		payload1 := testutils.RandomPayload(1, 100)
		payload2 := testutils.RandomPayload(1, 100)
>>>>>>> 138e1c32
		payload3 := ledger.EmptyPayload()

		paths := []ledger.Path{path1, path2, path3}
		payloads := []ledger.Payload{*payload1, *payload2, *payload3}

		// Create an unpruned trie with 3 leaf nodes (n1, n2, n3).
		newTrie, maxDepthTouched, err := trie.NewTrieWithUpdatedRegisters(emptyTrie, paths, payloads, false)
		require.NoError(t, err)
		require.Equal(t, uint16(3), maxDepthTouched)

		savedRootHash := newTrie.RootHash()

		//                  n5
		//                 /
		//                /
		//              n4
		//             /  \
		//            /    \
		//           n3      n3 (path3/
		//        /     \        payload3)
		//      /         \
		//   n1 (path1/     n2 (path2/
		//       payload1)      payload2)
		//

		// Test reading payload for all possible paths for the first 4 bits.
		for i := 0; i < 16; i++ {
<<<<<<< HEAD
			path := utils.PathByUint16(uint16(i << 12))
=======
			path := testutils.PathByUint16(uint16(i << 12))
>>>>>>> 138e1c32

			retPayload := newTrie.ReadSinglePayload(path)
			require.Equal(t, savedRootHash, newTrie.RootHash())
			switch path {
			case path1:
				require.Equal(t, payload1, retPayload)
			case path2:
				require.Equal(t, payload2, retPayload)
			default:
				require.True(t, retPayload.IsEmpty())
			}
		}
	})
}<|MERGE_RESOLUTION|>--- conflicted
+++ resolved
@@ -42,13 +42,8 @@
 func Test_TrieWithLeftRegister(t *testing.T) {
 	// Make new Trie (independently of MForest):
 	emptyTrie := trie.NewEmptyMTrie()
-<<<<<<< HEAD
-	path := utils.PathByUint16LeftPadded(0)
-	payload := utils.LightPayload(11, 12345)
-=======
 	path := testutils.PathByUint16LeftPadded(0)
 	payload := testutils.LightPayload(11, 12345)
->>>>>>> 138e1c32
 	leftPopulatedTrie, maxDepthTouched, err := trie.NewTrieWithUpdatedRegisters(emptyTrie, []ledger.Path{path}, []ledger.Payload{*payload}, true)
 	require.NoError(t, err)
 	require.Equal(t, uint16(0), maxDepthTouched)
@@ -69,11 +64,7 @@
 	for i := 0; i < len(path); i++ {
 		path[i] = uint8(255)
 	}
-<<<<<<< HEAD
-	payload := utils.LightPayload(12346, 54321)
-=======
 	payload := testutils.LightPayload(12346, 54321)
->>>>>>> 138e1c32
 	rightPopulatedTrie, maxDepthTouched, err := trie.NewTrieWithUpdatedRegisters(emptyTrie, []ledger.Path{path}, []ledger.Payload{*payload}, true)
 	require.NoError(t, err)
 	require.Equal(t, uint16(0), maxDepthTouched)
@@ -90,13 +81,8 @@
 	// Make new Trie (independently of MForest):
 	emptyTrie := trie.NewEmptyMTrie()
 
-<<<<<<< HEAD
-	path := utils.PathByUint16LeftPadded(56809)
-	payload := utils.LightPayload(12346, 59656)
-=======
 	path := testutils.PathByUint16LeftPadded(56809)
 	payload := testutils.LightPayload(12346, 59656)
->>>>>>> 138e1c32
 	leftPopulatedTrie, maxDepthTouched, err := trie.NewTrieWithUpdatedRegisters(emptyTrie, []ledger.Path{path}, []ledger.Payload{*payload}, true)
 	require.Equal(t, uint16(0), maxDepthTouched)
 	require.Equal(t, uint64(1), leftPopulatedTrie.AllocatedRegCount())
@@ -190,11 +176,7 @@
 	rng := &LinearCongruentialGenerator{seed: 0}
 	path := testutils.PathByUint16LeftPadded(rng.next())
 	temp := rng.next()
-<<<<<<< HEAD
-	payload := utils.LightPayload(temp, temp)
-=======
 	payload := testutils.LightPayload(temp, temp)
->>>>>>> 138e1c32
 	updatedTrie, maxDepthTouched, err := trie.NewTrieWithUpdatedRegisters(emptyTrie, []ledger.Path{path}, []ledger.Payload{*payload}, true)
 	require.NoError(t, err)
 	require.Equal(t, uint16(0), maxDepthTouched)
@@ -420,14 +402,9 @@
 }
 
 // Test_DifferentiateEmptyVsLeaf tests correct behaviour for a very specific edge case for pruning:
-<<<<<<< HEAD
-//  * By convention, a node in the trie is a leaf if both children are nil.
-//  * Therefore, we consider a completely unallocated subtrie also as a potential leaf.
-=======
 //   - By convention, a node in the trie is a leaf if both children are nil.
 //   - Therefore, we consider a completely unallocated subtrie also as a potential leaf.
 //
->>>>>>> 138e1c32
 // An edge case can now arise when unallocating a previously allocated leaf (see vertex '■' in the illustration below):
 //
 //   - Before the update, both children of the leaf are nil (because it is a leaf)
@@ -892,16 +869,6 @@
 
 // TestTrieAllocatedRegCountRegSize tests allocated register count and register size for updated trie.
 // It tests the following updates with prune flag set to true:
-<<<<<<< HEAD
-//   * update empty trie with new paths and payloads
-//   * update trie with existing paths and updated payload
-//   * update trie with new paths and empty payloads
-//   * update trie with existing path and empty payload one by one until trie is empty
-// It also tests the following updates with prune flag set to false:
-//   * update trie with existing path and empty payload one by one until trie is empty
-//   * update trie with removed paths and empty payloads
-//   * update trie with removed paths and non-empty payloads
-=======
 //   - update empty trie with new paths and payloads
 //   - update trie with existing paths and updated payload
 //   - update trie with new paths and empty payloads
@@ -911,7 +878,6 @@
 //   - update trie with existing path and empty payload one by one until trie is empty
 //   - update trie with removed paths and empty payloads
 //   - update trie with removed paths and non-empty payloads
->>>>>>> 138e1c32
 func TestTrieAllocatedRegCountRegSize(t *testing.T) {
 
 	rng := &LinearCongruentialGenerator{seed: 0}
@@ -925,11 +891,7 @@
 		var p ledger.Path
 		p[0] = byte(i)
 
-<<<<<<< HEAD
-		payload := utils.LightPayload(rng.next(), rng.next())
-=======
 		payload := testutils.LightPayload(rng.next(), rng.next())
->>>>>>> 138e1c32
 		paths[i] = p
 		payloads[i] = *payload
 
@@ -947,11 +909,7 @@
 	// to test reg count and size with updated registers
 	// (old payload size > 0 and new payload size > 0).
 	for i := 0; i < len(payloads); i += 2 {
-<<<<<<< HEAD
-		newPayload := utils.LightPayload(rng.next(), rng.next())
-=======
 		newPayload := testutils.LightPayload(rng.next(), rng.next())
->>>>>>> 138e1c32
 		oldPayload := payloads[i]
 		payloads[i] = *newPayload
 		totalPayloadSize += uint64(newPayload.Size()) - uint64(oldPayload.Size())
@@ -974,14 +932,10 @@
 
 		path1, _ := ledger.ToPath(oldPath[:])
 		path1[1] = 1
-<<<<<<< HEAD
-		payload1 := ledger.Payload{Key: ledger.Key{KeyParts: []ledger.KeyPart{{Type: 0, Value: []byte{0x00, byte(i)}}}}}
-=======
 		payload1 := *ledger.NewPayload(
 			ledger.Key{KeyParts: []ledger.KeyPart{{Type: 0, Value: []byte{0x00, byte(i)}}}},
 			nil,
 		)
->>>>>>> 138e1c32
 
 		path2, _ := ledger.ToPath(oldPath[:])
 		path2[1] = 2
@@ -1081,19 +1035,11 @@
 // TestTrieAllocatedRegCountRegSizeWithMixedPruneFlag tests allocated register count and size
 // for updated trie with mixed pruning flag.
 // It tests the following updates:
-<<<<<<< HEAD
-//   * step 1 : update empty trie with new paths and payloads (255 allocated registers)
-//   * step 2 : remove a payload without pruning (254 allocated registers)
-//   * step 3a: remove previously removed payload with pruning (254 allocated registers)
-//   * step 3b: update trie from step 2 with a new payload (sibling of removed payload)
-//              with pruning (255 allocated registers)
-=======
 //   - step 1 : update empty trie with new paths and payloads (255 allocated registers)
 //   - step 2 : remove a payload without pruning (254 allocated registers)
 //   - step 3a: remove previously removed payload with pruning (254 allocated registers)
 //   - step 3b: update trie from step 2 with a new payload (sibling of removed payload)
 //     with pruning (255 allocated registers)
->>>>>>> 138e1c32
 func TestTrieAllocatedRegCountRegSizeWithMixedPruneFlag(t *testing.T) {
 	rng := &LinearCongruentialGenerator{seed: 0}
 
@@ -1106,11 +1052,7 @@
 		var p ledger.Path
 		p[0] = byte(i)
 
-<<<<<<< HEAD
-		payload := utils.LightPayload(rng.next(), rng.next())
-=======
 		payload := testutils.LightPayload(rng.next(), rng.next())
->>>>>>> 138e1c32
 		paths[i] = p
 		payloads[i] = *payload
 
@@ -1151,11 +1093,7 @@
 	newPath := paths[0]
 	bitutils.SetBit(newPath[:], ledger.PathLen*8-1)
 	newPaths := []ledger.Path{newPath}
-<<<<<<< HEAD
-	newPayloads := []ledger.Payload{*utils.LightPayload(rng.next(), rng.next())}
-=======
 	newPayloads := []ledger.Payload{*testutils.LightPayload(rng.next(), rng.next())}
->>>>>>> 138e1c32
 
 	// expected reg count is incremented and expected reg size is increase by new payload size.
 	expectedAllocatedRegCount++
@@ -1177,11 +1115,7 @@
 	t.Run("empty trie", func(t *testing.T) {
 		savedRootHash := emptyTrie.RootHash()
 
-<<<<<<< HEAD
-		path := utils.PathByUint16LeftPadded(0)
-=======
 		path := testutils.PathByUint16LeftPadded(0)
->>>>>>> 138e1c32
 		payload := emptyTrie.ReadSinglePayload(path)
 		require.True(t, payload.IsEmpty())
 		require.Equal(t, savedRootHash, emptyTrie.RootHash())
@@ -1190,13 +1124,8 @@
 	// Test reading payload for existent/non-existent path
 	// in trie with compact leaf as root node.
 	t.Run("compact leaf as root", func(t *testing.T) {
-<<<<<<< HEAD
-		path1 := utils.PathByUint16LeftPadded(0)
-		payload1 := utils.RandomPayload(1, 100)
-=======
 		path1 := testutils.PathByUint16LeftPadded(0)
 		payload1 := testutils.RandomPayload(1, 100)
->>>>>>> 138e1c32
 
 		paths := []ledger.Path{path1}
 		payloads := []ledger.Payload{*payload1}
@@ -1213,11 +1142,7 @@
 		require.Equal(t, savedRootHash, newTrie.RootHash())
 
 		// Get payload for non-existent path
-<<<<<<< HEAD
-		path2 := utils.PathByUint16LeftPadded(1)
-=======
 		path2 := testutils.PathByUint16LeftPadded(1)
->>>>>>> 138e1c32
 		retPayload = newTrie.ReadSinglePayload(path2)
 		require.True(t, retPayload.IsEmpty())
 		require.Equal(t, savedRootHash, newTrie.RootHash())
@@ -1225,21 +1150,12 @@
 
 	// Test reading payload for existent/non-existent path in an unpruned trie.
 	t.Run("trie", func(t *testing.T) {
-<<<<<<< HEAD
-		path1 := utils.PathByUint16(1 << 12) // 000100...
-		path2 := utils.PathByUint16(1 << 13) // 001000...
-		path3 := utils.PathByUint16(1 << 14) // 010000...
-
-		payload1 := utils.RandomPayload(1, 100)
-		payload2 := utils.RandomPayload(1, 100)
-=======
 		path1 := testutils.PathByUint16(1 << 12) // 000100...
 		path2 := testutils.PathByUint16(1 << 13) // 001000...
 		path3 := testutils.PathByUint16(1 << 14) // 010000...
 
 		payload1 := testutils.RandomPayload(1, 100)
 		payload2 := testutils.RandomPayload(1, 100)
->>>>>>> 138e1c32
 		payload3 := ledger.EmptyPayload()
 
 		paths := []ledger.Path{path1, path2, path3}
@@ -1267,11 +1183,7 @@
 
 		// Test reading payload for all possible paths for the first 4 bits.
 		for i := 0; i < 16; i++ {
-<<<<<<< HEAD
-			path := utils.PathByUint16(uint16(i << 12))
-=======
 			path := testutils.PathByUint16(uint16(i << 12))
->>>>>>> 138e1c32
 
 			retPayload := newTrie.ReadSinglePayload(path)
 			require.Equal(t, savedRootHash, newTrie.RootHash())
