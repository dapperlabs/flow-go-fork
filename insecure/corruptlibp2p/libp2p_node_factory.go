package corruptlibp2p

import (
	"context"
	"fmt"

	"github.com/libp2p/go-libp2p/core/host"
	"github.com/libp2p/go-libp2p/core/peer"
	madns "github.com/multiformats/go-multiaddr-dns"
	"github.com/rs/zerolog"
	corrupt "github.com/yhassanzadeh13/go-libp2p-pubsub"

	netconf "github.com/onflow/flow-go/config/network"
	fcrypto "github.com/onflow/flow-go/crypto"
	"github.com/onflow/flow-go/model/flow"
	"github.com/onflow/flow-go/module"
	"github.com/onflow/flow-go/module/metrics"
	"github.com/onflow/flow-go/network"
	"github.com/onflow/flow-go/network/p2p"
	"github.com/onflow/flow-go/network/p2p/p2pbuilder"
	p2pconfig "github.com/onflow/flow-go/network/p2p/p2pbuilder/config"
	"github.com/onflow/flow-go/network/p2p/p2pbuilder/inspector"
)

// InitCorruptLibp2pNode initializes and returns a corrupt libp2p node that should only be used for BFT testing in
// the BFT testnet. This node is corrupt in the sense that it uses a forked version of the go-libp2p-pubsub library and
// is not compatible with the go-libp2p-pubsub library used by the other nodes in the network. This node should only be
// used for testing purposes.
// Args:
// - log: logger
// - chainID: chain id of the network this node is being used for (should be BFT testnet)
// - address: address of the node in the form of /ip4/ ... /tcp/ ... /p2p/ ... (see libp2p documentation for more info)
// - flowKey: private key of the node used for signing messages and establishing secure connections
// - sporkId: spork id of the network this node is being used for.
// - idProvider: identity provider used for translating peer ids to flow ids.
// - metricsCfg: metrics configuration used for initializing the metrics collector
// - resolver: resolver used for resolving multiaddresses to ip addresses
// - role: role of the node (a valid Flow role).
// - connGaterCfg: connection gater configuration used for initializing the connection gater
// - peerManagerCfg: peer manager configuration used for initializing the peer manager
// - uniCfg: unicast configuration used for initializing the unicast
// - gossipSubCfg: gossipsub configuration used for initializing the gossipsub
// - topicValidatorDisabled: whether or not topic validator is disabled
// - withMessageSigning: whether or not message signing is enabled
// - withStrictSignatureVerification: whether or not strict signature verification is enabled
// Returns:
// - p2p.LibP2PNode: initialized corrupt libp2p node
// - error: error if any. Any error returned from this function is fatal.
func InitCorruptLibp2pNode(
	log zerolog.Logger,
	chainID flow.ChainID,
	address string,
	flowKey fcrypto.PrivateKey,
	sporkId flow.Identifier,
	idProvider module.IdentityProvider,
	metricsCfg module.NetworkMetrics,
	resolver madns.BasicResolver,
	role string,
	connGaterCfg *p2pconfig.ConnectionGaterConfig,
	peerManagerCfg *p2pconfig.PeerManagerConfig,
	uniCfg *p2pconfig.UnicastConfig,
<<<<<<< HEAD
	netConfig *netconf.Config,
=======
	gossipSubCfg *p2pbuilder.GossipSubConfig,
	disallowListCacheCfg *p2p.DisallowListCacheConfig,
>>>>>>> 3ff44760
	topicValidatorDisabled,
	withMessageSigning,
	withStrictSignatureVerification bool,
) (p2p.LibP2PNode, error) {
	if chainID != flow.BftTestnet {
		panic("illegal chain id for using corrupt libp2p node")
	}

	metCfg := &p2pconfig.MetricsConfig{
		HeroCacheFactory: metrics.NewNoopHeroCacheMetricsFactory(),
		Metrics:          metricsCfg,
	}

	rpcInspectorSuite, err := inspector.NewGossipSubInspectorBuilder(log, sporkId, &netConfig.GossipSubConfig.GossipSubRPCInspectorsConfig, idProvider, metricsCfg).
		SetNetworkType(network.PrivateNetwork).
		SetMetrics(metCfg).
		Build()
	if err != nil {
		return nil, fmt.Errorf("failed to create gossipsub rpc inspectors for default libp2p node: %w", err)
	}

	builder, err := p2pbuilder.DefaultNodeBuilder(
		log,
		address,
		flowKey,
		sporkId,
		idProvider,
		metCfg,
		resolver,
		role,
		connGaterCfg,
		peerManagerCfg,
		&netConfig.GossipSubConfig,
		rpcInspectorSuite,
<<<<<<< HEAD
		&netConfig.ResourceManagerConfig,
		uniCfg,
		&netConfig.ConnectionManagerConfig)
=======
		p2pbuilder.DefaultResourceManagerConfig(),
		uniCfg,
		disallowListCacheCfg)
>>>>>>> 3ff44760

	if err != nil {
		return nil, fmt.Errorf("could not create corrupt libp2p node builder: %w", err)
	}
	if topicValidatorDisabled {
		builder.SetCreateNode(NewCorruptLibP2PNode)
	}

	overrideWithCorruptGossipSub(builder, WithMessageSigning(withMessageSigning), WithStrictSignatureVerification(withStrictSignatureVerification))
	return builder.Build()
}

// CorruptGossipSubFactory returns a factory function that creates a new instance of the forked gossipsub module from
// github.com/yhassanzadeh13/go-libp2p-pubsub for the purpose of BFT testing and attack vector implementation.
func CorruptGossipSubFactory(routerOpts ...func(*corrupt.GossipSubRouter)) p2p.GossipSubFactoryFunc {
	factory := func(ctx context.Context, logger zerolog.Logger, host host.Host, cfg p2p.PubSubAdapterConfig) (p2p.PubSubAdapter, error) {
		adapter, router, err := NewCorruptGossipSubAdapter(ctx, logger, host, cfg)
		for _, opt := range routerOpts {
			opt(router)
		}
		return adapter, err
	}
	return factory
}

// CorruptGossipSubConfigFactory returns a factory function that creates a new instance of the forked gossipsub config
// from github.com/yhassanzadeh13/go-libp2p-pubsub for the purpose of BFT testing and attack vector implementation.
func CorruptGossipSubConfigFactory(opts ...CorruptPubSubAdapterConfigOption) p2p.GossipSubAdapterConfigFunc {
	return func(base *p2p.BasePubSubAdapterConfig) p2p.PubSubAdapterConfig {
		return NewCorruptPubSubAdapterConfig(base, opts...)
	}
}

// CorruptGossipSubConfigFactoryWithInspector returns a factory function that creates a new instance of the forked gossipsub config
// from github.com/yhassanzadeh13/go-libp2p-pubsub for the purpose of BFT testing and attack vector implementation.
func CorruptGossipSubConfigFactoryWithInspector(inspector func(peer.ID, *corrupt.RPC) error) p2p.GossipSubAdapterConfigFunc {
	return func(base *p2p.BasePubSubAdapterConfig) p2p.PubSubAdapterConfig {
		return NewCorruptPubSubAdapterConfig(base, WithInspector(inspector))
	}
}

func overrideWithCorruptGossipSub(builder p2p.NodeBuilder, opts ...CorruptPubSubAdapterConfigOption) {
	factory := CorruptGossipSubFactory()
	builder.SetGossipSubFactory(factory, CorruptGossipSubConfigFactory(opts...))
}<|MERGE_RESOLUTION|>--- conflicted
+++ resolved
@@ -59,12 +59,8 @@
 	connGaterCfg *p2pconfig.ConnectionGaterConfig,
 	peerManagerCfg *p2pconfig.PeerManagerConfig,
 	uniCfg *p2pconfig.UnicastConfig,
-<<<<<<< HEAD
 	netConfig *netconf.Config,
-=======
-	gossipSubCfg *p2pbuilder.GossipSubConfig,
 	disallowListCacheCfg *p2p.DisallowListCacheConfig,
->>>>>>> 3ff44760
 	topicValidatorDisabled,
 	withMessageSigning,
 	withStrictSignatureVerification bool,
@@ -99,15 +95,10 @@
 		peerManagerCfg,
 		&netConfig.GossipSubConfig,
 		rpcInspectorSuite,
-<<<<<<< HEAD
 		&netConfig.ResourceManagerConfig,
 		uniCfg,
-		&netConfig.ConnectionManagerConfig)
-=======
-		p2pbuilder.DefaultResourceManagerConfig(),
-		uniCfg,
+		&netConfig.ConnectionManagerConfig,
 		disallowListCacheCfg)
->>>>>>> 3ff44760
 
 	if err != nil {
 		return nil, fmt.Errorf("could not create corrupt libp2p node builder: %w", err)
