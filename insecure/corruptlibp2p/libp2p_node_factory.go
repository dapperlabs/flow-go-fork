--- conflicted
+++ resolved
@@ -59,11 +59,7 @@
 	connGaterCfg *p2pconfig.ConnectionGaterConfig,
 	peerManagerCfg *p2pconfig.PeerManagerConfig,
 	uniCfg *p2pconfig.UnicastConfig,
-<<<<<<< HEAD
-	gossipSubCfg *p2pbuilder.GossipSubConfig,
-=======
 	netConfig *netconf.Config,
->>>>>>> 37ece4cd
 	disallowListCacheCfg *p2p.DisallowListCacheConfig,
 	topicValidatorDisabled,
 	withMessageSigning,
@@ -99,14 +95,9 @@
 		peerManagerCfg,
 		&netConfig.GossipSubConfig,
 		rpcInspectorSuite,
-<<<<<<< HEAD
-		p2pbuilder.DefaultResourceManagerConfig(),
-		uniCfg,
-=======
 		&netConfig.ResourceManagerConfig,
 		uniCfg,
 		&netConfig.ConnectionManagerConfig,
->>>>>>> 37ece4cd
 		disallowListCacheCfg)
 
 	if err != nil {
