package corruptlibp2p

import (
	"context"
	"fmt"

	"github.com/libp2p/go-libp2p/core/host"
	"github.com/libp2p/go-libp2p/core/peer"
	madns "github.com/multiformats/go-multiaddr-dns"
	"github.com/rs/zerolog"
	corrupt "github.com/yhassanzadeh13/go-libp2p-pubsub"

	"github.com/onflow/flow-go/cmd"
	fcrypto "github.com/onflow/flow-go/crypto"
	"github.com/onflow/flow-go/model/flow"
	"github.com/onflow/flow-go/module"
	"github.com/onflow/flow-go/module/metrics"
	"github.com/onflow/flow-go/network"
	"github.com/onflow/flow-go/network/codec/cbor"
	"github.com/onflow/flow-go/network/netconf"
	"github.com/onflow/flow-go/network/p2p"
	p2pbuilder "github.com/onflow/flow-go/network/p2p/builder"
	p2pbuilderconfig "github.com/onflow/flow-go/network/p2p/builder/config"
	p2pnode "github.com/onflow/flow-go/network/p2p/node"
)

// InitCorruptLibp2pNode initializes and returns a corrupt libp2p node that should only be used for BFT testing in
// the BFT testnet. This node is corrupt in the sense that it uses a forked version of the go-libp2p-pubsub library and
// is not compatible with the go-libp2p-pubsub library used by the other nodes in the network. This node should only be
// used for testing purposes.
// Args:
// - log: logger
// - chainID: chain id of the network this node is being used for (should be BFT testnet)
// - address: address of the node in the form of /ip4/ ... /tcp/ ... /p2p/ ... (see libp2p documentation for more info)
// - flowKey: private key of the node used for signing messages and establishing secure connections
// - sporkId: spork id of the network this node is being used for.
// - idProvider: identity provider used for translating peer ids to flow ids.
// - metricsCfg: metrics configuration used for initializing the metrics collector
// - resolver: resolver used for resolving multiaddresses to ip addresses
// - role: role of the node (a valid Flow role).
// - connGaterCfg: connection gater configuration used for initializing the connection gater
// - peerManagerCfg: peer manager configuration used for initializing the peer manager
// - uniCfg: unicast configuration used for initializing the unicast
// - gossipSubCfg: gossipsub configuration used for initializing the gossipsub
// - topicValidatorDisabled: whether or not topic validator is disabled
// - withMessageSigning: whether or not message signing is enabled
// - withStrictSignatureVerification: whether or not strict signature verification is enabled
// Returns:
// - p2p.LibP2PNode: initialized corrupt libp2p node
// - error: error if any. Any error returned from this function is fatal.
func InitCorruptLibp2pNode(
	log zerolog.Logger,
	chainID flow.ChainID,
	address string,
	flowKey fcrypto.PrivateKey,
	sporkId flow.Identifier,
	idProvider module.IdentityProvider,
	metricsCfg module.NetworkMetrics,
	resolver madns.BasicResolver,
	role string,
	connGaterCfg *p2pbuilderconfig.ConnectionGaterConfig,
	peerManagerCfg *p2pbuilderconfig.PeerManagerConfig,
	uniCfg *p2pbuilderconfig.UnicastConfig,
	netConfig *netconf.Config,
	disallowListCacheCfg *p2p.DisallowListCacheConfig,
	topicValidatorDisabled,
	withMessageSigning,
	withStrictSignatureVerification bool,
) (p2p.LibP2PNode, error) {
	if chainID != flow.BftTestnet {
		panic("illegal chain id for using corrupt libp2p node")
	}

	metCfg := &p2pbuilderconfig.MetricsConfig{
		HeroCacheFactory: metrics.NewNoopHeroCacheMetricsFactory(),
		Metrics:          metricsCfg,
	}

	dhtActivationStatus, err := cmd.DhtSystemActivationStatus(role)
	if err != nil {
		return nil, fmt.Errorf("could not get dht system activation status: %w", err)
	}
	params := &p2pbuilder.LibP2PNodeBuilderConfig{
		Logger:                        log,
		MetricsConfig:                 metCfg,
		NetworkingType:                network.PrivateNetwork,
		Address:                       address,
		NetworkKey:                    flowKey,
		SporkId:                       sporkId,
		IdProvider:                    idProvider,
		ResourceManagerParams:         &netConfig.ResourceManager,
		RpcInspectorParams:            &netConfig.GossipSubRPCInspectorsConfig,
		PeerManagerParams:             peerManagerCfg,
		SubscriptionProviderParams:    &netConfig.GossipSubConfig.SubscriptionProviderConfig,
		DisallowListCacheCfg:          disallowListCacheCfg,
		UnicastParams:                 uniCfg,
		GossipSubScorePenaltiesParams: &netConfig.GossipsubScorePenalties,
		ScoringRegistryParams:         &netConfig.GossipSubScoringRegistryConfig,
	}
	builder, err := p2pbuilder.DefaultNodeBuilder(params,
		resolver,
		role,
		connGaterCfg,
<<<<<<< HEAD
		&netConfig.GossipSubConfig,
		&netConfig.ConnectionManagerConfig,
=======
		peerManagerCfg,
		&netConfig.GossipSub,
		&netConfig.ResourceManager,
		uniCfg,
		&netConfig.ConnectionManager,
		disallowListCacheCfg,
>>>>>>> 7a2318ac
		dhtActivationStatus)
	if err != nil {
		return nil, fmt.Errorf("could not create corrupt libp2p node builder: %w", err)
	}
	if topicValidatorDisabled {
		builder.OverrideNodeConstructor(func(config *p2p.NodeConfig) (p2p.LibP2PNode, error) {
			node, err := p2pnode.NewNode(&p2p.NodeConfig{
				Logger:               config.Logger,
				Host:                 config.Host,
				PeerManager:          config.PeerManager,
				Parameters:           config.Parameters,
				DisallowListCacheCfg: disallowListCacheCfg,
			})

			if err != nil {
				return nil, fmt.Errorf("could not create libp2p node part of the corrupt libp2p: %w", err)
			}

			return &CorruptP2PNode{Node: node, logger: config.Logger.With().Str("component", "corrupt_libp2p").Logger(), codec: cbor.NewCodec()}, nil
		})
	}

	overrideWithCorruptGossipSub(
		builder,
		WithMessageSigning(withMessageSigning),
		WithStrictSignatureVerification(withStrictSignatureVerification))
	return builder.Build()
}

// CorruptGossipSubFactory returns a factory function that creates a new instance of the forked gossipsub module from
// github.com/yhassanzadeh13/go-libp2p-pubsub for the purpose of BFT testing and attack vector implementation.
func CorruptGossipSubFactory(routerOpts ...func(*corrupt.GossipSubRouter)) p2p.GossipSubFactoryFunc {
	factory := func(
		ctx context.Context,
		logger zerolog.Logger,
		host host.Host,
		cfg p2p.PubSubAdapterConfig,
		clusterChangeConsumer p2p.CollectionClusterChangesConsumer) (p2p.PubSubAdapter, error) {
		adapter, router, err := NewCorruptGossipSubAdapter(ctx, logger, host, cfg, clusterChangeConsumer)
		for _, opt := range routerOpts {
			opt(router)
		}
		return adapter, err
	}
	return factory
}

// CorruptGossipSubConfigFactory returns a factory function that creates a new instance of the forked gossipsub config
// from github.com/yhassanzadeh13/go-libp2p-pubsub for the purpose of BFT testing and attack vector implementation.
func CorruptGossipSubConfigFactory(opts ...CorruptPubSubAdapterConfigOption) p2p.GossipSubAdapterConfigFunc {
	return func(base *p2p.BasePubSubAdapterConfig) p2p.PubSubAdapterConfig {
		return NewCorruptPubSubAdapterConfig(base, opts...)
	}
}

// CorruptGossipSubConfigFactoryWithInspector returns a factory function that creates a new instance of the forked gossipsub config
// from github.com/yhassanzadeh13/go-libp2p-pubsub for the purpose of BFT testing and attack vector implementation.
func CorruptGossipSubConfigFactoryWithInspector(inspector func(peer.ID, *corrupt.RPC) error) p2p.GossipSubAdapterConfigFunc {
	return func(base *p2p.BasePubSubAdapterConfig) p2p.PubSubAdapterConfig {
		return NewCorruptPubSubAdapterConfig(base, WithInspector(inspector))
	}
}

func overrideWithCorruptGossipSub(builder p2p.NodeBuilder, opts ...CorruptPubSubAdapterConfigOption) {
	factory := CorruptGossipSubFactory()
	builder.SetGossipSubFactory(factory, CorruptGossipSubConfigFactory(opts...))
}<|MERGE_RESOLUTION|>--- conflicted
+++ resolved
@@ -101,17 +101,8 @@
 		resolver,
 		role,
 		connGaterCfg,
-<<<<<<< HEAD
 		&netConfig.GossipSubConfig,
 		&netConfig.ConnectionManagerConfig,
-=======
-		peerManagerCfg,
-		&netConfig.GossipSub,
-		&netConfig.ResourceManager,
-		uniCfg,
-		&netConfig.ConnectionManager,
-		disallowListCacheCfg,
->>>>>>> 7a2318ac
 		dhtActivationStatus)
 	if err != nil {
 		return nil, fmt.Errorf("could not create corrupt libp2p node builder: %w", err)
