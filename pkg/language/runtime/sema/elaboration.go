--- conflicted
+++ resolved
@@ -24,14 +24,11 @@
 	ArrayExpressionElementType         map[*ast.ArrayExpression]Type
 	DictionaryExpressionType           map[*ast.DictionaryExpression]*DictionaryType
 	DictionaryExpressionEntryTypes     map[*ast.DictionaryExpression][]DictionaryEntryType
-<<<<<<< HEAD
 	EventDeclarationTypes              map[*ast.EventDeclaration]*EventType
-=======
 	// NOTE: not indexed by `ast.Type`, as IndexExpression might index
 	//   with "type" which is an expression, i.e., an IdentifierExpression.
 	//   See `Checker.visitStorageIndexingExpression`
 	IndexExpressionIndexingTypes map[*ast.IndexExpression]Type
->>>>>>> 01172ef9
 }
 
 func NewElaboration() *Elaboration {
@@ -57,10 +54,7 @@
 		ArrayExpressionElementType:         map[*ast.ArrayExpression]Type{},
 		DictionaryExpressionType:           map[*ast.DictionaryExpression]*DictionaryType{},
 		DictionaryExpressionEntryTypes:     map[*ast.DictionaryExpression][]DictionaryEntryType{},
-<<<<<<< HEAD
 		EventDeclarationTypes:              map[*ast.EventDeclaration]*EventType{},
-=======
 		IndexExpressionIndexingTypes:       map[*ast.IndexExpression]Type{},
->>>>>>> 01172ef9
 	}
 }