--- conflicted
+++ resolved
@@ -62,11 +62,7 @@
 	consumer := events.NewNoop()
 
 	// just bootstrap with a genesis block, we'll use this as reference
-<<<<<<< HEAD
-	suite.protoState, err = protocol.NewState(metrics, suite.db, headers, seals, index, conPayloads, blocks, setups, commits, consumer)
-=======
-	suite.protoState, err = protocol.NewState(metrics, suite.db, headers, seals, index, conPayloads, blocks, setups, commits, statuses)
->>>>>>> 69301572
+	suite.protoState, err = protocol.NewState(metrics, suite.db, headers, seals, index, conPayloads, blocks, setups, commits, statuses, consumer)
 	suite.Assert().Nil(err)
 	participants := unittest.IdentityListFixture(5, unittest.WithAllRoles())
 	genesis, result, seal := unittest.BootstrapFixture(participants)
