package badger

import (
	"context"
	"fmt"
	"math"
	"math/rand"
	"os"
	"testing"
	"time"

	"github.com/dgraph-io/badger/v2"
	"github.com/rs/zerolog"
	"github.com/stretchr/testify/assert"
	"github.com/stretchr/testify/require"
	"github.com/stretchr/testify/suite"

	model "github.com/onflow/flow-go/model/cluster"
	"github.com/onflow/flow-go/model/flow"
	"github.com/onflow/flow-go/module/metrics"
	"github.com/onflow/flow-go/module/trace"
	"github.com/onflow/flow-go/state"
	"github.com/onflow/flow-go/state/cluster"
	"github.com/onflow/flow-go/state/protocol"
	pbadger "github.com/onflow/flow-go/state/protocol/badger"
	"github.com/onflow/flow-go/state/protocol/events"
	"github.com/onflow/flow-go/state/protocol/inmem"
	protocolutil "github.com/onflow/flow-go/state/protocol/util"
	storage "github.com/onflow/flow-go/storage/badger"
	"github.com/onflow/flow-go/storage/badger/operation"
	"github.com/onflow/flow-go/storage/badger/procedure"
	"github.com/onflow/flow-go/storage/util"
	"github.com/onflow/flow-go/utils/unittest"
)

type MutatorSuite struct {
	suite.Suite
	db    *badger.DB
	dbdir string

	genesis      *model.Block
	chainID      flow.ChainID
	epochCounter uint64

	// protocol state for reference blocks for transactions
	protoState   protocol.FollowerState
	protoGenesis *flow.Header

	state cluster.MutableState
}

// runs before each test runs
func (suite *MutatorSuite) SetupTest() {
	var err error

	// seed the RNG
	rand.Seed(time.Now().UnixNano())

	suite.genesis = model.Genesis()
	suite.chainID = suite.genesis.Header.ChainID

	suite.dbdir = unittest.TempDir(suite.T())
	suite.db = unittest.BadgerDB(suite.T(), suite.dbdir)

	metrics := metrics.NewNoopCollector()
	tracer := trace.NewNoopTracer()
	log := zerolog.Nop()
	all := util.StorageLayer(suite.T(), suite.db)
	colPayloads := storage.NewClusterPayloads(metrics, suite.db)

	// just bootstrap with a genesis block, we'll use this as reference
	genesis, result, seal := unittest.BootstrapFixture(unittest.IdentityListFixture(5, unittest.WithAllRoles()))
	// ensure we don't enter a new epoch for tests that build many blocks
	result.ServiceEvents[0].Event.(*flow.EpochSetup).FinalView = genesis.Header.View + 100_000
	seal.ResultID = result.ID()
	qc := unittest.QuorumCertificateFixture(unittest.QCWithRootBlockID(genesis.ID()))
	rootSnapshot, err := inmem.SnapshotFromBootstrapState(genesis, result, seal, qc)
	require.NoError(suite.T(), err)
	suite.epochCounter = rootSnapshot.Encodable().Epochs.Current.Counter

	suite.protoGenesis = genesis.Header
<<<<<<< HEAD
	state, err := pbadger.Bootstrap(metrics, suite.db, all.Headers, all.Seals, all.Results, all.Blocks, all.QuorumCertificates, all.Setups, all.EpochCommits, all.Statuses, rootSnapshot)
=======

	state, err := pbadger.Bootstrap(
		metrics,
		suite.db,
		all.Headers,
		all.Seals,
		all.Results,
		all.Blocks,
		all.QuorumCertificates,
		all.Setups,
		all.EpochCommits,
		all.Statuses,
		all.VersionBeacons,
		rootSnapshot,
	)
>>>>>>> 42acfce5
	require.NoError(suite.T(), err)
	suite.protoState, err = pbadger.NewFollowerState(log, tracer, events.NewNoop(), state, all.Index, all.Payloads, protocolutil.MockBlockTimer())
	require.NoError(suite.T(), err)

	clusterStateRoot, err := NewStateRoot(suite.genesis, unittest.QuorumCertificateFixture(), suite.epochCounter)
	suite.NoError(err)
	clusterState, err := Bootstrap(suite.db, clusterStateRoot)
	suite.Assert().Nil(err)
	suite.state, err = NewMutableState(clusterState, tracer, all.Headers, colPayloads)
	suite.Assert().Nil(err)
}

// runs after each test finishes
func (suite *MutatorSuite) TearDownTest() {
	err := suite.db.Close()
	suite.Assert().Nil(err)
	err = os.RemoveAll(suite.dbdir)
	suite.Assert().Nil(err)
}

// Payload returns a valid cluster block payload containing the given transactions.
func (suite *MutatorSuite) Payload(transactions ...*flow.TransactionBody) model.Payload {
	final, err := suite.protoState.Final().Head()
	suite.Require().Nil(err)

	// find the oldest reference block among the transactions
	minRefID := final.ID() // use final by default
	minRefHeight := uint64(math.MaxUint64)
	for _, tx := range transactions {
		refBlock, err := suite.protoState.AtBlockID(tx.ReferenceBlockID).Head()
		if err != nil {
			continue
		}
		if refBlock.Height < minRefHeight {
			minRefHeight = refBlock.Height
			minRefID = refBlock.ID()
		}
	}
	return model.PayloadFromTransactions(minRefID, transactions...)
}

// BlockWithParent returns a valid block with the given parent.
func (suite *MutatorSuite) BlockWithParent(parent *model.Block) model.Block {
	block := unittest.ClusterBlockWithParent(parent)
	payload := suite.Payload()
	block.SetPayload(payload)
	return block
}

// Block returns a valid cluster block with genesis as parent.
func (suite *MutatorSuite) Block() model.Block {
	return suite.BlockWithParent(suite.genesis)
}

func (suite *MutatorSuite) FinalizeBlock(block model.Block) {
	err := suite.db.Update(func(tx *badger.Txn) error {
		var refBlock flow.Header
		err := operation.RetrieveHeader(block.Payload.ReferenceBlockID, &refBlock)(tx)
		if err != nil {
			return err
		}
		err = procedure.FinalizeClusterBlock(block.ID())(tx)
		if err != nil {
			return err
		}
		err = operation.IndexClusterBlockByReferenceHeight(refBlock.Height, block.ID())(tx)
		return err
	})
	suite.Assert().NoError(err)
}

func (suite *MutatorSuite) Tx(opts ...func(*flow.TransactionBody)) flow.TransactionBody {
	final, err := suite.protoState.Final().Head()
	suite.Require().Nil(err)

	tx := unittest.TransactionBodyFixture(opts...)
	tx.ReferenceBlockID = final.ID()
	return tx
}

func TestMutator(t *testing.T) {
	suite.Run(t, new(MutatorSuite))
}

func (suite *MutatorSuite) TestBootstrap_InvalidHeight() {
	suite.genesis.Header.Height = 1

	_, err := NewStateRoot(suite.genesis, unittest.QuorumCertificateFixture(), suite.epochCounter)
	suite.Assert().Error(err)
}

func (suite *MutatorSuite) TestBootstrap_InvalidParentHash() {
	suite.genesis.Header.ParentID = unittest.IdentifierFixture()

	_, err := NewStateRoot(suite.genesis, unittest.QuorumCertificateFixture(), suite.epochCounter)
	suite.Assert().Error(err)
}

func (suite *MutatorSuite) TestBootstrap_InvalidPayloadHash() {
	suite.genesis.Header.PayloadHash = unittest.IdentifierFixture()

	_, err := NewStateRoot(suite.genesis, unittest.QuorumCertificateFixture(), suite.epochCounter)
	suite.Assert().Error(err)
}

func (suite *MutatorSuite) TestBootstrap_InvalidPayload() {
	// this is invalid because genesis collection should be empty
	suite.genesis.Payload = unittest.ClusterPayloadFixture(2)

	_, err := NewStateRoot(suite.genesis, unittest.QuorumCertificateFixture(), suite.epochCounter)
	suite.Assert().Error(err)
}

func (suite *MutatorSuite) TestBootstrap_Successful() {
	err := suite.db.View(func(tx *badger.Txn) error {

		// should insert collection
		var collection flow.LightCollection
		err := operation.RetrieveCollection(suite.genesis.Payload.Collection.ID(), &collection)(tx)
		suite.Assert().Nil(err)
		suite.Assert().Equal(suite.genesis.Payload.Collection.Light(), collection)

		// should index collection
		collection = flow.LightCollection{} // reset the collection
		err = operation.LookupCollectionPayload(suite.genesis.ID(), &collection.Transactions)(tx)
		suite.Assert().Nil(err)
		suite.Assert().Equal(suite.genesis.Payload.Collection.Light(), collection)

		// should insert header
		var header flow.Header
		err = operation.RetrieveHeader(suite.genesis.ID(), &header)(tx)
		suite.Assert().Nil(err)
		suite.Assert().Equal(suite.genesis.Header.ID(), header.ID())

		// should insert block height -> ID lookup
		var blockID flow.Identifier
		err = operation.LookupClusterBlockHeight(suite.genesis.Header.ChainID, suite.genesis.Header.Height, &blockID)(tx)
		suite.Assert().Nil(err)
		suite.Assert().Equal(suite.genesis.ID(), blockID)

		// should insert boundary
		var boundary uint64
		err = operation.RetrieveClusterFinalizedHeight(suite.genesis.Header.ChainID, &boundary)(tx)
		suite.Assert().Nil(err)
		suite.Assert().Equal(suite.genesis.Header.Height, boundary)

		return nil
	})
	suite.Assert().Nil(err)
}

func (suite *MutatorSuite) TestExtend_WithoutBootstrap() {
	block := unittest.ClusterBlockWithParent(suite.genesis)
	err := suite.state.Extend(&block)
	suite.Assert().Error(err)
}

func (suite *MutatorSuite) TestExtend_InvalidChainID() {
	block := suite.Block()
	// change the chain ID
	block.Header.ChainID = flow.ChainID(fmt.Sprintf("%s-invalid", block.Header.ChainID))

	err := suite.state.Extend(&block)
	suite.Assert().Error(err)
	suite.Assert().True(state.IsInvalidExtensionError(err))
}

func (suite *MutatorSuite) TestExtend_InvalidBlockHeight() {
	block := suite.Block()
	// change the block height
	block.Header.Height = block.Header.Height - 1

	err := suite.state.Extend(&block)
	suite.Assert().Error(err)
	suite.Assert().True(state.IsInvalidExtensionError(err))
}

// TestExtend_InvalidParentView tests if mutator rejects block with invalid ParentView. ParentView must be consistent
// with view of block referred by ParentID.
func (suite *MutatorSuite) TestExtend_InvalidParentView() {
	block := suite.Block()
	// change the block parent view
	block.Header.ParentView--

	err := suite.state.Extend(&block)
	suite.Assert().Error(err)
	suite.Assert().True(state.IsInvalidExtensionError(err))
}

func (suite *MutatorSuite) TestExtend_DuplicateTxInPayload() {
	block := suite.Block()
	// add the same transaction to a payload twice
	tx := suite.Tx()
	payload := suite.Payload(&tx, &tx)
	block.SetPayload(payload)

	// should fail to extend block with invalid payload
	err := suite.state.Extend(&block)
	suite.Assert().Error(err)
	suite.Assert().True(state.IsInvalidExtensionError(err))
}

func (suite *MutatorSuite) TestExtend_OnParentOfFinalized() {
	// build one block on top of genesis
	block1 := suite.Block()
	err := suite.state.Extend(&block1)
	suite.Assert().Nil(err)

	// finalize the block
	suite.FinalizeBlock(block1)

	// insert another block on top of genesis
	// since we have already finalized block 1, this is invalid
	block2 := suite.Block()

	// try to extend with the invalid block
	err = suite.state.Extend(&block2)
	suite.Assert().Error(err)
	suite.Assert().True(state.IsOutdatedExtensionError(err))
}

func (suite *MutatorSuite) TestExtend_Success() {
	block := suite.Block()
	err := suite.state.Extend(&block)
	suite.Assert().Nil(err)

	// should be able to retrieve the block
	var extended model.Block
	err = suite.db.View(procedure.RetrieveClusterBlock(block.ID(), &extended))
	suite.Assert().Nil(err)
	suite.Assert().Equal(*block.Payload, *extended.Payload)

	// the block should be indexed by its parent
	var childIDs flow.IdentifierList
	err = suite.db.View(procedure.LookupBlockChildren(suite.genesis.ID(), &childIDs))
	suite.Assert().Nil(err)
	suite.Require().Len(childIDs, 1)
	suite.Assert().Equal(block.ID(), childIDs[0])
}

func (suite *MutatorSuite) TestExtend_WithEmptyCollection() {
	block := suite.Block()
	// set an empty collection as the payload
	block.SetPayload(suite.Payload())
	err := suite.state.Extend(&block)
	suite.Assert().Nil(err)
}

// an unknown reference block is unverifiable
func (suite *MutatorSuite) TestExtend_WithNonExistentReferenceBlock() {
	suite.Run("empty collection", func() {
		block := suite.Block()
		block.Payload.ReferenceBlockID = unittest.IdentifierFixture()
		block.SetPayload(*block.Payload)
		err := suite.state.Extend(&block)
		suite.Assert().Error(err)
		suite.Assert().True(state.IsUnverifiableExtensionError(err))
	})
	suite.Run("non-empty collection", func() {
		block := suite.Block()
		tx := suite.Tx()
		payload := suite.Payload(&tx)
		// set a random reference block ID
		payload.ReferenceBlockID = unittest.IdentifierFixture()
		block.SetPayload(payload)
		err := suite.state.Extend(&block)
		suite.Assert().Error(err)
		suite.Assert().True(state.IsUnverifiableExtensionError(err))
	})
}

// a collection with an expired reference block is a VALID extension of chain state
func (suite *MutatorSuite) TestExtend_WithExpiredReferenceBlock() {
	// build enough blocks so that using genesis as a reference block causes
	// the collection to be expired
	parent := suite.protoGenesis
	for i := 0; i < flow.DefaultTransactionExpiry+1; i++ {
		next := unittest.BlockWithParentFixture(parent)
		next.Payload.Guarantees = nil
		next.SetPayload(*next.Payload)
		err := suite.protoState.ExtendCertified(context.Background(), next, unittest.CertifyBlock(next.Header))
		suite.Require().Nil(err)
		err = suite.protoState.Finalize(context.Background(), next.ID())
		suite.Require().Nil(err)
		parent = next.Header
	}

	block := suite.Block()
	// set genesis as reference block
	block.SetPayload(model.EmptyPayload(suite.protoGenesis.ID()))
	err := suite.state.Extend(&block)
	suite.Assert().Nil(err)
}

func (suite *MutatorSuite) TestExtend_WithReferenceBlockFromClusterChain() {
	// TODO skipping as this isn't implemented yet
	unittest.SkipUnless(suite.T(), unittest.TEST_TODO, "skipping as this isn't implemented yet")

	block := suite.Block()
	// set genesis from cluster chain as reference block
	block.SetPayload(model.EmptyPayload(suite.genesis.ID()))
	err := suite.state.Extend(&block)
	suite.Assert().Error(err)
}

// TestExtend_WithReferenceBlockFromDifferentEpoch tests extending the cluster state
// using a reference block in a different epoch than the cluster's epoch.
func (suite *MutatorSuite) TestExtend_WithReferenceBlockFromDifferentEpoch() {
	// build and complete the current epoch, then use a reference block from next epoch
	eb := unittest.NewEpochBuilder(suite.T(), suite.protoState)
	eb.BuildEpoch().CompleteEpoch()
	heights, ok := eb.EpochHeights(1)
	require.True(suite.T(), ok)
	nextEpochHeader, err := suite.protoState.AtHeight(heights.FinalHeight() + 1).Head()
	require.NoError(suite.T(), err)

	block := suite.Block()
	block.SetPayload(model.EmptyPayload(nextEpochHeader.ID()))
	err = suite.state.Extend(&block)
	suite.Assert().Error(err)
	suite.Assert().True(state.IsInvalidExtensionError(err))
}

// TestExtend_WithUnfinalizedReferenceBlock tests that extending the cluster state
// with a reference block which is un-finalized and above the finalized boundary
// should be considered an unverifiable extension. It's possible that this reference
// block has been finalized, we just haven't processed it yet.
func (suite *MutatorSuite) TestExtend_WithUnfinalizedReferenceBlock() {
	unfinalized := unittest.BlockWithParentFixture(suite.protoGenesis)
	unfinalized.Payload.Guarantees = nil
	unfinalized.SetPayload(*unfinalized.Payload)
	err := suite.protoState.ExtendCertified(context.Background(), unfinalized, unittest.CertifyBlock(unfinalized.Header))
	suite.Require().NoError(err)

	block := suite.Block()
	block.SetPayload(model.EmptyPayload(unfinalized.ID()))
	err = suite.state.Extend(&block)
	suite.Assert().Error(err)
	suite.Assert().True(state.IsUnverifiableExtensionError(err))
}

// TestExtend_WithOrphanedReferenceBlock tests that extending the cluster state
// with a un-finalized reference block below the finalized boundary
// (i.e. orphaned) should be considered an invalid extension. As the proposer is supposed
// to only use finalized blocks as reference, the proposer knowingly generated an invalid
func (suite *MutatorSuite) TestExtend_WithOrphanedReferenceBlock() {
	// create a block extending genesis which is not finalized
	orphaned := unittest.BlockWithParentFixture(suite.protoGenesis)
	err := suite.protoState.ExtendCertified(context.Background(), orphaned, unittest.CertifyBlock(orphaned.Header))
	suite.Require().NoError(err)

	// create a block extending genesis (conflicting with previous) which is finalized
	finalized := unittest.BlockWithParentFixture(suite.protoGenesis)
	finalized.Payload.Guarantees = nil
	finalized.SetPayload(*finalized.Payload)
	err = suite.protoState.ExtendCertified(context.Background(), finalized, unittest.CertifyBlock(finalized.Header))
	suite.Require().NoError(err)
	err = suite.protoState.Finalize(context.Background(), finalized.ID())
	suite.Require().NoError(err)

	// test referencing the orphaned block
	block := suite.Block()
	block.SetPayload(model.EmptyPayload(orphaned.ID()))
	err = suite.state.Extend(&block)
	suite.Assert().Error(err)
	suite.Assert().True(state.IsInvalidExtensionError(err))
}

func (suite *MutatorSuite) TestExtend_UnfinalizedBlockWithDupeTx() {
	tx1 := suite.Tx()

	// create a block extending genesis containing tx1
	block1 := suite.Block()
	payload1 := suite.Payload(&tx1)
	block1.SetPayload(payload1)

	// should be able to extend block 1
	err := suite.state.Extend(&block1)
	suite.Assert().Nil(err)

	// create a block building on block1 ALSO containing tx1
	block2 := suite.BlockWithParent(&block1)
	payload2 := suite.Payload(&tx1)
	block2.SetPayload(payload2)

	// should be unable to extend block 2, as it contains a dupe transaction
	err = suite.state.Extend(&block2)
	suite.Assert().Error(err)
	suite.Assert().True(state.IsInvalidExtensionError(err))
}

func (suite *MutatorSuite) TestExtend_FinalizedBlockWithDupeTx() {
	tx1 := suite.Tx()

	// create a block extending genesis containing tx1
	block1 := suite.Block()
	payload1 := suite.Payload(&tx1)
	block1.SetPayload(payload1)

	// should be able to extend block 1
	err := suite.state.Extend(&block1)
	suite.Assert().Nil(err)

	// should be able to finalize block 1
	suite.FinalizeBlock(block1)
	suite.Assert().Nil(err)

	// create a block building on block1 ALSO containing tx1
	block2 := suite.BlockWithParent(&block1)
	payload2 := suite.Payload(&tx1)
	block2.SetPayload(payload2)

	// should be unable to extend block 2, as it contains a dupe transaction
	err = suite.state.Extend(&block2)
	suite.Assert().Error(err)
	suite.Assert().True(state.IsInvalidExtensionError(err))
}

func (suite *MutatorSuite) TestExtend_ConflictingForkWithDupeTx() {
	tx1 := suite.Tx()

	// create a block extending genesis containing tx1
	block1 := suite.Block()
	payload1 := suite.Payload(&tx1)
	block1.SetPayload(payload1)

	// should be able to extend block 1
	err := suite.state.Extend(&block1)
	suite.Assert().Nil(err)

	// create a block ALSO extending genesis ALSO containing tx1
	block2 := suite.Block()
	payload2 := suite.Payload(&tx1)
	block2.SetPayload(payload2)

	// should be able to extend block2
	// although it conflicts with block1, it is on a different fork
	err = suite.state.Extend(&block2)
	suite.Assert().Nil(err)
}

func (suite *MutatorSuite) TestExtend_LargeHistory() {
	t := suite.T()

	// get a valid reference block ID
	final, err := suite.protoState.Final().Head()
	require.NoError(t, err)
	refID := final.ID()

	// keep track of the head of the chain
	head := *suite.genesis

	// keep track of transactions in orphaned forks (eligible for inclusion in future block)
	var invalidatedTransactions []*flow.TransactionBody
	// keep track of the oldest transactions (further back in ancestry than the expiry window)
	var oldTransactions []*flow.TransactionBody

	// create a large history of blocks with invalidated forks every 3 blocks on
	// average - build until the height exceeds transaction expiry
	for i := 0; ; i++ {

		// create a transaction
		tx := unittest.TransactionBodyFixture(func(tx *flow.TransactionBody) {
			tx.ReferenceBlockID = refID
			tx.ProposalKey.SequenceNumber = uint64(i)
		})

		// 1/3 of the time create a conflicting fork that will be invalidated
		// don't do this the first and last few times to ensure we don't
		// try to fork genesis and the last block is the valid fork.
		conflicting := rand.Intn(3) == 0 && i > 5 && i < 995

		// by default, build on the head - if we are building a
		// conflicting fork, build on the parent of the head
		parent := head
		if conflicting {
			err = suite.db.View(procedure.RetrieveClusterBlock(parent.Header.ParentID, &parent))
			assert.NoError(t, err)
			// add the transaction to the invalidated list
			invalidatedTransactions = append(invalidatedTransactions, &tx)
		} else if head.Header.Height < 50 {
			oldTransactions = append(oldTransactions, &tx)
		}

		// create a block containing the transaction
		block := unittest.ClusterBlockWithParent(&head)
		payload := suite.Payload(&tx)
		block.SetPayload(payload)
		err = suite.state.Extend(&block)
		assert.NoError(t, err)

		// reset the valid head if we aren't building a conflicting fork
		if !conflicting {
			head = block
			suite.FinalizeBlock(block)
			assert.NoError(t, err)
		}

		// stop building blocks once we've built a history which exceeds the transaction
		// expiry length - this tests that deduplication works properly against old blocks
		// which nevertheless have a potentially conflicting reference block
		if head.Header.Height > flow.DefaultTransactionExpiry+100 {
			break
		}
	}

	t.Log("conflicting: ", len(invalidatedTransactions))

	t.Run("should be able to extend with transactions in orphaned forks", func(t *testing.T) {
		block := unittest.ClusterBlockWithParent(&head)
		payload := suite.Payload(invalidatedTransactions...)
		block.SetPayload(payload)
		err = suite.state.Extend(&block)
		assert.NoError(t, err)
	})

	t.Run("should be unable to extend with conflicting transactions within reference height range of extending block", func(t *testing.T) {
		block := unittest.ClusterBlockWithParent(&head)
		payload := suite.Payload(oldTransactions...)
		block.SetPayload(payload)
		err = suite.state.Extend(&block)
		assert.Error(t, err)
		suite.Assert().True(state.IsInvalidExtensionError(err))
	})
}<|MERGE_RESOLUTION|>--- conflicted
+++ resolved
@@ -79,10 +79,6 @@
 	suite.epochCounter = rootSnapshot.Encodable().Epochs.Current.Counter
 
 	suite.protoGenesis = genesis.Header
-<<<<<<< HEAD
-	state, err := pbadger.Bootstrap(metrics, suite.db, all.Headers, all.Seals, all.Results, all.Blocks, all.QuorumCertificates, all.Setups, all.EpochCommits, all.Statuses, rootSnapshot)
-=======
-
 	state, err := pbadger.Bootstrap(
 		metrics,
 		suite.db,
@@ -97,7 +93,6 @@
 		all.VersionBeacons,
 		rootSnapshot,
 	)
->>>>>>> 42acfce5
 	require.NoError(suite.T(), err)
 	suite.protoState, err = pbadger.NewFollowerState(log, tracer, events.NewNoop(), state, all.Index, all.Payloads, protocolutil.MockBlockTimer())
 	require.NoError(suite.T(), err)
