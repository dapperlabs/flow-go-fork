package protocol_test

import (
	"testing"

	"github.com/onflow/crypto"
	"github.com/stretchr/testify/require"

	"github.com/onflow/flow-go/model/flow"
	"github.com/onflow/flow-go/model/flow/filter"
	"github.com/onflow/flow-go/state/protocol"
	"github.com/onflow/flow-go/utils/unittest"
)

var participants = unittest.IdentityListFixture(20, unittest.WithAllRoles())

func TestEpochSetupValidity(t *testing.T) {
	t.Run("invalid first/final view", func(t *testing.T) {
		_, result, _ := unittest.BootstrapFixture(participants)
		setup := result.ServiceEvents[0].Event.(*flow.EpochSetup)
		// set an invalid final view for the first epoch
		setup.FinalView = setup.FirstView

		err := protocol.IsValidEpochSetup(setup, true)
		require.Error(t, err)
	})

	t.Run("non-canonically ordered identities", func(t *testing.T) {
		_, result, _ := unittest.BootstrapFixture(participants)
		setup := result.ServiceEvents[0].Event.(*flow.EpochSetup)
		// randomly shuffle the identities so they are not canonically ordered
		var err error
		setup.Participants, err = setup.Participants.Shuffle()
		require.NoError(t, err)
		err = protocol.IsValidEpochSetup(setup, true)
		require.Error(t, err)
	})

	t.Run("invalid cluster assignments", func(t *testing.T) {
		_, result, _ := unittest.BootstrapFixture(participants)
		setup := result.ServiceEvents[0].Event.(*flow.EpochSetup)
		// create an invalid cluster assignment (node appears in multiple clusters)
		collector := participants.Filter(filter.HasRole[flow.Identity](flow.RoleCollection))[0]
		setup.Assignments = append(setup.Assignments, []flow.Identifier{collector.NodeID})

		err := protocol.IsValidEpochSetup(setup, true)
		require.Error(t, err)
	})

	t.Run("short seed", func(t *testing.T) {
		_, result, _ := unittest.BootstrapFixture(participants)
		setup := result.ServiceEvents[0].Event.(*flow.EpochSetup)
		setup.RandomSource = unittest.SeedFixture(crypto.KeyGenSeedMinLen - 1)

		err := protocol.IsValidEpochSetup(setup, true)
		require.Error(t, err)
	})

	t.Run("node role missing", func(t *testing.T) {
		_, result, _ := unittest.BootstrapFixture(participants)
		setup := result.ServiceEvents[0].Event.(*flow.EpochSetup)
		allWithoutExecutionNodes := setup.Participants.Filter(func(identitySkeleton *flow.IdentitySkeleton) bool {
			return identitySkeleton.Role != flow.RoleExecution
		})
		setup.Participants = allWithoutExecutionNodes

		err := protocol.IsValidEpochSetup(setup, true)
		require.Error(t, err)
	})

	t.Run("network addresses are not unique", func(t *testing.T) {
		_, result, _ := unittest.BootstrapFixture(participants)
		setup := result.ServiceEvents[0].Event.(*flow.EpochSetup)
		setup.Participants[0].Address = setup.Participants[1].Address

		err := protocol.IsValidEpochSetup(setup, true)
		require.Error(t, err)
	})

	t.Run("no cluster assignment", func(t *testing.T) {
		_, result, _ := unittest.BootstrapFixture(participants)
		setup := result.ServiceEvents[0].Event.(*flow.EpochSetup)
		setup.Assignments = flow.AssignmentList{}

		err := protocol.IsValidEpochSetup(setup, true)
		require.Error(t, err)
	})
}

func TestBootstrapInvalidEpochCommit(t *testing.T) {
	t.Run("inconsistent counter", func(t *testing.T) {
		_, result, _ := unittest.BootstrapFixture(participants)
		setup := result.ServiceEvents[0].Event.(*flow.EpochSetup)
		commit := result.ServiceEvents[1].Event.(*flow.EpochCommit)
		// use a different counter for the commit
		commit.Counter = setup.Counter + 1

		err := protocol.IsValidEpochCommit(commit, setup)
		require.Error(t, err)
	})

	t.Run("inconsistent cluster QCs", func(t *testing.T) {
		_, result, _ := unittest.BootstrapFixture(participants)
		setup := result.ServiceEvents[0].Event.(*flow.EpochSetup)
		commit := result.ServiceEvents[1].Event.(*flow.EpochCommit)
		// add an extra QC to commit
		extraQC := unittest.QuorumCertificateWithSignerIDsFixture()
		commit.ClusterQCs = append(commit.ClusterQCs, flow.ClusterQCVoteDataFromQC(extraQC))

		err := protocol.IsValidEpochCommit(commit, setup)
		require.Error(t, err)
	})

	t.Run("missing dkg group key", func(t *testing.T) {
		_, result, _ := unittest.BootstrapFixture(participants)
		setup := result.ServiceEvents[0].Event.(*flow.EpochSetup)
		commit := result.ServiceEvents[1].Event.(*flow.EpochCommit)
		commit.DKGGroupKey = nil

		err := protocol.IsValidEpochCommit(commit, setup)
		require.Error(t, err)
	})

	t.Run("inconsistent DKG participants", func(t *testing.T) {
		_, result, _ := unittest.BootstrapFixture(participants)
		setup := result.ServiceEvents[0].Event.(*flow.EpochSetup)
		commit := result.ServiceEvents[1].Event.(*flow.EpochCommit)
		// add an extra DKG participant key
		commit.DKGParticipantKeys = append(commit.DKGParticipantKeys, unittest.KeyFixture(crypto.BLSBLS12381).PublicKey())

		err := protocol.IsValidEpochCommit(commit, setup)
		require.Error(t, err)
	})
}

// TestIsValidExtendingEpochSetup tests that implementation enforces the following protocol rules in case they are violated:
// (a) We should only have a single epoch setup event per epoch.
// (b) The setup event should have the counter increased by one
// (c) The first view needs to be exactly one greater than the current epoch final view
// additionally we require other conditions, but they are tested by separate test `TestEpochSetupValidity`.
func TestIsValidExtendingEpochSetup(t *testing.T) {
	t.Run("happy path", func(t *testing.T) {
		protocolState := unittest.EpochStateFixture()
		currentEpochSetup := protocolState.CurrentEpochSetup
		extendingSetup := unittest.EpochSetupFixture(
			unittest.WithFirstView(currentEpochSetup.FinalView+1),
			unittest.WithFinalView(currentEpochSetup.FinalView+1000),
			unittest.SetupWithCounter(currentEpochSetup.Counter+1),
			unittest.WithParticipants(participants.ToSkeleton()),
		)
<<<<<<< HEAD
		err := protocol.IsValidExtendingEpochSetup(extendingSetup, protocolState)
=======
		err := protocol.IsValidExtendingEpochSetup(extendingSetup, protocolState.EpochProtocolStateEntry, currentEpochSetup)
>>>>>>> 61b1f267
		require.NoError(t, err)
	})
	t.Run("(a) We should only have a single epoch setup event per epoch.", func(t *testing.T) {
		protocolState := unittest.EpochStateFixture(unittest.WithNextEpochProtocolState())
		currentEpochSetup := protocolState.CurrentEpochSetup
		extendingSetup := unittest.EpochSetupFixture(
			unittest.WithFirstView(currentEpochSetup.FinalView+1),
			unittest.WithFinalView(currentEpochSetup.FinalView+1000),
			unittest.SetupWithCounter(currentEpochSetup.Counter+1),
			unittest.WithParticipants(participants.ToSkeleton()),
		)
<<<<<<< HEAD
		err := protocol.IsValidExtendingEpochSetup(extendingSetup, protocolState)
=======
		err := protocol.IsValidExtendingEpochSetup(extendingSetup, protocolState.EpochProtocolStateEntry, currentEpochSetup)
>>>>>>> 61b1f267
		require.Error(t, err)
	})
	t.Run("(b) The setup event should have the counter increased by one", func(t *testing.T) {
		protocolState := unittest.EpochStateFixture()
		currentEpochSetup := protocolState.CurrentEpochSetup
		extendingSetup := unittest.EpochSetupFixture(
			unittest.WithFirstView(currentEpochSetup.FinalView+1),
			unittest.WithFinalView(currentEpochSetup.FinalView+1000),
			unittest.SetupWithCounter(currentEpochSetup.Counter+2),
			unittest.WithParticipants(participants.ToSkeleton()),
		)
<<<<<<< HEAD
		err := protocol.IsValidExtendingEpochSetup(extendingSetup, protocolState)
=======
		err := protocol.IsValidExtendingEpochSetup(extendingSetup, protocolState.EpochProtocolStateEntry, currentEpochSetup)
>>>>>>> 61b1f267
		require.Error(t, err)
	})
	t.Run("(c) The first view needs to be exactly one greater than the current epoch final view", func(t *testing.T) {
		protocolState := unittest.EpochStateFixture()
		currentEpochSetup := protocolState.CurrentEpochSetup
		extendingSetup := unittest.EpochSetupFixture(
			unittest.WithFirstView(currentEpochSetup.FinalView+2),
			unittest.WithFinalView(currentEpochSetup.FinalView+1000),
			unittest.SetupWithCounter(currentEpochSetup.Counter+1),
			unittest.WithParticipants(participants.ToSkeleton()),
		)
<<<<<<< HEAD
		err := protocol.IsValidExtendingEpochSetup(extendingSetup, protocolState)
=======
		err := protocol.IsValidExtendingEpochSetup(extendingSetup, protocolState.EpochProtocolStateEntry, currentEpochSetup)
>>>>>>> 61b1f267
		require.Error(t, err)
	})
}

// TestIsValidExtendingEpochCommit tests that implementation enforces the following protocol rules in case they are violated:
// (a) The epoch setup event needs to happen before the commit.
// (b) We should only have a single epoch commit event per epoch.
// additionally we require other conditions, but they are tested by separate test `TestEpochCommitValidity`.
func TestIsValidExtendingEpochCommit(t *testing.T) {
	t.Run("happy path", func(t *testing.T) {
		protocolState := unittest.EpochStateFixture(unittest.WithNextEpochProtocolState(), func(entry *flow.RichEpochProtocolStateEntry) {
			entry.NextEpochCommit = nil
			entry.NextEpoch.CommitID = flow.ZeroID
		})

		nextEpochSetup := protocolState.NextEpochSetup
		extendingSetup := unittest.EpochCommitFixture(
			unittest.CommitWithCounter(nextEpochSetup.Counter),
			unittest.WithDKGFromParticipants(nextEpochSetup.Participants),
		)
		err := protocol.IsValidExtendingEpochCommit(extendingSetup, protocolState.EpochProtocolStateEntry, nextEpochSetup)
		require.NoError(t, err)
	})
	t.Run("(a) The epoch setup event needs to happen before the commit", func(t *testing.T) {
		protocolState := unittest.EpochStateFixture()
		currentEpochSetup := protocolState.CurrentEpochSetup
		nextEpochSetup := unittest.EpochSetupFixture(
			unittest.WithFirstView(currentEpochSetup.FinalView+1),
			unittest.WithFinalView(currentEpochSetup.FinalView+1000),
			unittest.SetupWithCounter(currentEpochSetup.Counter+1),
			unittest.WithParticipants(participants.ToSkeleton()),
		)
		extendingSetup := unittest.EpochCommitFixture(
			unittest.CommitWithCounter(nextEpochSetup.Counter),
			unittest.WithDKGFromParticipants(nextEpochSetup.Participants),
		)
		err := protocol.IsValidExtendingEpochCommit(extendingSetup, protocolState.EpochProtocolStateEntry, nextEpochSetup)
		require.Error(t, err)
	})
	t.Run("We should only have a single epoch commit event per epoch", func(t *testing.T) {
		protocolState := unittest.EpochStateFixture(unittest.WithNextEpochProtocolState())

		nextEpochSetup := protocolState.NextEpochSetup
		extendingSetup := unittest.EpochCommitFixture(
			unittest.CommitWithCounter(nextEpochSetup.Counter),
			unittest.WithDKGFromParticipants(nextEpochSetup.Participants),
		)
		err := protocol.IsValidExtendingEpochCommit(extendingSetup, protocolState.EpochProtocolStateEntry, nextEpochSetup)
		require.Error(t, err)
	})
}<|MERGE_RESOLUTION|>--- conflicted
+++ resolved
@@ -148,11 +148,7 @@
 			unittest.SetupWithCounter(currentEpochSetup.Counter+1),
 			unittest.WithParticipants(participants.ToSkeleton()),
 		)
-<<<<<<< HEAD
-		err := protocol.IsValidExtendingEpochSetup(extendingSetup, protocolState)
-=======
-		err := protocol.IsValidExtendingEpochSetup(extendingSetup, protocolState.EpochProtocolStateEntry, currentEpochSetup)
->>>>>>> 61b1f267
+		err := protocol.IsValidExtendingEpochSetup(extendingSetup, protocolState)
 		require.NoError(t, err)
 	})
 	t.Run("(a) We should only have a single epoch setup event per epoch.", func(t *testing.T) {
@@ -164,11 +160,7 @@
 			unittest.SetupWithCounter(currentEpochSetup.Counter+1),
 			unittest.WithParticipants(participants.ToSkeleton()),
 		)
-<<<<<<< HEAD
-		err := protocol.IsValidExtendingEpochSetup(extendingSetup, protocolState)
-=======
-		err := protocol.IsValidExtendingEpochSetup(extendingSetup, protocolState.EpochProtocolStateEntry, currentEpochSetup)
->>>>>>> 61b1f267
+		err := protocol.IsValidExtendingEpochSetup(extendingSetup, protocolState)
 		require.Error(t, err)
 	})
 	t.Run("(b) The setup event should have the counter increased by one", func(t *testing.T) {
@@ -180,11 +172,7 @@
 			unittest.SetupWithCounter(currentEpochSetup.Counter+2),
 			unittest.WithParticipants(participants.ToSkeleton()),
 		)
-<<<<<<< HEAD
-		err := protocol.IsValidExtendingEpochSetup(extendingSetup, protocolState)
-=======
-		err := protocol.IsValidExtendingEpochSetup(extendingSetup, protocolState.EpochProtocolStateEntry, currentEpochSetup)
->>>>>>> 61b1f267
+		err := protocol.IsValidExtendingEpochSetup(extendingSetup, protocolState)
 		require.Error(t, err)
 	})
 	t.Run("(c) The first view needs to be exactly one greater than the current epoch final view", func(t *testing.T) {
@@ -196,11 +184,7 @@
 			unittest.SetupWithCounter(currentEpochSetup.Counter+1),
 			unittest.WithParticipants(participants.ToSkeleton()),
 		)
-<<<<<<< HEAD
-		err := protocol.IsValidExtendingEpochSetup(extendingSetup, protocolState)
-=======
-		err := protocol.IsValidExtendingEpochSetup(extendingSetup, protocolState.EpochProtocolStateEntry, currentEpochSetup)
->>>>>>> 61b1f267
+		err := protocol.IsValidExtendingEpochSetup(extendingSetup, protocolState)
 		require.Error(t, err)
 	})
 }
