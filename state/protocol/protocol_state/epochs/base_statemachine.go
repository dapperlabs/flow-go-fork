package epochs

import (
	"fmt"
	"github.com/onflow/flow-go/state/protocol/protocol_state"

	"github.com/onflow/flow-go/model/flow"
	"github.com/onflow/flow-go/state/protocol"
)

// baseStateMachine implements common logic for evolving protocol state both in happy path and epoch fallback
// operation modes. It partially implements `StateMachine` and is used as building block for more complex implementations.
type baseStateMachine struct {
<<<<<<< HEAD
	consumer    protocol_state.StateMachineConsumer
	parentState *flow.RichProtocolStateEntry
	state       *flow.ProtocolStateEntry
=======
	parentState *flow.RichEpochProtocolStateEntry
	state       *flow.EpochProtocolStateEntry
>>>>>>> 3cccef6d
	view        uint64

	// The following fields are maps from NodeID → DynamicIdentityEntry for the nodes that are *active* in the respective epoch.
	// Active means that these nodes are authorized to contribute to extending the chain. Formally, a node is active if and only
	// if it is listed in the EpochSetup event for the respective epoch. Note that map values are pointers, so writes to map values
	// will modify the respective DynamicIdentityEntry in `state`.

	prevEpochIdentitiesLookup    map[flow.Identifier]*flow.DynamicIdentityEntry // lookup for nodes active in the previous epoch, may be nil or empty
	currentEpochIdentitiesLookup map[flow.Identifier]*flow.DynamicIdentityEntry // lookup for nodes active in the current epoch, never nil or empty
	nextEpochIdentitiesLookup    map[flow.Identifier]*flow.DynamicIdentityEntry // lookup for nodes active in the next epoch, may be nil or empty
}

// Build returns updated protocol state entry, state ID and a flag indicating if there were any changes.
// CAUTION:
// Do NOT call Build, if the baseStateMachine instance has returned a `protocol.InvalidServiceEventError`
// at any time during its lifetime. After this error, the baseStateMachine is left with a potentially
// dysfunctional state and should be discarded.
func (u *baseStateMachine) Build() (updatedState *flow.EpochProtocolStateEntry, stateID flow.Identifier, hasChanges bool) {
	updatedState = u.state.Copy()
	stateID = updatedState.ID()
	hasChanges = stateID != u.parentState.ID()
	return
}

// View returns the view associated with this state machine.
// The view of the state machine equals the view of the block carrying the respective updates.
func (u *baseStateMachine) View() uint64 {
	return u.view
}

// ParentState returns parent protocol state associated with this state machine.
func (u *baseStateMachine) ParentState() *flow.RichEpochProtocolStateEntry {
	return u.parentState
}

// ensureLookupPopulated ensures that current and next epoch identities lookups are populated.
// We use this to avoid populating lookups on every UpdateIdentity call.
func (u *baseStateMachine) ensureLookupPopulated() {
	if len(u.currentEpochIdentitiesLookup) > 0 {
		return
	}
	u.rebuildIdentityLookup()
}

// rebuildIdentityLookup re-generates lookups of *active* participants for
// previous (optional, if u.state.PreviousEpoch ≠ nil), current (required) and
// next epoch (optional, if u.state.NextEpoch ≠ nil).
func (u *baseStateMachine) rebuildIdentityLookup() {
	if u.state.PreviousEpoch != nil {
		u.prevEpochIdentitiesLookup = u.state.PreviousEpoch.ActiveIdentities.Lookup()
	} else {
		u.prevEpochIdentitiesLookup = nil
	}
	u.currentEpochIdentitiesLookup = u.state.CurrentEpoch.ActiveIdentities.Lookup()
	if u.state.NextEpoch != nil {
		u.nextEpochIdentitiesLookup = u.state.NextEpoch.ActiveIdentities.Lookup()
	} else {
		u.nextEpochIdentitiesLookup = nil
	}
}

// EjectIdentity updates identity table by changing the node's participation status to 'ejected'.
// Should pass identity which is already present in the table, otherwise an exception will be raised.
// Expected errors during normal operations:
// - `protocol.InvalidServiceEventError` if the updated identity is not found in current and adjacent epochs.
func (u *baseStateMachine) EjectIdentity(nodeID flow.Identifier) error {
	u.ensureLookupPopulated()
	prevEpochIdentity, foundInPrev := u.prevEpochIdentitiesLookup[nodeID]
	if foundInPrev {
		prevEpochIdentity.Ejected = true
	}
	currentEpochIdentity, foundInCurrent := u.currentEpochIdentitiesLookup[nodeID]
	if foundInCurrent {
		currentEpochIdentity.Ejected = true
	}
	nextEpochIdentity, foundInNext := u.nextEpochIdentitiesLookup[nodeID]
	if foundInNext {
		nextEpochIdentity.Ejected = true
	}
	if !foundInPrev && !foundInCurrent && !foundInNext {
		return protocol.NewInvalidServiceEventErrorf("expected to find identity for "+
			"prev, current or next epoch, but (%v) was not found", nodeID)
	}
	return nil
}

// TransitionToNextEpoch updates the notion of 'current epoch', 'previous' and 'next epoch' in the protocol
// state. An epoch transition is only allowed when _all_ of the following conditions are satisfied:
// - next epoch has been set up,
// - next epoch has been committed,
// - candidate block is in the next epoch.
// No errors are expected during normal operations.
func (u *baseStateMachine) TransitionToNextEpoch() error {
	nextEpoch := u.state.NextEpoch
	if nextEpoch == nil { // nextEpoch ≠ nil if and only if next epoch was already set up (on the happy path)
		return fmt.Errorf("protocol state for next epoch has not yet been setup")
	}
	if nextEpoch.CommitID == flow.ZeroID { // nextEpoch.CommitID ≠ flow.ZeroID if and only if next epoch was already committed (on the happy path)
		return fmt.Errorf("protocol state for next epoch has not yet been committed")
	}
	// Check if we are at the next epoch, only then a transition is allowed
	// TODO(EFM, #6019): Should address this when fixing accessing of 'parent state' vs 'state under evolution'
	if u.view < u.parentState.NextEpochSetup.FirstView {
		return fmt.Errorf("epoch transition is only allowed when entering next epoch")
	}
	u.state = &flow.EpochProtocolStateEntry{
		PreviousEpoch:          &u.state.CurrentEpoch,
		CurrentEpoch:           *u.state.NextEpoch,
		EpochFallbackTriggered: u.state.EpochFallbackTriggered,
	}
	u.rebuildIdentityLookup()
	return nil
}<|MERGE_RESOLUTION|>--- conflicted
+++ resolved
@@ -11,14 +11,9 @@
 // baseStateMachine implements common logic for evolving protocol state both in happy path and epoch fallback
 // operation modes. It partially implements `StateMachine` and is used as building block for more complex implementations.
 type baseStateMachine struct {
-<<<<<<< HEAD
-	consumer    protocol_state.StateMachineConsumer
-	parentState *flow.RichProtocolStateEntry
-	state       *flow.ProtocolStateEntry
-=======
+	consumer    protocol_state.StateMachineEventsConsumer
 	parentState *flow.RichEpochProtocolStateEntry
 	state       *flow.EpochProtocolStateEntry
->>>>>>> 3cccef6d
 	view        uint64
 
 	// The following fields are maps from NodeID → DynamicIdentityEntry for the nodes that are *active* in the respective epoch.
