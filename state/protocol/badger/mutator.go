package badger

import (
	"context"
	"errors"
	"fmt"

	"github.com/dgraph-io/badger/v2"
	"github.com/rs/zerolog"

	"github.com/onflow/flow-go/engine"
	"github.com/onflow/flow-go/model/flow"
	"github.com/onflow/flow-go/module"
	"github.com/onflow/flow-go/module/irrecoverable"
	"github.com/onflow/flow-go/module/signature"
	"github.com/onflow/flow-go/module/trace"
	"github.com/onflow/flow-go/state"
	"github.com/onflow/flow-go/state/protocol"
	"github.com/onflow/flow-go/storage"
	"github.com/onflow/flow-go/storage/badger/operation"
	"github.com/onflow/flow-go/storage/badger/procedure"
	"github.com/onflow/flow-go/storage/badger/transaction"
)

// FollowerState implements a lighter version of a mutable protocol state.
// When extending the state, it performs hardly any checks on the block payload.
// Instead, the FollowerState relies on the consensus nodes to run the full
// payload check and uses quorum certificates to prove validity of block payloads.
// Consequently, a block B should only be considered valid, if
// there is a certifying QC for that block QC.View == Block.View && QC.BlockID == Block.ID().
//
// The FollowerState allows non-consensus nodes to execute fork-aware queries
// against the protocol state, while minimizing the amount of payload checks
// the non-consensus nodes have to perform.
type FollowerState struct {
	*State

	index      storage.Index
	payloads   storage.Payloads
	tracer     module.Tracer
	logger     zerolog.Logger
	consumer   protocol.Consumer
	blockTimer protocol.BlockTimer
}

var _ protocol.FollowerState = (*FollowerState)(nil)

// ParticipantState implements a mutable state for consensus participant. It can extend the
// state with a new block, by checking the _entire_ block payload.
type ParticipantState struct {
	*FollowerState
	receiptValidator module.ReceiptValidator
	sealValidator    module.SealValidator
}

var _ protocol.ParticipantState = (*ParticipantState)(nil)

// NewFollowerState initializes a light-weight version of a mutable protocol
// state. This implementation is suitable only for NON-Consensus nodes.
func NewFollowerState(
	logger zerolog.Logger,
	tracer module.Tracer,
	consumer protocol.Consumer,
	state *State,
	index storage.Index,
	payloads storage.Payloads,
	blockTimer protocol.BlockTimer,
) (*FollowerState, error) {
	followerState := &FollowerState{
		State:      state,
		index:      index,
		payloads:   payloads,
		tracer:     tracer,
		logger:     logger,
		consumer:   consumer,
		blockTimer: blockTimer,
	}
	return followerState, nil
}

// NewFullConsensusState initializes a new mutable protocol state backed by a
// badger database. When extending the state with a new block, it checks the
// _entire_ block payload. Consensus nodes should use the FullConsensusState,
// while other node roles can use the lighter FollowerState.
func NewFullConsensusState(
	logger zerolog.Logger,
	tracer module.Tracer,
	consumer protocol.Consumer,
	state *State,
	index storage.Index,
	payloads storage.Payloads,
	blockTimer protocol.BlockTimer,
	receiptValidator module.ReceiptValidator,
	sealValidator module.SealValidator,
) (*ParticipantState, error) {
	followerState, err := NewFollowerState(
		logger,
		tracer,
		consumer,
		state,
		index,
		payloads,
		blockTimer,
	)
	if err != nil {
		return nil, fmt.Errorf("initialization of Mutable Follower State failed: %w", err)
	}
	return &ParticipantState{
		FollowerState:    followerState,
		receiptValidator: receiptValidator,
		sealValidator:    sealValidator,
	}, nil
}

// ExtendCertified extends the protocol state of a CONSENSUS FOLLOWER. While it checks
// the validity of the header; it does _not_ check the validity of the payload.
// Instead, the consensus follower relies on the consensus participants to
// validate the full payload. Payload validity can be proved by a valid quorum certificate.
// Certifying QC must match candidate block:
//
//	candidate.View == certifyingQC.View && candidate.ID() == certifyingQC.BlockID
//
// Caution:
//   - This function expects that `certifyingQC` has been validated.
//   - The parent block must already be stored.
//
// No errors are expected during normal operations.
func (m *FollowerState) ExtendCertified(ctx context.Context, candidate *flow.Block, certifyingQC *flow.QuorumCertificate) error {
	span, ctx := m.tracer.StartSpanFromContext(ctx, trace.ProtoStateMutatorHeaderExtend)
	defer span.End()

	// check if candidate block has been already processed
	blockID := candidate.ID()
	isDuplicate, err := m.checkBlockAlreadyProcessed(blockID)
	if err != nil || isDuplicate {
		return err
	}

	// sanity check if certifyingQC actually certifies candidate block
	if certifyingQC.View != candidate.Header.View {
		return fmt.Errorf("qc doesn't certify candidate block, expect %d view, got %d", candidate.Header.View, certifyingQC.View)
	}
	if certifyingQC.BlockID != blockID {
		return fmt.Errorf("qc doesn't certify candidate block, expect %x blockID, got %x", blockID, certifyingQC.BlockID)
	}

	// check if the block header is a valid extension of parent block
	err = m.headerExtend(candidate)
	if err != nil {
		// since we have a QC for this block, it cannot be an invalid extension
		return fmt.Errorf("unexpected invalid block (id=%x) with certifying qc (id=%x): %s",
			candidate.ID(), certifyingQC.ID(), err.Error())
	}

	// find the last seal at the parent block
	last, err := m.lastSealed(candidate)
	if err != nil {
		return fmt.Errorf("payload seal(s) not compliant with chain state: %w", err)
	}

	// insert the block, certifying QC and index the last seal for the block
	err = m.insert(ctx, candidate, certifyingQC, last)
	if err != nil {
		return fmt.Errorf("failed to insert the block: %w", err)
	}

	return nil
}

// Extend extends the protocol state of a CONSENSUS PARTICIPANT. It checks
// the validity of the _entire block_ (header and full payload).
// Expected errors during normal operations:
//   - state.OutdatedExtensionError if the candidate block is outdated (e.g. orphaned)
//   - state.InvalidExtensionError if the candidate block is invalid
func (m *ParticipantState) Extend(ctx context.Context, candidate *flow.Block) error {
	span, ctx := m.tracer.StartSpanFromContext(ctx, trace.ProtoStateMutatorExtend)
	defer span.End()

	// check if candidate block has been already processed
	isDuplicate, err := m.checkBlockAlreadyProcessed(candidate.ID())
	if err != nil || isDuplicate {
		return err
	}

	// check if the block header is a valid extension of parent block
	err = m.headerExtend(candidate)
	if err != nil {
		return fmt.Errorf("header not compliant with chain state: %w", err)
	}

	// check if the block header is a valid extension of the finalized state
	err = m.checkOutdatedExtension(candidate.Header)
	if err != nil {
		if state.IsOutdatedExtensionError(err) {
			return fmt.Errorf("candidate block is an outdated extension: %w", err)
		}
		return fmt.Errorf("could not check if block is an outdated extension: %w", err)
	}

	// check if the guarantees in the payload is a valid extension of the finalized state
	err = m.guaranteeExtend(ctx, candidate)
	if err != nil {
		return fmt.Errorf("payload guarantee(s) not compliant with chain state: %w", err)
	}

	// check if the receipts in the payload are valid
	err = m.receiptExtend(ctx, candidate)
	if err != nil {
		return fmt.Errorf("payload receipt(s) not compliant with chain state: %w", err)
	}

	// check if the seals in the payload is a valid extension of the finalized state
	lastSeal, err := m.sealExtend(ctx, candidate)
	if err != nil {
		return fmt.Errorf("payload seal(s) not compliant with chain state: %w", err)
	}

	// insert the block and index the last seal for the block
	err = m.insert(ctx, candidate, nil, lastSeal)
	if err != nil {
		return fmt.Errorf("failed to insert the block: %w", err)
	}

	return nil
}

// headerExtend verifies the validity of the block header (excluding verification of the
// consensus rules). Specifically, we check that the block connects to the last finalized block.
// Expected errors during normal operations:
//   - state.InvalidExtensionError if the candidate block is invalid
func (m *FollowerState) headerExtend(candidate *flow.Block) error {
	// FIRST: We do some initial cheap sanity checks, like checking the payload
	// hash is consistent

	header := candidate.Header
	payload := candidate.Payload
	if payload.Hash() != header.PayloadHash {
		return state.NewInvalidExtensionError("payload integrity check failed")
	}

	// SECOND: Next, we can check whether the block is a valid descendant of the
	// parent. It should have the same chain ID and a height that is one bigger.

	parent, err := m.headers.ByBlockID(header.ParentID)
	if err != nil {
		return state.NewInvalidExtensionErrorf("could not retrieve parent: %s", err)
	}
	if header.ChainID != parent.ChainID {
		return state.NewInvalidExtensionErrorf("candidate built for invalid chain (candidate: %s, parent: %s)",
			header.ChainID, parent.ChainID)
	}
	if header.ParentView != parent.View {
		return state.NewInvalidExtensionErrorf("candidate build with inconsistent parent view (candidate: %d, parent %d)",
			header.ParentView, parent.View)
	}
	if header.Height != parent.Height+1 {
		return state.NewInvalidExtensionErrorf("candidate built with invalid height (candidate: %d, parent: %d)",
			header.Height, parent.Height)
	}

	// check validity of block timestamp using parent's timestamp
	err = m.blockTimer.Validate(parent.Timestamp, candidate.Header.Timestamp)
	if err != nil {
		if protocol.IsInvalidBlockTimestampError(err) {
			return state.NewInvalidExtensionErrorf("candidate contains invalid timestamp: %w", err)
		}
		return fmt.Errorf("validating block's time stamp failed with unexpected error: %w", err)
	}

	return nil
}

// checkBlockAlreadyProcessed checks if block has been added to the protocol state.
// Returns:
// * (true, nil) - block has been already processed.
// * (false, nil) - block has not been processed.
// * (false, error) - unknown error when trying to query protocol state.
// No errors are expected during normal operation.
func (m *FollowerState) checkBlockAlreadyProcessed(blockID flow.Identifier) (bool, error) {
	_, err := m.headers.ByBlockID(blockID)
	if err != nil {
		if errors.Is(err, storage.ErrNotFound) {
			return false, nil
		}
		return false, fmt.Errorf("could not check if candidate block (%x) has been already processed: %w", blockID, err)
	}
	return true, nil
}

// checkOutdatedExtension checks whether given block is
// valid in the context of the entire state. For this, the block needs to
// directly connect, through its ancestors, to the last finalized block.
// Expected errors during normal operations:
//   - state.OutdatedExtensionError if the candidate block is outdated (e.g. orphaned)
func (m *ParticipantState) checkOutdatedExtension(header *flow.Header) error {
	var finalizedHeight uint64
	err := m.db.View(operation.RetrieveFinalizedHeight(&finalizedHeight))
	if err != nil {
		return fmt.Errorf("could not retrieve finalized height: %w", err)
	}
	var finalID flow.Identifier
	err = m.db.View(operation.LookupBlockHeight(finalizedHeight, &finalID))
	if err != nil {
		return fmt.Errorf("could not lookup finalized block: %w", err)
	}

	ancestorID := header.ParentID
	for ancestorID != finalID {
		ancestor, err := m.headers.ByBlockID(ancestorID)
		if err != nil {
			return fmt.Errorf("could not retrieve ancestor (%x): %w", ancestorID, err)
		}
		if ancestor.Height < finalizedHeight {
			// this happens when the candidate block is on a fork that does not include all the
			// finalized blocks.
			// for instance:
			// A (Finalized) <- B (Finalized) <- C (Finalized) <- D <- E <- F
			//                  ^- G             ^- H             ^- I
			// block G is not a valid block, because it does not have C (which has been finalized) as an ancestor
			// block H and I are valid, because they do have C as an ancestor
			return state.NewOutdatedExtensionErrorf(
				"candidate block (height: %d) conflicts with finalized state (ancestor: %d final: %d)",
				header.Height, ancestor.Height, finalizedHeight)
		}
		ancestorID = ancestor.ParentID
	}
	return nil
}

// guaranteeExtend verifies the validity of the collection guarantees that are
// included in the block. Specifically, we check for expired collections and
// duplicated collections (also including ancestor blocks).
func (m *ParticipantState) guaranteeExtend(ctx context.Context, candidate *flow.Block) error {

	span, _ := m.tracer.StartSpanFromContext(ctx, trace.ProtoStateMutatorExtendCheckGuarantees)
	defer span.End()

	header := candidate.Header
	payload := candidate.Payload

	// we only look as far back for duplicates as the transaction expiry limit;
	// if a guarantee was included before that, we will disqualify it on the
	// basis of the reference block anyway
	limit := header.Height - flow.DefaultTransactionExpiry
	if limit > header.Height { // overflow check
		limit = 0
	}
	if limit < m.sporkRootBlockHeight {
		limit = m.sporkRootBlockHeight
	}

	// build a list of all previously used guarantees on this part of the chain
	ancestorID := header.ParentID
	lookup := make(map[flow.Identifier]struct{})
	for {
		ancestor, err := m.headers.ByBlockID(ancestorID)
		if err != nil {
			return fmt.Errorf("could not retrieve ancestor header (%x): %w", ancestorID, err)
		}
		index, err := m.index.ByBlockID(ancestorID)
		if err != nil {
			return fmt.Errorf("could not retrieve ancestor index (%x): %w", ancestorID, err)
		}
		for _, collID := range index.CollectionIDs {
			lookup[collID] = struct{}{}
		}
		if ancestor.Height <= limit {
			break
		}
		ancestorID = ancestor.ParentID
	}

	// check each guarantee included in the payload for duplication and expiry
	for _, guarantee := range payload.Guarantees {

		// if the guarantee was already included before, error
		_, duplicated := lookup[guarantee.ID()]
		if duplicated {
			return state.NewInvalidExtensionErrorf("payload includes duplicate guarantee (%x)", guarantee.ID())
		}

		// get the reference block to check expiry
		ref, err := m.headers.ByBlockID(guarantee.ReferenceBlockID)
		if err != nil {
			if errors.Is(err, storage.ErrNotFound) {
				return state.NewInvalidExtensionErrorf("could not get reference block %x: %w", guarantee.ReferenceBlockID, err)
			}
			return fmt.Errorf("could not get reference block (%x): %w", guarantee.ReferenceBlockID, err)
		}

		// if the guarantee references a block with expired height, error
		if ref.Height < limit {
			return state.NewInvalidExtensionErrorf("payload includes expired guarantee (height: %d, limit: %d)",
				ref.Height, limit)
		}

		// check the guarantors are correct
		_, err = protocol.FindGuarantors(m, guarantee)
		if err != nil {
			if signature.IsInvalidSignerIndicesError(err) ||
				errors.Is(err, protocol.ErrNextEpochNotCommitted) ||
				errors.Is(err, protocol.ErrClusterNotFound) {
				return state.NewInvalidExtensionErrorf("guarantee %v contains invalid guarantors: %w", guarantee.ID(), err)
			}
			return fmt.Errorf("could not find guarantor for guarantee %v: %w", guarantee.ID(), err)
		}
	}

	return nil
}

// sealExtend checks the compliance of the payload seals. Returns last seal that form a chain for
// candidate block.
func (m *ParticipantState) sealExtend(ctx context.Context, candidate *flow.Block) (*flow.Seal, error) {

	span, _ := m.tracer.StartSpanFromContext(ctx, trace.ProtoStateMutatorExtendCheckSeals)
	defer span.End()

	lastSeal, err := m.sealValidator.Validate(candidate)
	if err != nil {
		return nil, state.NewInvalidExtensionErrorf("seal validation error: %w", err)
	}

	return lastSeal, nil
}

// receiptExtend checks the compliance of the receipt payload.
//   - Receipts should pertain to blocks on the fork
//   - Receipts should not appear more than once on a fork
//   - Receipts should pass the ReceiptValidator check
//   - No seal has been included for the respective block in this particular fork
//
// We require the receipts to be sorted by block height (within a payload).
func (m *ParticipantState) receiptExtend(ctx context.Context, candidate *flow.Block) error {

	span, _ := m.tracer.StartSpanFromContext(ctx, trace.ProtoStateMutatorExtendCheckReceipts)
	defer span.End()

	err := m.receiptValidator.ValidatePayload(candidate)
	if err != nil {
		// TODO: this might be not an error, potentially it can be solved by requesting more data and processing this receipt again
		if errors.Is(err, storage.ErrNotFound) {
			return state.NewInvalidExtensionErrorf("some entities referenced by receipts are missing: %w", err)
		}
		if engine.IsInvalidInputError(err) {
			return state.NewInvalidExtensionErrorf("payload includes invalid receipts: %w", err)
		}
		return fmt.Errorf("unexpected payload validation error %w", err)
	}

	return nil
}

// lastSealed returns the highest sealed block from the fork with head `candidate`.
// For instance, here is the chain state: block 100 is the head, block 97 is finalized,
// and 95 is the last sealed block at the state of block 100.
// 95 (sealed) <- 96 <- 97 (finalized) <- 98 <- 99 <- 100
// Now, if block 101 is extending block 100, and its payload has a seal for 96, then it will
// be the last sealed for block 101.
// No errors are expected during normal operation.
func (m *FollowerState) lastSealed(candidate *flow.Block) (*flow.Seal, error) {
	header := candidate.Header
	payload := candidate.Payload

	// getting the last sealed block
	last, err := m.seals.HighestInFork(header.ParentID)
	if err != nil {
		return nil, fmt.Errorf("could not retrieve parent seal (%x): %w", header.ParentID, err)
	}

	// if the payload of the block has no seals, then the last seal is the seal for the highest block
	if len(payload.Seals) == 0 {
		return last, nil
	}

	ordered, err := protocol.OrderedSeals(payload.Seals, m.headers)
	if err != nil {
		// all errors are unexpected - differentiation is for clearer error messages
		if errors.Is(err, storage.ErrNotFound) {
			return nil, fmt.Errorf("ordering seals: candidate payload contains seals for unknown block: %s", err.Error())
		}
		if errors.Is(err, protocol.ErrDiscontinuousSeals) || errors.Is(err, protocol.ErrMultipleSealsForSameHeight) {
			return nil, fmt.Errorf("ordering seals: candidate payload contains invalid seal set: %s", err.Error())
		}
		return nil, fmt.Errorf("unexpected error ordering seals: %w", err)
	}
	return ordered[len(ordered)-1], nil
}

// insert stores the candidate block in the database.
// The `candidate` block _must be valid_ (otherwise, the state will be corrupted).
// dbUpdates contains other database operations which must be applied atomically
// with inserting the block.
// Caller is responsible for ensuring block validity.
// If insert is called from Extend(by consensus participant) then certifyingQC will be nil but the block payload will be validated.
// If insert is called from ExtendCertified(by consensus follower) then certifyingQC must be not nil which proves payload validity.
// No errors are expected during normal operations.
func (m *FollowerState) insert(ctx context.Context, candidate *flow.Block, certifyingQC *flow.QuorumCertificate, last *flow.Seal) error {
	span, _ := m.tracer.StartSpanFromContext(ctx, trace.ProtoStateMutatorExtendDBInsert)
	defer span.End()

	blockID := candidate.ID()
	parentID := candidate.Header.ParentID
	latestSealID := last.ID()

	parent, err := m.headers.ByBlockID(parentID)
	if err != nil {
		return fmt.Errorf("could not retrieve block header for %x: %w", parentID, err)
	}

	// TODO: Move this outside of insert. Per method documentation:
	//  > Caller is responsible for ensuring block validity.
	//  > No errors are expected during normal operation.
	stateMutator, err := m.protocolState.Mutator(candidate.Header.View, parentID)
	if err != nil {
		return fmt.Errorf("could not create protocol state mutator for view %d: %w", candidate.Header.View, err)
	}

	// apply any state changes from service events sealed by this block
	err = stateMutator.ApplyServiceEventsFromValidatedSeals(candidate.Payload.Seals)
	if err != nil {
		return fmt.Errorf("could not process service events: %w", err)
	}

	hasChanges, updatedState, updatedStateID, dbUpdates := stateMutator.Build()

	if updatedStateID != candidate.Payload.ProtocolStateID {
		return state.NewInvalidExtensionErrorf("invalid protocol state transition detected, "+
			"payload contains (%x) but after applying changes got %x", candidate.Payload.ProtocolStateID, updatedStateID)
	}
	if hasChanges {
		dbUpdates = append(dbUpdates, operation.SkipDuplicatesTx(m.protocolStateSnapshotsDB.StoreTx(updatedStateID, updatedState)))
	}
	dbUpdates = append(dbUpdates, m.protocolStateSnapshotsDB.Index(blockID, updatedStateID))

	// events is a queue of node-internal events (aka notifications) that are emitted after the database write succeeded
	var events []func()

	if certifyingQC != nil {
		dbUpdates = append(dbUpdates, m.qcs.StoreTx(certifyingQC))

		// queue an BlockProcessable event for candidate block, since it is certified
		events = append(events, func() {
			m.consumer.BlockProcessable(candidate.Header, certifyingQC)
		})
	}

	// Both the header itself and its payload are in compliance with the protocol state.
	// We can now store the candidate block, as well as adding its final seal
	// to the seal index and initializing its children index.
	qc := candidate.Header.QuorumCertificate()
	err = operation.RetryOnConflictTx(m.db, transaction.Update, func(tx *transaction.Tx) error {
		// insert the block into the database AND cache
		err := m.blocks.StoreTx(candidate)(tx)
		if err != nil {
			return fmt.Errorf("could not store candidate block: %w", err)
		}

		err = m.qcs.StoreTx(qc)(tx)
		if err != nil {
			if !errors.Is(err, storage.ErrAlreadyExists) {
				return fmt.Errorf("could not store incorporated qc: %w", err)
			}
		} else {
			// trigger BlockProcessable for parent blocks above root height
			if parent.Height > m.finalizedRootHeight {
				events = append(events, func() {
					m.consumer.BlockProcessable(parent, qc)
				})
			}
		}

		// index the latest sealed block in this fork
		err = transaction.WithTx(operation.IndexLatestSealAtBlock(blockID, latestSealID))(tx)
		if err != nil {
			return fmt.Errorf("could not index candidate seal: %w", err)
		}

		// index the child block for recovery
		err = transaction.WithTx(procedure.IndexNewBlock(blockID, candidate.Header.ParentID))(tx)
		if err != nil {
			return fmt.Errorf("could not index new block: %w", err)
		}

		// apply any optional DB operations from service events
		for _, apply := range dbUpdates {
			err := apply(tx)
			if err != nil {
				return fmt.Errorf("could not apply operation: %w", err)
			}
		}
		return nil
	})
	if err != nil {
		return fmt.Errorf("could not execute state extension: %w", err)
	}

	// execute scheduled events
	for _, event := range events {
		event()
	}

	return nil
}

// Finalize marks the specified block as finalized.
// This method only finalizes one block at a time.
// Hence, the parent of `blockID` has to be the last finalized block.
// No errors are expected during normal operations.
func (m *FollowerState) Finalize(ctx context.Context, blockID flow.Identifier) error {

	// preliminaries: start tracer and retrieve full block
	span, _ := m.tracer.StartSpanFromContext(ctx, trace.ProtoStateMutatorFinalize)
	defer span.End()
	block, err := m.blocks.ByID(blockID)
	if err != nil {
		return fmt.Errorf("could not retrieve full block that should be finalized: %w", err)
	}
	header := block.Header

	// keep track of metrics updates and protocol events to emit:
	// * metrics are updated after a successful database update
	// * protocol events are emitted atomically with the database update
	var metrics []func()
	var events []func()

	// Verify that the parent block is the latest finalized block.
	// this must be the case, as the `Finalize` method only finalizes one block
	// at a time and hence the parent of `blockID` must already be finalized.
	var finalized uint64
	err = m.db.View(operation.RetrieveFinalizedHeight(&finalized))
	if err != nil {
		return fmt.Errorf("could not retrieve finalized height: %w", err)
	}
	var finalID flow.Identifier
	err = m.db.View(operation.LookupBlockHeight(finalized, &finalID))
	if err != nil {
		return fmt.Errorf("could not retrieve final header: %w", err)
	}
	if header.ParentID != finalID {
		return fmt.Errorf("can only finalize child of last finalized block")
	}

	// We also want to update the last sealed height. Retrieve the block
	// seal indexed for the block and retrieve the block that was sealed by it.
	lastSeal, err := m.seals.HighestInFork(blockID)
	if err != nil {
		return fmt.Errorf("could not look up sealed header: %w", err)
	}
	sealed, err := m.headers.ByBlockID(lastSeal.BlockID)
	if err != nil {
		return fmt.Errorf("could not retrieve sealed header: %w", err)
	}

	// We update metrics and emit protocol events for epoch state changes when
	// the block corresponding to the state change is finalized
	psSnapshot, err := m.protocolState.AtBlockID(blockID)
	if err != nil {
		return fmt.Errorf("could not retrieve protocol state snapshot: %w", err)
	}
	currentEpochSetup := psSnapshot.EpochSetup()
	epochFallbackTriggered, err := m.isEpochEmergencyFallbackTriggered()
	if err != nil {
		return fmt.Errorf("could not check persisted epoch emergency fallback flag: %w", err)
	}

	// if epoch fallback was not previously triggered, check whether this block triggers it
	if !epochFallbackTriggered {
<<<<<<< HEAD
		epochFallbackTriggered, err = m.isEpochFallbackTriggeredByFinalizedBlock(header, epochStatus, currentEpochSetup)
=======
		epochFallbackTriggered, err = m.epochFallbackTriggeredByFinalizedBlock(header, psSnapshot)
>>>>>>> 7384d70a
		if err != nil {
			return fmt.Errorf("could not check whether finalized block triggers epoch fallback: %w", err)
		}
		if epochFallbackTriggered {
			// emit the protocol event only the first time epoch fallback is triggered
			events = append(events, m.consumer.EpochEmergencyFallbackTriggered)
			metrics = append(metrics, m.metrics.EpochEmergencyFallbackTriggered)
		}
	}

	isFirstBlockOfEpoch, err := m.isFirstBlockOfEpoch(header, currentEpochSetup)
	if err != nil {
		return fmt.Errorf("could not check if block is first of epoch: %w", err)
	}

	// Determine metric updates and protocol events related to epoch phase
	// changes and epoch transitions.
	// If epoch emergency fallback is triggered, the current epoch continues until
	// the next spork - so skip these updates.
	if !epochFallbackTriggered {
		epochPhaseMetrics, epochPhaseEvents, err := m.epochPhaseMetricsAndEventsOnBlockFinalized(block)
		if err != nil {
			return fmt.Errorf("could not determine epoch phase metrics/events for finalized block: %w", err)
		}
		metrics = append(metrics, epochPhaseMetrics...)
		events = append(events, epochPhaseEvents...)

		if isFirstBlockOfEpoch {
			epochTransitionMetrics, epochTransitionEvents := m.epochTransitionMetricsAndEventsOnBlockFinalized(header, psSnapshot.EpochSetup())
			if err != nil {
				return fmt.Errorf("could not determine epoch transition metrics/events for finalized block: %w", err)
			}
			metrics = append(metrics, epochTransitionMetrics...)
			events = append(events, epochTransitionEvents...)
		}
	}

	// Extract and validate version beacon events from the block seals.
	versionBeacons, err := m.versionBeaconOnBlockFinalized(block)
	if err != nil {
		return fmt.Errorf("cannot process version beacon: %w", err)
	}

	// Persist updates in database
	// * Add this block to the height-indexed set of finalized blocks.
	// * Update the largest finalized height to this block's height.
	// * Update the largest height of sealed and finalized block.
	//   This value could actually stay the same if it has no seals in
	//   its payload, in which case the parent's seal is the same.
	// * set the epoch fallback flag, if it is triggered
	err = operation.RetryOnConflict(m.db.Update, func(tx *badger.Txn) error {
		err = operation.IndexBlockHeight(header.Height, blockID)(tx)
		if err != nil {
			return fmt.Errorf("could not insert number mapping: %w", err)
		}
		err = operation.UpdateFinalizedHeight(header.Height)(tx)
		if err != nil {
			return fmt.Errorf("could not update finalized height: %w", err)
		}
		err = operation.UpdateSealedHeight(sealed.Height)(tx)
		if err != nil {
			return fmt.Errorf("could not update sealed height: %w", err)
		}
		if epochFallbackTriggered {
			err = operation.SetEpochEmergencyFallbackTriggered(blockID)(tx)
			if err != nil {
				return fmt.Errorf("could not set epoch fallback flag: %w", err)
			}
		}
		if isFirstBlockOfEpoch && !epochFallbackTriggered {
			err = operation.InsertEpochFirstHeight(currentEpochSetup.Counter, header.Height)(tx)
			if err != nil {
				return fmt.Errorf("could not insert epoch first block height: %w", err)
			}
		}

		// When a block is finalized, we commit the result for each seal it contains. The sealing logic
		// guarantees that only a single, continuous execution fork is sealed. Here, we index for
		// each block ID the ID of its _finalized_ seal.
		for _, seal := range block.Payload.Seals {
			err = operation.IndexFinalizedSealByBlockID(seal.BlockID, seal.ID())(tx)
			if err != nil {
				return fmt.Errorf("could not index the seal by the sealed block ID: %w", err)
			}
		}

		if len(versionBeacons) > 0 {
			// only index the last version beacon as that is the relevant one.
			// TODO: The other version beacons can be used for validation.
			err := operation.IndexVersionBeaconByHeight(versionBeacons[len(versionBeacons)-1])(tx)
			if err != nil {
				return fmt.Errorf("could not index version beacon or height (%d): %w", header.Height, err)
			}
		}

		return nil
	})
	if err != nil {
		return fmt.Errorf("could not persist finalization operations for block (%x): %w", blockID, err)
	}

	// update the cache
	m.State.cachedFinal.Store(&cachedHeader{blockID, header})
	if len(block.Payload.Seals) > 0 {
		m.State.cachedSealed.Store(&cachedHeader{lastSeal.BlockID, sealed})
	}

	// Emit protocol events after database transaction succeeds. Event delivery is guaranteed,
	// _except_ in case of a crash. Hence, when recovering from a crash, consumers need to deduce
	// from the state whether they have missed events and re-execute the respective actions.
	m.consumer.BlockFinalized(header)
	for _, emit := range events {
		emit()
	}

	// update sealed/finalized block metrics
	m.metrics.FinalizedHeight(header.Height)
	m.metrics.SealedHeight(sealed.Height)
	m.metrics.BlockFinalized(block)
	for _, seal := range block.Payload.Seals {
		sealedBlock, err := m.blocks.ByID(seal.BlockID)
		if err != nil {
			return fmt.Errorf("could not retrieve sealed block (%x): %w", seal.BlockID, err)
		}
		m.metrics.BlockSealed(sealedBlock)
	}

	// apply all queued metrics
	for _, updateMetric := range metrics {
		updateMetric()
	}

	return nil
}

// isEpochFallbackTriggeredByFinalizedBlock checks whether finalizing the input block
// would trigger epoch emergency fallback mode. In particular, we trigger epoch
// fallback mode while finalizing block B in either of the following cases:
//  1. B is the head of a fork in which epoch fallback was tentatively triggered,
//     due to incorporating an invalid service event.
//  2. (a) B is the first finalized block with view greater than or equal to the epoch
//     commitment deadline for the current epoch AND
//     (b) the next epoch has not been committed as of B.
//
// This function should only be called when epoch fallback *has not already been triggered*.
// See protocol.Params for more details on the epoch commitment deadline.
//
// No errors are expected during normal operation.
<<<<<<< HEAD
func (m *FollowerState) isEpochFallbackTriggeredByFinalizedBlock(block *flow.Header, epochStatus *flow.EpochStatus, currentEpochSetup *flow.EpochSetup) (bool, error) {
=======
func (m *FollowerState) epochFallbackTriggeredByFinalizedBlock(block *flow.Header, stateAtBlock protocol.DynamicProtocolState) (bool, error) {
>>>>>>> 7384d70a
	// 1. Epoch fallback is tentatively triggered on this fork
	if stateAtBlock.InvalidEpochTransitionAttempted() {
		return true, nil
	}

	// 2.(a) determine whether block B is past the epoch commitment deadline
	safetyThreshold := m.Params().EpochCommitSafetyThreshold()
	blockExceedsDeadline := block.View+safetyThreshold >= stateAtBlock.EpochSetup().FinalView

	// 2.(b) determine whether the next epoch is committed w.r.t. block B
	isNextEpochCommitted := stateAtBlock.EpochPhase() == flow.EpochPhaseCommitted

	blockTriggersEpochFallback := blockExceedsDeadline && !isNextEpochCommitted
	return blockTriggersEpochFallback, nil
}

// isFirstBlockOfEpoch returns true if the given block is the first block of a new epoch.
// We accept the EpochSetup event for the current epoch (w.r.t. input block B) which contains
// the FirstView for the epoch (denoted W). By construction, B.View >= W.
// Definition: B is the first block of the epoch if and only if B.parent.View < W
//
// NOTE: There can be multiple (un-finalized) blocks that qualify as the first block of epoch N.
// No errors are expected during normal operation.
func (m *FollowerState) isFirstBlockOfEpoch(block *flow.Header, currentEpochSetup *flow.EpochSetup) (bool, error) {
	currentEpochFirstView := currentEpochSetup.FirstView
	// sanity check: B.View >= W
	if block.View < currentEpochFirstView {
		return false, irrecoverable.NewExceptionf("data inconsistency: block (id=%x, view=%d) is below its epoch first view %d", block.ID(), block.View, currentEpochFirstView)
	}

	parent, err := m.headers.ByBlockID(block.ParentID)
	if err != nil {
		return false, irrecoverable.NewExceptionf("could not retrieve parent (id=%s): %w", block.ParentID, err)
	}

	return parent.View < currentEpochFirstView, nil
}

// epochTransitionMetricsAndEventsOnBlockFinalized determines metrics to update
// and protocol events to emit for blocks which are the first block of a new epoch.
// Protocol events and updating metrics happen once when we finalize the _first_
// block of the new Epoch (same convention as for Epoch-Phase-Changes).
//
// NOTE: This function must only be called when input `block` is the first block
// of the epoch denoted by `currentEpochSetup`.
func (m *FollowerState) epochTransitionMetricsAndEventsOnBlockFinalized(block *flow.Header, currentEpochSetup *flow.EpochSetup) (
	metrics []func(),
	events []func(),
) {

	events = append(events, func() { m.consumer.EpochTransition(currentEpochSetup.Counter, block) })
	// set current epoch counter corresponding to new epoch
	metrics = append(metrics, func() { m.metrics.CurrentEpochCounter(currentEpochSetup.Counter) })
	// denote the most recent epoch transition height
	metrics = append(metrics, func() { m.metrics.EpochTransitionHeight(block.Height) })
	// set epoch phase - since we are starting a new epoch we begin in the staking phase
	metrics = append(metrics, func() { m.metrics.CurrentEpochPhase(flow.EpochPhaseStaking) })
	// set current epoch view values
	metrics = append(
		metrics,
		func() { m.metrics.CurrentEpochFinalView(currentEpochSetup.FinalView) },
		func() { m.metrics.CurrentDKGPhase1FinalView(currentEpochSetup.DKGPhase1FinalView) },
		func() { m.metrics.CurrentDKGPhase2FinalView(currentEpochSetup.DKGPhase2FinalView) },
		func() { m.metrics.CurrentDKGPhase3FinalView(currentEpochSetup.DKGPhase3FinalView) },
	)

	return
}

// epochPhaseMetricsAndEventsOnBlockFinalized determines metrics to update and protocol
// events to emit. Service Events embedded into an execution result take effect, when the
// execution result's _seal is finalized_ (i.e. when the block holding a seal for the
// result is finalized). See also handleEpochServiceEvents for further details. Example:
//
// Convention:
//
//	A <-- ... <-- C(Seal_A)
//
// Suppose an EpochSetup service event is emitted during execution of block A. C seals A, therefore
// we apply the metrics/events when C is finalized. The first block of the EpochSetup
// phase is block C.
//
// This function should only be called when epoch fallback *has not already been triggered*.
// No errors are expected during normal operation.
func (m *FollowerState) epochPhaseMetricsAndEventsOnBlockFinalized(block *flow.Block) (
	metrics []func(),
	events []func(),
	err error,
) {

	// block payload may not specify seals in order, so order them by block height before processing
	orderedSeals, err := protocol.OrderedSeals(block.Payload.Seals, m.headers)
	if err != nil {
		if errors.Is(err, storage.ErrNotFound) {
			return nil, nil, fmt.Errorf("ordering seals: parent payload contains seals for unknown block: %s", err.Error())
		}
		return nil, nil, fmt.Errorf("unexpected error ordering seals: %w", err)
	}

	// track service event driven metrics and protocol events that should be emitted
	for _, seal := range orderedSeals {
		result, err := m.results.ByID(seal.ResultID)
		if err != nil {
			return nil, nil, fmt.Errorf("could not retrieve result (id=%x) for seal (id=%x): %w", seal.ResultID, seal.ID(), err)
		}
		for _, event := range result.ServiceEvents {
			switch ev := event.Event.(type) {
			case *flow.EpochSetup:
				// update current epoch phase
				events = append(events, func() { m.metrics.CurrentEpochPhase(flow.EpochPhaseSetup) })
				// track epoch phase transition (staking->setup)
				events = append(events, func() { m.consumer.EpochSetupPhaseStarted(ev.Counter-1, block.Header) })
			case *flow.EpochCommit:
				// update current epoch phase
				events = append(events, func() { m.metrics.CurrentEpochPhase(flow.EpochPhaseCommitted) })
				// track epoch phase transition (setup->committed)
				events = append(events, func() { m.consumer.EpochCommittedPhaseStarted(ev.Counter-1, block.Header) })
			case *flow.VersionBeacon:
				// do nothing for now
			default:
				return nil, nil, fmt.Errorf("invalid service event type in payload (%T)", ev)
			}
		}
	}

	return
}

// versionBeaconOnBlockFinalized extracts and returns the VersionBeacons from the
// finalized block's seals.
// This could return multiple VersionBeacons if the parent block contains multiple Seals.
// The version beacons will be returned in the ascending height order of the seals.
// Technically only the last VersionBeacon is relevant.
func (m *FollowerState) versionBeaconOnBlockFinalized(
	finalized *flow.Block,
) ([]*flow.SealedVersionBeacon, error) {
	var versionBeacons []*flow.SealedVersionBeacon

	seals, err := protocol.OrderedSeals(finalized.Payload.Seals, m.headers)
	if err != nil {
		if errors.Is(err, storage.ErrNotFound) {
			return nil, fmt.Errorf(
				"ordering seals: parent payload contains"+
					" seals for unknown block: %w", err)
		}
		return nil, fmt.Errorf("unexpected error ordering seals: %w", err)
	}

	for _, seal := range seals {
		result, err := m.results.ByID(seal.ResultID)
		if err != nil {
			return nil, fmt.Errorf(
				"could not retrieve result (id=%x) for seal (id=%x): %w",
				seal.ResultID,
				seal.ID(),
				err)
		}
		for _, event := range result.ServiceEvents {

			ev, ok := event.Event.(*flow.VersionBeacon)

			if !ok {
				// skip other service event types.
				// validation if this is a known service event type is done elsewhere.
				continue
			}

			err := ev.Validate()
			if err != nil {
				m.logger.Warn().
					Err(err).
					Str("block_id", finalized.ID().String()).
					Interface("event", ev).
					Msg("invalid VersionBeacon service event")
				continue
			}

			// The version beacon only becomes actionable/valid/active once the block
			// containing the version beacon has been sealed. That is why we set the
			// Seal height to the current block height.
			versionBeacons = append(versionBeacons, &flow.SealedVersionBeacon{
				VersionBeacon: ev,
				SealHeight:    finalized.Header.Height,
			})
		}
	}

	return versionBeacons, nil
}<|MERGE_RESOLUTION|>--- conflicted
+++ resolved
@@ -666,11 +666,7 @@
 
 	// if epoch fallback was not previously triggered, check whether this block triggers it
 	if !epochFallbackTriggered {
-<<<<<<< HEAD
-		epochFallbackTriggered, err = m.isEpochFallbackTriggeredByFinalizedBlock(header, epochStatus, currentEpochSetup)
-=======
-		epochFallbackTriggered, err = m.epochFallbackTriggeredByFinalizedBlock(header, psSnapshot)
->>>>>>> 7384d70a
+		epochFallbackTriggered, err = m.isEpochFallbackTriggeredByFinalizedBlock(header, psSnapshot)
 		if err != nil {
 			return fmt.Errorf("could not check whether finalized block triggers epoch fallback: %w", err)
 		}
@@ -819,11 +815,7 @@
 // See protocol.Params for more details on the epoch commitment deadline.
 //
 // No errors are expected during normal operation.
-<<<<<<< HEAD
-func (m *FollowerState) isEpochFallbackTriggeredByFinalizedBlock(block *flow.Header, epochStatus *flow.EpochStatus, currentEpochSetup *flow.EpochSetup) (bool, error) {
-=======
-func (m *FollowerState) epochFallbackTriggeredByFinalizedBlock(block *flow.Header, stateAtBlock protocol.DynamicProtocolState) (bool, error) {
->>>>>>> 7384d70a
+func (m *FollowerState) isEpochFallbackTriggeredByFinalizedBlock(block *flow.Header, stateAtBlock protocol.DynamicProtocolState) (bool, error) {
 	// 1. Epoch fallback is tentatively triggered on this fork
 	if stateAtBlock.InvalidEpochTransitionAttempted() {
 		return true, nil
