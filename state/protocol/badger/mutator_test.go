// (c) 2019 Dapper Labs - ALL RIGHTS RESERVED

package badger_test

import (
	"errors"
	"math/rand"
	"testing"
	"time"

	"github.com/dgraph-io/badger/v2"
	"github.com/stretchr/testify/assert"
	"github.com/stretchr/testify/mock"
	"github.com/stretchr/testify/require"

	"github.com/onflow/flow-go/crypto"
	"github.com/onflow/flow-go/model/flow"
	"github.com/onflow/flow-go/model/flow/filter"
	"github.com/onflow/flow-go/model/flow/order"
	"github.com/onflow/flow-go/module/metrics"
	st "github.com/onflow/flow-go/state"
	protocol "github.com/onflow/flow-go/state/protocol/badger"
	"github.com/onflow/flow-go/state/protocol/events"
	mockprotocol "github.com/onflow/flow-go/state/protocol/mock"
	"github.com/onflow/flow-go/state/protocol/util"
	stoerr "github.com/onflow/flow-go/storage"
	"github.com/onflow/flow-go/storage/badger/operation"
	storeutil "github.com/onflow/flow-go/storage/util"
	"github.com/onflow/flow-go/utils/unittest"
)

func init() {
	rand.Seed(time.Now().UnixNano())
}

var participants = unittest.IdentityListFixture(5, unittest.WithAllRoles())

func TestBootstrapValid(t *testing.T) {
	util.RunWithProtocolState(t, func(db *badger.DB, state *protocol.State) {

		block, result, seal := unittest.BootstrapFixture(participants)
		err := state.Mutate().Bootstrap(block, result, seal)
		require.NoError(t, err)

		var finalized uint64
		err = db.View(operation.RetrieveFinalizedHeight(&finalized))
		require.NoError(t, err)

		var sealed uint64
		err = db.View(operation.RetrieveSealedHeight(&sealed))
		require.NoError(t, err)

		var genesisID flow.Identifier
		err = db.View(operation.LookupBlockHeight(0, &genesisID))
		require.NoError(t, err)

		var header flow.Header
		err = db.View(operation.RetrieveHeader(genesisID, &header))
		require.NoError(t, err)

		var sealID flow.Identifier
		err = db.View(operation.LookupBlockSeal(genesisID, &sealID))
		require.NoError(t, err)

		err = db.View(operation.RetrieveSeal(sealID, seal))
		require.NoError(t, err)

		require.Equal(t, block.Header.Height, finalized)
		require.Equal(t, block.Header.Height, sealed)
		require.Equal(t, block.ID(), genesisID)
		require.Equal(t, block.ID(), seal.BlockID)
		require.Equal(t, block.Header, &header)
	})
}

func TestBootstrapDuplicateID(t *testing.T) {
	util.RunWithProtocolState(t, func(db *badger.DB, state *protocol.State) {

		participants := flow.IdentityList{
			{NodeID: flow.Identifier{0x01}, Address: "a1", Role: flow.RoleCollection, Stake: 1},
			{NodeID: flow.Identifier{0x01}, Address: "a1", Role: flow.RoleCollection, Stake: 1},
			{NodeID: flow.Identifier{0x02}, Address: "a2", Role: flow.RoleConsensus, Stake: 2},
			{NodeID: flow.Identifier{0x03}, Address: "a3", Role: flow.RoleExecution, Stake: 3},
			{NodeID: flow.Identifier{0x04}, Address: "a4", Role: flow.RoleVerification, Stake: 4},
		}

		block, result, seal := unittest.BootstrapFixture(participants)

		err := state.Mutate().Bootstrap(block, result, seal)
		require.Error(t, err)
	})
}

func TestBootstrapZeroStake(t *testing.T) {
	util.RunWithProtocolState(t, func(db *badger.DB, state *protocol.State) {

		participants := flow.IdentityList{
			{NodeID: flow.Identifier{0x01}, Address: "a1", Role: flow.RoleCollection, Stake: 0},
			{NodeID: flow.Identifier{0x02}, Address: "a2", Role: flow.RoleConsensus, Stake: 2},
			{NodeID: flow.Identifier{0x03}, Address: "a3", Role: flow.RoleExecution, Stake: 3},
			{NodeID: flow.Identifier{0x04}, Address: "a4", Role: flow.RoleVerification, Stake: 4},
		}

		block, result, seal := unittest.BootstrapFixture(participants)

		err := state.Mutate().Bootstrap(block, result, seal)
		require.Error(t, err)
	})
}

func TestBootstrapNoCollection(t *testing.T) {
	util.RunWithProtocolState(t, func(db *badger.DB, state *protocol.State) {

		participants := flow.IdentityList{
			{NodeID: flow.Identifier{0x02}, Address: "a2", Role: flow.RoleConsensus, Stake: 2},
			{NodeID: flow.Identifier{0x03}, Address: "a3", Role: flow.RoleExecution, Stake: 3},
			{NodeID: flow.Identifier{0x04}, Address: "a4", Role: flow.RoleVerification, Stake: 4},
		}

		block, result, seal := unittest.BootstrapFixture(participants)

		err := state.Mutate().Bootstrap(block, result, seal)
		require.Error(t, err)
	})
}

func TestBootstrapNoConsensus(t *testing.T) {
	util.RunWithProtocolState(t, func(db *badger.DB, state *protocol.State) {

		participants := flow.IdentityList{
			{NodeID: flow.Identifier{0x01}, Address: "a1", Role: flow.RoleCollection, Stake: 1},
			{NodeID: flow.Identifier{0x03}, Address: "a3", Role: flow.RoleExecution, Stake: 3},
			{NodeID: flow.Identifier{0x04}, Address: "a4", Role: flow.RoleVerification, Stake: 4},
		}

		block, result, seal := unittest.BootstrapFixture(participants)

		err := state.Mutate().Bootstrap(block, result, seal)
		require.Error(t, err)
	})
}

func TestBootstrapNoExecution(t *testing.T) {
	util.RunWithProtocolState(t, func(db *badger.DB, state *protocol.State) {

		participants := flow.IdentityList{
			{NodeID: flow.Identifier{0x01}, Address: "a1", Role: flow.RoleCollection, Stake: 1},
			{NodeID: flow.Identifier{0x02}, Address: "a2", Role: flow.RoleConsensus, Stake: 2},
			{NodeID: flow.Identifier{0x04}, Address: "a4", Role: flow.RoleVerification, Stake: 4},
		}

		block, result, seal := unittest.BootstrapFixture(participants)

		err := state.Mutate().Bootstrap(block, result, seal)
		require.Error(t, err)
	})
}

func TestBootstrapNoVerification(t *testing.T) {
	util.RunWithProtocolState(t, func(db *badger.DB, state *protocol.State) {

		participants := flow.IdentityList{
			{NodeID: flow.Identifier{0x01}, Address: "a1", Role: flow.RoleCollection, Stake: 1},
			{NodeID: flow.Identifier{0x02}, Address: "a2", Role: flow.RoleConsensus, Stake: 2},
			{NodeID: flow.Identifier{0x03}, Address: "a3", Role: flow.RoleExecution, Stake: 3},
		}

		block, result, seal := unittest.BootstrapFixture(participants)

		err := state.Mutate().Bootstrap(block, result, seal)
		require.Error(t, err)
	})
}

func TestBootstrapExistingAddress(t *testing.T) {
	util.RunWithProtocolState(t, func(db *badger.DB, state *protocol.State) {

		participants := flow.IdentityList{
			{NodeID: flow.Identifier{0x01}, Address: "a1", Role: flow.RoleCollection, Stake: 1},
			{NodeID: flow.Identifier{0x02}, Address: "a1", Role: flow.RoleConsensus, Stake: 2},
			{NodeID: flow.Identifier{0x03}, Address: "a3", Role: flow.RoleExecution, Stake: 3},
			{NodeID: flow.Identifier{0x04}, Address: "a4", Role: flow.RoleVerification, Stake: 4},
		}

		block, result, seal := unittest.BootstrapFixture(participants)

		err := state.Mutate().Bootstrap(block, result, seal)
		require.Error(t, err)
	})
}

func TestBootstrapNonZeroParent(t *testing.T) {
	util.RunWithProtocolState(t, func(db *badger.DB, state *protocol.State) {

		block, result, seal := unittest.BootstrapFixture(participants, func(block *flow.Block) {
			block.Header.Height = 13
			block.Header.ParentID = unittest.IdentifierFixture()
		})

		err := state.Mutate().Bootstrap(block, result, seal)
		require.NoError(t, err)
	})
}

func TestBootstrapNonEmptyCollections(t *testing.T) {
	util.RunWithProtocolState(t, func(db *badger.DB, state *protocol.State) {

		block, result, seal := unittest.BootstrapFixture(participants, func(block *flow.Block) {
			block.Payload.Guarantees = unittest.CollectionGuaranteesFixture(1)
		})

		err := state.Mutate().Bootstrap(block, result, seal)
		require.Error(t, err)
	})
}

func TestBootstrapWithSeal(t *testing.T) {
	util.RunWithProtocolState(t, func(db *badger.DB, state *protocol.State) {

		block := unittest.GenesisFixture(participants)
		block.Payload.Seals = []*flow.Seal{unittest.SealFixture()}
		block.Header.PayloadHash = block.Payload.Hash()

		result := unittest.ExecutionResultFixture()
		result.BlockID = block.ID()

		seal := unittest.SealFixture()
		seal.BlockID = block.ID()
		seal.ResultID = result.ID()
		seal.FinalState = result.FinalStateCommit

		err := state.Mutate().Bootstrap(block, result, seal)
		require.Error(t, err)
	})
}

func TestBootstrapMissingServiceEvents(t *testing.T) {
	util.RunWithProtocolState(t, func(db *badger.DB, state *protocol.State) {

		t.Run("missing setup", func(t *testing.T) {
			root, result, seal := unittest.BootstrapFixture(participants)
			seal.ServiceEvents = seal.ServiceEvents[1:]
			err := state.Mutate().Bootstrap(root, result, seal)
			require.Error(t, err)
		})

		t.Run("missing commit", func(t *testing.T) {
			root, result, seal := unittest.BootstrapFixture(participants)
			seal.ServiceEvents = seal.ServiceEvents[:1]
			err := state.Mutate().Bootstrap(root, result, seal)
			require.Error(t, err)
		})
	})
}

func TestBootstrapInvalidEpochSetup(t *testing.T) {
	util.RunWithProtocolState(t, func(db *badger.DB, state *protocol.State) {

		t.Run("invalid final view", func(t *testing.T) {
			root, result, seal := unittest.BootstrapFixture(participants)
			setup := seal.ServiceEvents[0].Event.(*flow.EpochSetup)
			// set an invalid final view for the first epoch
			setup.FinalView = root.Header.View

			err := state.Mutate().Bootstrap(root, result, seal)
			require.Error(t, err)
		})

		t.Run("invalid cluster assignments", func(t *testing.T) {
			root, result, seal := unittest.BootstrapFixture(participants)
			setup := seal.ServiceEvents[0].Event.(*flow.EpochSetup)
			// create an invalid cluster assignment (node appears in multiple clusters)
			collector := participants.Filter(filter.HasRole(flow.RoleCollection))[0]
			setup.Assignments = append(setup.Assignments, []flow.Identifier{collector.NodeID})

			err := state.Mutate().Bootstrap(root, result, seal)
			require.Error(t, err)
		})

		t.Run("empty seed", func(t *testing.T) {
			root, result, seal := unittest.BootstrapFixture(participants)
			setup := seal.ServiceEvents[0].Event.(*flow.EpochSetup)
			setup.RandomSource = nil

			err := state.Mutate().Bootstrap(root, result, seal)
			require.Error(t, err)
		})
	})
}

func TestBootstrapInvalidEpochCommit(t *testing.T) {
	util.RunWithProtocolState(t, func(db *badger.DB, state *protocol.State) {

		t.Run("inconsistent counter", func(t *testing.T) {
			root, result, seal := unittest.BootstrapFixture(participants)
			setup := seal.ServiceEvents[0].Event.(*flow.EpochSetup)
			commit := seal.ServiceEvents[1].Event.(*flow.EpochCommit)
			// use a different counter for the commit
			commit.Counter = setup.Counter + 1

			err := state.Mutate().Bootstrap(root, result, seal)
			require.Error(t, err)
		})

		t.Run("inconsistent cluster QCs", func(t *testing.T) {
			root, result, seal := unittest.BootstrapFixture(participants)
			commit := seal.ServiceEvents[1].Event.(*flow.EpochCommit)
			// add an extra QC to commit
			commit.ClusterQCs = append(commit.ClusterQCs, unittest.QuorumCertificateFixture())

			err := state.Mutate().Bootstrap(root, result, seal)
			require.Error(t, err)
		})

		t.Run("missing dkg group key", func(t *testing.T) {
			root, result, seal := unittest.BootstrapFixture(participants)
			commit := seal.ServiceEvents[1].Event.(*flow.EpochCommit)
			commit.DKGGroupKey = nil

			err := state.Mutate().Bootstrap(root, result, seal)
			require.Error(t, err)
		})

		t.Run("inconsistent DKG participants", func(t *testing.T) {
			root, result, seal := unittest.BootstrapFixture(participants)
			commit := seal.ServiceEvents[1].Event.(*flow.EpochCommit)
			// add an invalid DKG participant
			collector := participants.Filter(filter.HasRole(flow.RoleCollection))[0]
			commit.DKGParticipants[collector.NodeID] = flow.DKGParticipant{
				KeyShare: unittest.KeyFixture(crypto.BLSBLS12381).PublicKey(),
				Index:    1,
			}

			err := state.Mutate().Bootstrap(root, result, seal)
			require.Error(t, err)
		})
	})
}

func TestExtendValid(t *testing.T) {
	unittest.RunWithBadgerDB(t, func(db *badger.DB) {

		metrics := metrics.NewNoopCollector()
		headers, _, seals, index, payloads, blocks, setups, commits, statuses := storeutil.StorageLayer(t, db)

		// create a event consumer to test epoch transition events
		distributor := events.NewDistributor()
		consumer := new(mockprotocol.Consumer)
		distributor.AddConsumer(consumer)

		state, err := protocol.NewState(metrics, db, headers, seals, index, payloads, blocks, setups, commits, statuses, distributor)
		require.Nil(t, err)

		block, result, seal := unittest.BootstrapFixture(participants)
		err = state.Mutate().Bootstrap(block, result, seal)
		require.NoError(t, err)

		extend := unittest.BlockWithParentFixture(block.Header)
		extend.Payload.Guarantees = nil
		extend.Header.PayloadHash = extend.Payload.Hash()

		err = state.Mutate().Extend(&extend)
		require.NoError(t, err)

		finalCommit, err := state.Final().Commit()
		require.NoError(t, err)
		require.Equal(t, seal.FinalState, finalCommit)

		consumer.On("BlockFinalized", extend.Header).Once()
		err = state.Mutate().Finalize(extend.ID())
		require.Nil(t, err)
		consumer.AssertExpectations(t)
	})
}

func TestExtendSealedBoundary(t *testing.T) {
	util.RunWithProtocolState(t, func(db *badger.DB, state *protocol.State) {

		root, result, seal := unittest.BootstrapFixture(participants)
		t.Logf("root: %x\n", root.ID())

<<<<<<< HEAD
		result := unittest.ExecutionResultFixture()
		result.BlockID = block.ID()

		seal := unittest.BlockSealFixture()
		seal.BlockID = block.ID()
		seal.ResultID = result.ID()
		seal.FinalState = result.FinalStateCommit

		fmt.Printf("root: %x\n", block.ID())

		err := state.Mutate().Bootstrap(block, result, seal)
=======
		err := state.Mutate().Bootstrap(root, result, seal)
>>>>>>> a2da92dc
		require.NoError(t, err)

		finalCommit, err := state.Final().Commit()
		require.NoError(t, err)
		require.Equal(t, seal.FinalState, finalCommit, "original commit should be root commit")

		first := unittest.BlockWithParentFixture(root.Header)
		first.SetPayload(flow.Payload{})

		extend := &flow.Seal{
			BlockID:    first.ID(),
			ResultID:   flow.ZeroID,
			FinalState: unittest.StateCommitmentFixture(),
		}

		second := unittest.BlockWithParentFixture(first.Header)
		second.SetPayload(flow.Payload{
			Seals: []*flow.Seal{extend},
		})

		err = state.Mutate().Extend(&first)
		require.NoError(t, err)

		err = state.Mutate().Extend(&second)
		require.NoError(t, err)

		finalCommit, err = state.Final().Commit()
		require.NoError(t, err)
		require.Equal(t, seal.FinalState, finalCommit, "commit should not change before finalizing")

		err = state.Mutate().Finalize(first.ID())
		require.NoError(t, err)

		finalCommit, err = state.Final().Commit()
		require.NoError(t, err)
		require.Equal(t, seal.FinalState, finalCommit, "commit should not change after finalizing non-sealing block")

		err = state.Mutate().Finalize(second.ID())
		require.NoError(t, err)

		finalCommit, err = state.Final().Commit()
		require.NoError(t, err)
		require.Equal(t, extend.FinalState, finalCommit, "commit should change after finalizing sealing block")
	})
}

func TestExtendMissingParent(t *testing.T) {
	util.RunWithProtocolState(t, func(db *badger.DB, state *protocol.State) {

		block, result, seal := unittest.BootstrapFixture(participants)
		err := state.Mutate().Bootstrap(block, result, seal)
		require.NoError(t, err)

		extend := unittest.BlockFixture()
		extend.Payload.Guarantees = nil
		extend.Payload.Seals = nil
		extend.Header.Height = 2
		extend.Header.View = 2
		extend.Header.ParentID = unittest.BlockFixture().ID()
		extend.Header.PayloadHash = extend.Payload.Hash()

		err = state.Mutate().Extend(&extend)
		require.Error(t, err)
		require.True(t, st.IsInvalidExtensionError(err), err)

		// verify seal not indexed
		var sealID flow.Identifier
		err = db.View(operation.LookupBlockSeal(extend.ID(), &sealID))
		require.Error(t, err)
		require.True(t, errors.Is(err, stoerr.ErrNotFound), err)
	})
}

func TestExtendHeightTooSmall(t *testing.T) {
	util.RunWithProtocolState(t, func(db *badger.DB, state *protocol.State) {

		block, result, seal := unittest.BootstrapFixture(participants)
		err := state.Mutate().Bootstrap(block, result, seal)
		require.NoError(t, err)

		extend := unittest.BlockFixture()
		extend.Payload.Guarantees = nil
		extend.Payload.Seals = nil
		extend.Header.Height = 1
		extend.Header.View = 1
		extend.Header.ParentID = block.Header.ID()
		extend.Header.PayloadHash = extend.Payload.Hash()

		err = state.Mutate().Extend(&extend)
		require.NoError(t, err)

		// create another block with the same height and view, that is coming after
		extend.Header.ParentID = extend.Header.ID()
		extend.Header.Height = 1
		extend.Header.View = 2

		err = state.Mutate().Extend(&extend)
		require.Error(t, err)

		// verify seal not indexed
		var sealID flow.Identifier
		err = db.View(operation.LookupBlockSeal(extend.ID(), &sealID))
		require.Error(t, err)
		require.True(t, errors.Is(err, stoerr.ErrNotFound), err)
	})
}

func TestExtendHeightTooLarge(t *testing.T) {
	util.RunWithProtocolState(t, func(db *badger.DB, state *protocol.State) {

		root := unittest.GenesisFixture(participants)

		block := unittest.BlockWithParentFixture(root.Header)
		block.SetPayload(flow.Payload{})
		// set an invalid height
		block.Header.Height = root.Header.Height + 2

		err := state.Mutate().Extend(&block)
		require.Error(t, err)
	})
}

func TestExtendBlockNotConnected(t *testing.T) {
	util.RunWithProtocolState(t, func(db *badger.DB, state *protocol.State) {

		block, result, seal := unittest.BootstrapFixture(participants)
		err := state.Mutate().Bootstrap(block, result, seal)
		require.NoError(t, err)

		// add 2 blocks, the second finalizing/sealing the state of the first
		extend := unittest.BlockFixture()
		extend.Payload.Guarantees = nil
		extend.Payload.Seals = nil
		extend.Header.Height = 1
		extend.Header.View = 1
		extend.Header.ParentID = block.Header.ID()
		extend.Header.PayloadHash = extend.Payload.Hash()

		err = state.Mutate().Extend(&extend)
		require.NoError(t, err)

		err = state.Mutate().Finalize(extend.ID())
		require.NoError(t, err)

		// create a fork at view/height 1 and try to connect it to root
		extend.Header.Timestamp = extend.Header.Timestamp.Add(time.Second)
		extend.Header.ParentID = block.Header.ID()

		err = state.Mutate().Extend(&extend)
		require.Error(t, err)

		// verify seal not indexed
		var sealID flow.Identifier
		err = db.View(operation.LookupBlockSeal(extend.ID(), &sealID))
		require.Error(t, err)
		require.True(t, errors.Is(err, stoerr.ErrNotFound), err)
	})
}

func TestExtendSealNotConnected(t *testing.T) {
	util.RunWithProtocolState(t, func(db *badger.DB, state *protocol.State) {

		block, result, seal := unittest.BootstrapFixture(participants)
		err := state.Mutate().Bootstrap(block, result, seal)
		require.NoError(t, err)

		extend := unittest.BlockFixture()
		extend.Payload.Guarantees = nil
		extend.Payload.Seals = nil
		extend.Header.Height = 1
		extend.Header.View = 1
		extend.Header.ParentID = block.Header.ID()
		extend.Header.PayloadHash = extend.Payload.Hash()

		err = state.Mutate().Extend(&extend)
		require.NoError(t, err)

		// create seal for the block
		second := &flow.Seal{
			BlockID:    extend.ID(),
			FinalState: unittest.StateCommitmentFixture(),
		}

		sealing := unittest.BlockFixture()
		sealing.Payload.Guarantees = nil
		sealing.Payload.Seals = []*flow.Seal{second}
		sealing.Header.Height = 2
		sealing.Header.View = 2
		sealing.Header.ParentID = block.Header.ID()
		sealing.Header.PayloadHash = sealing.Payload.Hash()

		err = state.Mutate().Extend(&sealing)
		require.Error(t, err)
		require.True(t, st.IsInvalidExtensionError(err), err)

		// verify seal not indexed
		var sealID flow.Identifier
		err = db.View(operation.LookupBlockSeal(sealing.ID(), &sealID))
		require.Error(t, err)
		require.True(t, errors.Is(err, stoerr.ErrNotFound), err)
	})
}

func TestExtendWrongIdentity(t *testing.T) {
	util.RunWithProtocolState(t, func(db *badger.DB, state *protocol.State) {

		block, result, seal := unittest.BootstrapFixture(participants)
		err := state.Mutate().Bootstrap(block, result, seal)
		require.NoError(t, err)

		extend := unittest.BlockFixture()
		extend.Header.Height = 1
		extend.Header.View = 1
		extend.Header.ParentID = block.ID()
		extend.Header.PayloadHash = extend.Payload.Hash()
		extend.Payload.Guarantees = nil

		err = state.Mutate().Extend(&extend)
		require.Error(t, err)
		require.True(t, st.IsInvalidExtensionError(err), err)
	})
}

func TestExtendInvalidChainID(t *testing.T) {
	util.RunWithProtocolState(t, func(db *badger.DB, state *protocol.State) {

		root := unittest.GenesisFixture(participants)
		block := unittest.BlockWithParentFixture(root.Header)
		block.SetPayload(flow.Payload{})
		// use an invalid chain ID
		block.Header.ChainID = root.Header.ChainID + "-invalid"

		err := state.Mutate().Extend(&block)
		require.Error(t, err)
		require.True(t, st.IsInvalidExtensionError(err), err)
	})
}

func TestExtendHighestSeal(t *testing.T) {
	util.RunWithProtocolState(t, func(db *badger.DB, state *protocol.State) {
		// bootstrap the root block
		block1, result, seal := unittest.BootstrapFixture(participants)
		block1.Payload.Guarantees = nil
		block1.Header.PayloadHash = block1.Payload.Hash()
		err := state.Mutate().Bootstrap(block1, result, seal)
		require.NoError(t, err)

		// create block2 and block3
		block2 := unittest.BlockWithParentFixture(block1.Header)
		block2.Payload.Guarantees = nil
		block2.Header.PayloadHash = block2.Payload.Hash()
		err = state.Mutate().Extend(&block2)
		require.Nil(t, err)

		block3 := unittest.BlockWithParentFixture(block2.Header)
		block3.Payload.Guarantees = nil
		block3.Header.PayloadHash = block3.Payload.Hash()
		err = state.Mutate().Extend(&block3)
		require.Nil(t, err)

		// create seals for block2 and block3
		seal2 := unittest.SealFixture(
			unittest.SealWithBlockID(block2.ID()),
			unittest.WithInitalState(seal.FinalState),
		)
		seal3 := unittest.SealFixture(
			unittest.SealWithBlockID(block3.ID()),
			unittest.WithInitalState(seal2.FinalState),
		)

		// include the seals in block4
		block4 := unittest.BlockWithParentFixture(block3.Header)
		block4.Payload.Guarantees = nil
		block4.SetPayload(flow.Payload{
			// placing seals in the reversed order to test
			// Extend will pick the highest sealed block
			Seals: []*flow.Seal{seal3, seal2},
		})
		block4.Header.PayloadHash = block4.Payload.Hash()
		err = state.Mutate().Extend(&block4)
		require.Nil(t, err)

		finalCommit, err := state.AtBlockID(block4.ID()).Commit()
		require.NoError(t, err)
		require.Equal(t, seal3.FinalState, finalCommit)
	})
}

// Tests the full flow of transitioning between epochs by finalizing a setup
// event, then a commit event, then finalizing the first block of the next epoch.
// Also tests that appropriate epoch transition events are fired.
func TestExtendEpochTransitionValid(t *testing.T) {
	unittest.RunWithBadgerDB(t, func(db *badger.DB) {

		metrics := metrics.NewNoopCollector()
		headers, _, seals, index, payloads, blocks, setups, commits, statuses := storeutil.StorageLayer(t, db)

		// create a event consumer to test epoch transition events
		distributor := events.NewDistributor()
		consumer := new(mockprotocol.Consumer)
		consumer.On("BlockFinalized", mock.Anything)
		distributor.AddConsumer(consumer)

		state, err := protocol.NewState(metrics, db, headers, seals, index, payloads, blocks, setups, commits, statuses, distributor)
		require.Nil(t, err)

		// first bootstrap with the initial epoch
		root, rootResult, rootSeal := unittest.BootstrapFixture(participants)
		err = state.Mutate().Bootstrap(root, rootResult, rootSeal)
		require.Nil(t, err)

		// we should begin the epoch in the staking phase
		phase, err := state.AtBlockID(root.ID()).Phase()
		assert.Nil(t, err)
		require.Equal(t, flow.EpochPhaseStaking, phase)

		// add a block for the first seal to reference
		block1 := unittest.BlockWithParentFixture(root.Header)
		block1.SetPayload(flow.Payload{})
		err = state.Mutate().Extend(&block1)
		require.Nil(t, err)
		err = state.Mutate().Finalize(block1.ID())
		require.Nil(t, err)

		epoch1Setup := rootSeal.ServiceEvents[0].Event.(*flow.EpochSetup)
		epoch1FinalView := epoch1Setup.FinalView

		// add a participant for the next epoch
		epoch2NewParticipant := unittest.IdentityFixture(unittest.WithRole(flow.RoleVerification))
		epoch2Participants := append(participants, epoch2NewParticipant).Order(order.ByNodeIDAsc)

		// create the epoch setup event for the second epoch
		epoch2Setup := unittest.EpochSetupFixture(
			unittest.WithParticipants(epoch2Participants),
			unittest.SetupWithCounter(epoch1Setup.Counter+1),
			unittest.WithFinalView(epoch1FinalView+1000),
		)

		// create the seal referencing block1 and including the setup event
		seal1 := unittest.SealFixture(
			unittest.SealWithBlockID(block1.ID()),
			unittest.WithInitalState(rootSeal.FinalState),
			unittest.WithServiceEvents(epoch2Setup.ServiceEvent()),
		)

		// block 2 contains the epoch setup service event
		block2 := unittest.BlockWithParentFixture(block1.Header)
		block2.SetPayload(flow.Payload{
			Seals: []*flow.Seal{seal1},
		})

		// insert the block containing the seal containing the setup event
		err = state.Mutate().Extend(&block2)
		require.Nil(t, err)

		// now that the setup event has been emitted, we should be in the setup phase
		phase, err = state.AtBlockID(block2.ID()).Phase()
		assert.Nil(t, err)
		require.Equal(t, flow.EpochPhaseSetup, phase)

		// we should NOT be able to query epoch 2 wrt block 1
		_, err = state.AtBlockID(block1.ID()).Epochs().ByCounter(epoch2Setup.Counter).InitialIdentities()
		require.Error(t, err)
		_, err = state.AtBlockID(block1.ID()).Epochs().ByCounter(epoch2Setup.Counter).Clustering()
		require.Error(t, err)

		// we should be able to query epoch 2 wrt block 2
		_, err = state.AtBlockID(block2.ID()).Epochs().ByCounter(epoch2Setup.Counter).InitialIdentities()
		assert.Nil(t, err)
		_, err = state.AtBlockID(block2.ID()).Epochs().ByCounter(epoch2Setup.Counter).Clustering()
		assert.Nil(t, err)

		// only setup event is finalized, not commit, so shouldn't be able to get certain info
		_, err = state.AtBlockID(block2.ID()).Epochs().ByCounter(epoch2Setup.Counter).DKG()
		require.Error(t, err)

		// ensure an epoch phase transition when we finalize the event
		consumer.On("EpochSetupPhaseStarted", epoch2Setup.Counter-1, block2.Header).Once()
		err = state.Mutate().Finalize(block2.ID())
		require.Nil(t, err)
		consumer.AssertCalled(t, "EpochSetupPhaseStarted", epoch2Setup.Counter-1, block2.Header)

		epoch2Commit := unittest.EpochCommitFixture(
			unittest.CommitWithCounter(epoch2Setup.Counter),
			unittest.WithDKGFromParticipants(epoch2Participants),
		)

		seal2 := unittest.SealFixture(
			unittest.SealWithBlockID(block2.ID()),
			unittest.WithInitalState(seal1.FinalState),
			unittest.WithServiceEvents(epoch2Commit.ServiceEvent()),
		)

		// block 3 contains the epoch commit service event
		block3 := unittest.BlockWithParentFixture(block2.Header)
		block3.SetPayload(flow.Payload{
			Seals: []*flow.Seal{seal2},
		})

		err = state.Mutate().Extend(&block3)
		require.Nil(t, err)

		// we should NOT be able to query epoch 2 commit info wrt block 2
		_, err = state.AtBlockID(block2.ID()).Epochs().ByCounter(epoch2Setup.Counter).DKG()
		require.Error(t, err)

		// now epoch 2 is fully ready, we can query anything we want about it wrt block 3 (or later)
		_, err = state.AtBlockID(block3.ID()).Epochs().ByCounter(epoch2Setup.Counter).InitialIdentities()
		require.Nil(t, err)
		_, err = state.AtBlockID(block3.ID()).Epochs().ByCounter(epoch2Setup.Counter).Clustering()
		require.Nil(t, err)
		_, err = state.AtBlockID(block3.ID()).Epochs().ByCounter(epoch2Setup.Counter).DKG()
		assert.Nil(t, err)

		// how that the commit event has been emitted, we should be in the committed phase
		phase, err = state.AtBlockID(block3.ID()).Phase()
		assert.Nil(t, err)
		require.Equal(t, flow.EpochPhaseCommitted, phase)

		// expect epoch phase transition once we finalize block 3
		consumer.On("EpochCommittedPhaseStarted", epoch2Setup.Counter-1, block3.Header)
		err = state.Mutate().Finalize(block3.ID())
		require.Nil(t, err)
		consumer.AssertCalled(t, "EpochCommittedPhaseStarted", epoch2Setup.Counter-1, block3.Header)

		// we should still be in epoch 1
		epochCounter, err := state.AtBlockID(block3.ID()).Epochs().Current().Counter()
		require.Nil(t, err)
		require.Equal(t, epoch1Setup.Counter, epochCounter)

		// block 4 has the final view of the epoch
		block4 := unittest.BlockWithParentFixture(block3.Header)
		block4.SetPayload(flow.Payload{})
		block4.Header.View = epoch1FinalView

		err = state.Mutate().Extend(&block4)
		require.Nil(t, err)

		// we should still be in epoch 1, since epochs are inclusive of final view
		epochCounter, err = state.AtBlockID(block4.ID()).Epochs().Current().Counter()
		require.Nil(t, err)
		require.Equal(t, epoch1Setup.Counter, epochCounter)

		// block 5 has a view > final view of epoch 1, it will be considered the first block of epoch 2
		block5 := unittest.BlockWithParentFixture(block4.Header)
		block5.SetPayload(flow.Payload{})
		// we should handle view that aren't exactly the first valid view of the epoch
		block5.Header.View = epoch1FinalView + uint64(1+rand.Intn(10))

		err = state.Mutate().Extend(&block5)
		require.Nil(t, err)

		// now, at long last, we are in epoch 2
		epochCounter, err = state.AtBlockID(block5.ID()).Epochs().Current().Counter()
		require.Nil(t, err)
		require.Equal(t, epoch2Setup.Counter, epochCounter)

		// we should begin epoch 2 in staking phase
		// how that the commit event has been emitted, we should be in the committed phase
		phase, err = state.AtBlockID(block5.ID()).Phase()
		assert.Nil(t, err)
		require.Equal(t, flow.EpochPhaseStaking, phase)

		// expect epoch transition once we finalize block 5
		consumer.On("EpochTransition", epoch2Setup.Counter, block5.Header).Once()
		err = state.Mutate().Finalize(block4.ID())
		require.Nil(t, err)
		err = state.Mutate().Finalize(block5.ID())
		require.Nil(t, err)
		consumer.AssertCalled(t, "EpochTransition", epoch2Setup.Counter, block5.Header)
	})
}

// we should be able to have conflicting forks with two different instances of
// the same service event for the same epoch
//
//        /-->BLOCK1-->BLOCK3
// ROOT --+
//        \-->BLOCK2-->BLOCK4
//
func TestExtendConflictingEpochEvents(t *testing.T) {
	util.RunWithProtocolState(t, func(db *badger.DB, state *protocol.State) {

		// first bootstrap with the initial epoch
		root, rootResult, rootSeal := unittest.BootstrapFixture(participants)
		err := state.Mutate().Bootstrap(root, rootResult, rootSeal)
		require.Nil(t, err)

		// add two conflicting blocks for each service event to reference
		block1 := unittest.BlockWithParentFixture(root.Header)
		block1.SetPayload(flow.Payload{})
		err = state.Mutate().Extend(&block1)
		require.Nil(t, err)

		block2 := unittest.BlockWithParentFixture(root.Header)
		block2.SetPayload(flow.Payload{})
		err = state.Mutate().Extend(&block2)
		require.Nil(t, err)

		rootSetup := rootSeal.ServiceEvents[0].Event.(*flow.EpochSetup)

		// create two conflicting epoch setup events for the next epoch (final view differs)
		nextEpochSetup1 := unittest.EpochSetupFixture(
			unittest.WithParticipants(rootSetup.Participants),
			unittest.SetupWithCounter(rootSetup.Counter+1),
			unittest.WithFinalView(rootSetup.FinalView+1000),
		)
		nextEpochSetup2 := unittest.EpochSetupFixture(
			unittest.WithParticipants(rootSetup.Participants),
			unittest.SetupWithCounter(rootSetup.Counter+1),
			unittest.WithFinalView(rootSetup.FinalView+2000),
		)

		// create one seal containing the first setup event
		seal1 := unittest.SealFixture(
			unittest.SealWithBlockID(block1.ID()),
			unittest.WithInitalState(rootSeal.FinalState),
			unittest.WithServiceEvents(nextEpochSetup1.ServiceEvent()),
		)

		// create another seal containing the second setup event
		seal2 := unittest.SealFixture(
			unittest.SealWithBlockID(block2.ID()),
			unittest.WithInitalState(rootSeal.FinalState),
			unittest.WithServiceEvents(nextEpochSetup2.ServiceEvent()),
		)

		// block 3 builds on block 1, contains setup event 1
		block3 := unittest.BlockWithParentFixture(block1.Header)
		block3.SetPayload(flow.Payload{
			Seals: []*flow.Seal{seal1},
		})
		err = state.Mutate().Extend(&block3)
		require.Nil(t, err)

		// block 4 builds on block 2, contains setup event 2
		block4 := unittest.BlockWithParentFixture(block2.Header)
		block4.SetPayload(flow.Payload{
			Seals: []*flow.Seal{seal2},
		})
		err = state.Mutate().Extend(&block4)
		require.Nil(t, err)

		// should be able query each epoch from the appropriate reference block
		setup1FinalView, err := state.AtBlockID(block3.ID()).Epochs().Next().FinalView()
		assert.Nil(t, err)
		require.Equal(t, nextEpochSetup1.FinalView, setup1FinalView)

		setup2FinalView, err := state.AtBlockID(block4.ID()).Epochs().Next().FinalView()
		assert.Nil(t, err)
		require.Equal(t, nextEpochSetup2.FinalView, setup2FinalView)
	})
}

// extending protocol state with an invalid epoch setup service event should cause an error
func TestExtendEpochSetupInvalid(t *testing.T) {
	util.RunWithProtocolState(t, func(db *badger.DB, state *protocol.State) {

		// first bootstrap with the initial epoch
		root, rootResult, rootSeal := unittest.BootstrapFixture(participants)
		err := state.Mutate().Bootstrap(root, rootResult, rootSeal)
		require.Nil(t, err)

		// add a block for the first seal to reference
		block1 := unittest.BlockWithParentFixture(root.Header)
		block1.SetPayload(flow.Payload{})
		err = state.Mutate().Extend(&block1)
		require.Nil(t, err)
		err = state.Mutate().Finalize(block1.ID())
		require.Nil(t, err)

		epoch1Setup := rootSeal.ServiceEvents[0].Event.(*flow.EpochSetup)

		// add a participant for the next epoch
		epoch2NewParticipant := unittest.IdentityFixture(unittest.WithRole(flow.RoleVerification))
		epoch2Participants := append(participants, epoch2NewParticipant).Order(order.ByNodeIDAsc)

		// this function will return a VALID setup event and seal, we will modify
		// in different ways in each test case
		createSetup := func() (*flow.EpochSetup, *flow.Seal) {
			setup := unittest.EpochSetupFixture(
				unittest.WithParticipants(epoch2Participants),
				unittest.SetupWithCounter(epoch1Setup.Counter+1),
				unittest.WithFinalView(epoch1Setup.FinalView+1000),
			)
			seal := unittest.SealFixture(
				unittest.SealWithBlockID(block1.ID()),
				unittest.WithInitalState(rootSeal.FinalState),
				unittest.WithServiceEvents(setup.ServiceEvent()),
			)
			return setup, seal
		}

		t.Run("wrong counter", func(t *testing.T) {
			setup, seal := createSetup()
			setup.Counter = epoch1Setup.Counter

			block := unittest.BlockWithParentFixture(block1.Header)
			block.SetPayload(flow.Payload{
				Seals: []*flow.Seal{seal},
			})

			err = state.Mutate().Extend(&block)
			require.Error(t, err)
			require.True(t, st.IsInvalidExtensionError(err), err)
		})

		t.Run("invalid final view", func(t *testing.T) {
			setup, seal := createSetup()

			block := unittest.BlockWithParentFixture(block1.Header)
			setup.FinalView = block.Header.View
			block.SetPayload(flow.Payload{
				Seals: []*flow.Seal{seal},
			})
			err = state.Mutate().Extend(&block)
			require.Error(t, err)
			require.True(t, st.IsInvalidExtensionError(err), err)
		})

		t.Run("empty seed", func(t *testing.T) {
			setup, seal := createSetup()
			setup.RandomSource = nil

			block := unittest.BlockWithParentFixture(block1.Header)
			block.SetPayload(flow.Payload{
				Seals: []*flow.Seal{seal},
			})

			err = state.Mutate().Extend(&block)
			require.Error(t, err)
			require.True(t, st.IsInvalidExtensionError(err), err)
		})
	})
}

// extending protocol state with an invalid epoch commit service event should cause an error
func TestExtendEpochCommitInvalid(t *testing.T) {
	util.RunWithProtocolState(t, func(db *badger.DB, state *protocol.State) {

		// first bootstrap with the initial epoch
		root, rootResult, rootSeal := unittest.BootstrapFixture(participants)
		err := state.Mutate().Bootstrap(root, rootResult, rootSeal)
		require.Nil(t, err)

		// add a block for the first seal to reference
		block1 := unittest.BlockWithParentFixture(root.Header)
		block1.SetPayload(flow.Payload{})
		err = state.Mutate().Extend(&block1)
		require.Nil(t, err)
		err = state.Mutate().Finalize(block1.ID())
		require.Nil(t, err)

		epoch1Setup := rootSeal.ServiceEvents[0].Event.(*flow.EpochSetup)

		// swap consensus node for a new one for epoch 2
		epoch2NewParticipant := unittest.IdentityFixture(unittest.WithRole(flow.RoleConsensus))
		epoch2Participants := append(
			participants.Filter(filter.Not(filter.HasRole(flow.RoleConsensus))),
			epoch2NewParticipant,
		).Order(order.ByNodeIDAsc)

		createSetup := func() (*flow.EpochSetup, *flow.Seal) {
			setup := unittest.EpochSetupFixture(
				unittest.WithParticipants(epoch2Participants),
				unittest.SetupWithCounter(epoch1Setup.Counter+1),
				unittest.WithFinalView(epoch1Setup.FinalView+1000),
			)
			seal := unittest.SealFixture(
				unittest.SealWithBlockID(block1.ID()),
				unittest.WithInitalState(rootSeal.FinalState),
				unittest.WithServiceEvents(setup.ServiceEvent()),
			)
			return setup, seal
		}

		createCommit := func(refBlockID flow.Identifier, initState flow.StateCommitment) (*flow.EpochCommit, *flow.Seal) {
			commit := unittest.EpochCommitFixture(
				unittest.CommitWithCounter(epoch1Setup.Counter+1),
				unittest.WithDKGFromParticipants(epoch2Participants),
			)

			seal := unittest.SealFixture(
				unittest.SealWithBlockID(refBlockID),
				unittest.WithInitalState(initState),
				unittest.WithServiceEvents(commit.ServiceEvent()),
			)
			return commit, seal
		}

		t.Run("without setup", func(t *testing.T) {
			_, seal := createCommit(block1.ID(), rootSeal.FinalState)

			block := unittest.BlockWithParentFixture(block1.Header)
			block.SetPayload(flow.Payload{
				Seals: []*flow.Seal{seal},
			})
			err = state.Mutate().Extend(&block)
			require.Error(t, err)
			require.True(t, st.IsInvalidExtensionError(err), err)
		})

		// insert the epoch setup
		epoch2Setup, setupSeal := createSetup()
		block2 := unittest.BlockWithParentFixture(block1.Header)
		block2.SetPayload(flow.Payload{
			Seals: []*flow.Seal{setupSeal},
		})
		err = state.Mutate().Extend(&block2)
		require.Nil(t, err)
		err = state.Mutate().Finalize(block2.ID())
		require.Nil(t, err)
		_ = epoch2Setup

		t.Run("inconsistent counter", func(t *testing.T) {
			commit, seal := createCommit(block2.ID(), setupSeal.FinalState)
			commit.Counter = epoch2Setup.Counter + 1

			block := unittest.BlockWithParentFixture(block2.Header)
			block.SetPayload(flow.Payload{
				Seals: []*flow.Seal{seal},
			})
			err := state.Mutate().Extend(&block)
			require.Error(t, err)
			require.True(t, st.IsInvalidExtensionError(err), err)
		})

		t.Run("inconsistent cluster QCs", func(t *testing.T) {
			commit, seal := createCommit(block2.ID(), setupSeal.FinalState)
			commit.ClusterQCs = append(commit.ClusterQCs, unittest.QuorumCertificateFixture())

			block := unittest.BlockWithParentFixture(block2.Header)
			block.SetPayload(flow.Payload{
				Seals: []*flow.Seal{seal},
			})
			err := state.Mutate().Extend(&block)
			require.Error(t, err)
		})

		t.Run("missing dkg group key", func(t *testing.T) {
			commit, seal := createCommit(block2.ID(), setupSeal.FinalState)
			commit.DKGGroupKey = nil

			block := unittest.BlockWithParentFixture(block2.Header)
			block.SetPayload(flow.Payload{
				Seals: []*flow.Seal{seal},
			})
			err := state.Mutate().Extend(&block)
			require.Error(t, err)
		})

		t.Run("inconsistent DKG participants", func(t *testing.T) {
			commit, seal := createCommit(block2.ID(), setupSeal.FinalState)

			// add the consensus node from epoch *1*, which was removed for epoch 2
			epoch1CONNode := participants.Filter(filter.HasRole(flow.RoleConsensus))[0]
			commit.DKGParticipants[epoch1CONNode.NodeID] = flow.DKGParticipant{
				KeyShare: unittest.KeyFixture(crypto.BLSBLS12381).PublicKey(),
				Index:    1,
			}

			block := unittest.BlockWithParentFixture(block2.Header)
			block.SetPayload(flow.Payload{
				Seals: []*flow.Seal{seal},
			})
			err := state.Mutate().Extend(&block)
			require.Error(t, err)
		})
	})
}

// if we reach the first block of the next epoch before both setup and commit
// service events are finalized, the chain should halt
func TestExtendEpochTransitionWithoutCommit(t *testing.T) {
	util.RunWithProtocolState(t, func(db *badger.DB, state *protocol.State) {

		// first bootstrap with the initial epoch
		root, rootResult, rootSeal := unittest.BootstrapFixture(participants)
		err := state.Mutate().Bootstrap(root, rootResult, rootSeal)
		require.Nil(t, err)

		// add a block for the first seal to reference
		block1 := unittest.BlockWithParentFixture(root.Header)
		block1.SetPayload(flow.Payload{})
		err = state.Mutate().Extend(&block1)
		require.Nil(t, err)
		err = state.Mutate().Finalize(block1.ID())
		require.Nil(t, err)

		epoch1Setup := rootSeal.ServiceEvents[0].Event.(*flow.EpochSetup)
		epoch1FinalView := epoch1Setup.FinalView

		// add a participant for the next epoch
		epoch2NewParticipant := unittest.IdentityFixture(unittest.WithRole(flow.RoleVerification))
		epoch2Participants := append(participants, epoch2NewParticipant).Order(order.ByNodeIDAsc)

		// create the epoch setup event for the second epoch
		epoch2Setup := unittest.EpochSetupFixture(
			unittest.WithParticipants(epoch2Participants),
			unittest.SetupWithCounter(epoch1Setup.Counter+1),
			unittest.WithFinalView(epoch1FinalView+1000),
		)

		// create the seal referencing block1 and including the setup event
		seal1 := unittest.SealFixture(
			unittest.SealWithBlockID(block1.ID()),
			unittest.WithInitalState(rootSeal.FinalState),
			unittest.WithServiceEvents(epoch2Setup.ServiceEvent()),
		)

		// block 2 contains the epoch setup service event
		block2 := unittest.BlockWithParentFixture(block1.Header)
		block2.SetPayload(flow.Payload{
			Seals: []*flow.Seal{seal1},
		})

		// insert the block containing the seal containing the setup event
		err = state.Mutate().Extend(&block2)
		require.Nil(t, err)

		// block 3 will be the first block for epoch 2
		block3 := unittest.BlockWithParentFixture(block2.Header)
		block3.Header.View = epoch2Setup.FinalView + 1

		err = state.Mutate().Extend(&block3)
		require.Error(t, err)
	})
}

func TestHeaderExtendValid(t *testing.T) {

	util.RunWithProtocolState(t, func(db *badger.DB, state *protocol.State) {

		block, result, seal := unittest.BootstrapFixture(participants)
		err := state.Mutate().Bootstrap(block, result, seal)
		require.NoError(t, err)

		extend := unittest.BlockWithParentFixture(block.Header)
		extend.Payload.Guarantees = nil
		extend.Header.PayloadHash = extend.Payload.Hash()

		err = state.Mutate().HeaderExtend(&extend)
		require.NoError(t, err)

		finalCommit, err := state.Final().Commit()
		require.NoError(t, err)
		require.Equal(t, seal.FinalState, finalCommit)
	})
}

func TestHeaderExtendMissingParent(t *testing.T) {
	util.RunWithProtocolState(t, func(db *badger.DB, state *protocol.State) {

		block, result, seal := unittest.BootstrapFixture(participants)
		err := state.Mutate().Bootstrap(block, result, seal)
		require.NoError(t, err)

		extend := unittest.BlockFixture()
		extend.Payload.Guarantees = nil
		extend.Payload.Seals = nil
		extend.Header.Height = 2
		extend.Header.View = 2
		extend.Header.ParentID = unittest.BlockFixture().ID()
		extend.Header.PayloadHash = extend.Payload.Hash()

		err = state.Mutate().HeaderExtend(&extend)
		require.Error(t, err)
		require.True(t, st.IsInvalidExtensionError(err), err)

		// verify seal not indexed
		var sealID flow.Identifier
		err = db.View(operation.LookupBlockSeal(extend.ID(), &sealID))
		require.Error(t, err)
		require.True(t, errors.Is(err, stoerr.ErrNotFound), err)
	})
}

func TestHeaderExtendHeightTooSmall(t *testing.T) {
	util.RunWithProtocolState(t, func(db *badger.DB, state *protocol.State) {

		block, result, seal := unittest.BootstrapFixture(participants)
		err := state.Mutate().Bootstrap(block, result, seal)
		require.NoError(t, err)

		extend := unittest.BlockFixture()
		extend.Payload.Guarantees = nil
		extend.Payload.Seals = nil
		extend.Header.Height = 1
		extend.Header.View = 1
		extend.Header.ParentID = block.Header.ID()
		extend.Header.PayloadHash = extend.Payload.Hash()

		err = state.Mutate().HeaderExtend(&extend)
		require.NoError(t, err)

		// create another block that points to the previous block `extend` as parent
		// but has _same_ height as parent. This violates the condition that a child's
		// height must increment the parent's height by one, i.e. it should be rejected
		// by the follower right away
		extend.Header.ParentID = extend.Header.ID()
		extend.Header.Height = 1
		extend.Header.View = 2

		err = state.Mutate().Extend(&extend)
		require.Error(t, err)

		// verify seal not indexed
		var sealID flow.Identifier
		err = db.View(operation.LookupBlockSeal(extend.ID(), &sealID))
		require.Error(t, err)
		require.True(t, errors.Is(err, stoerr.ErrNotFound), err)
	})
}

func TestHeaderExtendHeightTooLarge(t *testing.T) {
	util.RunWithProtocolState(t, func(db *badger.DB, state *protocol.State) {

		root := unittest.GenesisFixture(participants)

		block := unittest.BlockWithParentFixture(root.Header)
		block.SetPayload(flow.Payload{})
		// set an invalid height
		block.Header.Height = root.Header.Height + 2

		err := state.Mutate().HeaderExtend(&block)
		require.Error(t, err)
	})
}

func TestHeaderExtendBlockNotConnected(t *testing.T) {
	util.RunWithProtocolState(t, func(db *badger.DB, state *protocol.State) {

		block, result, seal := unittest.BootstrapFixture(participants)
		err := state.Mutate().Bootstrap(block, result, seal)
		require.NoError(t, err)

		// add 2 blocks, where:
		// first block is added and then finalized;
		// second block is a sibling to the finalized block
		// The Follower should reject this block as an outdated chain extension
		extend := unittest.BlockFixture()
		extend.Payload.Guarantees = nil
		extend.Payload.Seals = nil
		extend.Header.Height = 1
		extend.Header.View = 1
		extend.Header.ParentID = block.Header.ID()
		extend.Header.PayloadHash = extend.Payload.Hash()

		err = state.Mutate().Extend(&extend)
		require.NoError(t, err)

		err = state.Mutate().Finalize(extend.ID())
		require.NoError(t, err)

		// create a fork at view/height 1 and try to connect it to root
		extend.Header.Timestamp = extend.Header.Timestamp.Add(time.Second)
		extend.Header.ParentID = block.Header.ID()

		err = state.Mutate().HeaderExtend(&extend)
		require.Error(t, err)
		require.True(t, st.IsOutdatedExtensionError(err), err)

		// verify seal not indexed
		var sealID flow.Identifier
		err = db.View(operation.LookupBlockSeal(extend.ID(), &sealID))
		require.Error(t, err)
		require.True(t, errors.Is(err, stoerr.ErrNotFound), err)
	})
}

func TestHeaderExtendHighestSeal(t *testing.T) {
	util.RunWithProtocolState(t, func(db *badger.DB, state *protocol.State) {
		// bootstrap the root block
		block1, result, seal := unittest.BootstrapFixture(participants)
		block1.Payload.Guarantees = nil
		block1.Header.PayloadHash = block1.Payload.Hash()
		err := state.Mutate().Bootstrap(block1, result, seal)
		require.NoError(t, err)

		// create block2 and block3
		block2 := unittest.BlockWithParentFixture(block1.Header)
		block2.Payload.Guarantees = nil
		block2.Header.PayloadHash = block2.Payload.Hash()
		err = state.Mutate().HeaderExtend(&block2)
		require.Nil(t, err)

		block3 := unittest.BlockWithParentFixture(block2.Header)
		block3.Payload.Guarantees = nil
		block3.Header.PayloadHash = block3.Payload.Hash()
		err = state.Mutate().HeaderExtend(&block3)
		require.Nil(t, err)

		// create seals for block2 and block3
		seal2 := unittest.SealFixture(
			unittest.SealWithBlockID(block2.ID()),
			unittest.WithInitalState(seal.FinalState),
		)
		seal3 := unittest.SealFixture(
			unittest.SealWithBlockID(block3.ID()),
			unittest.WithInitalState(seal2.FinalState),
		)

		// include the seals in block4
		block4 := unittest.BlockWithParentFixture(block3.Header)
		block4.Payload.Guarantees = nil
		block4.SetPayload(flow.Payload{
			// placing seals in the reversed order to test
			// Extend will pick the highest sealed block
			Seals: []*flow.Seal{seal3, seal2},
		})
		block4.Header.PayloadHash = block4.Payload.Hash()
		err = state.Mutate().HeaderExtend(&block4)
		require.Nil(t, err)

		finalCommit, err := state.AtBlockID(block4.ID()).Commit()
		require.NoError(t, err)
		require.Equal(t, seal3.FinalState, finalCommit)
	})
}

func TestMakeValid(t *testing.T) {
	t.Run("should trigger BlockProcessable with parent block", func(t *testing.T) {
		consumer := &mockprotocol.Consumer{}

		util.RunWithProtocolStateAndConsumer(t, consumer, func(db *badger.DB, state *protocol.State) {
			// bootstrap the root block
			block1, result, seal := unittest.BootstrapFixture(participants)
			block1.Payload.Guarantees = nil
			block1.Header.PayloadHash = block1.Payload.Hash()
			err := state.Mutate().Bootstrap(block1, result, seal)
			require.NoError(t, err)

			// create block2 and block3
			block2 := unittest.BlockWithParentFixture(block1.Header)
			block2.Payload.Guarantees = nil
			block2.Header.PayloadHash = block2.Payload.Hash()
			err = state.Mutate().Extend(&block2)
			require.Nil(t, err)

			block3 := unittest.BlockWithParentFixture(block2.Header)
			block3.Payload.Guarantees = nil
			block3.Header.PayloadHash = block3.Payload.Hash()
			err = state.Mutate().Extend(&block3)
			require.Nil(t, err)

			consumer.On("BlockProcessable", mock.Anything).Return()

			// make valid on block2
			err = state.Mutate().MarkValid(block2.ID())
			require.NoError(t, err)

			// because the parent block is the root block,
			// BlockProcessable is not triggered on root block.
			consumer.AssertNotCalled(t, "BlockProcessable")

			err = state.Mutate().MarkValid(block3.ID())
			require.NoError(t, err)

			// because the parent is not a root block, BlockProcessable event should be emitted
			// block3's parent is block2
			consumer.AssertCalled(t, "BlockProcessable", block2.Header)
		})
	})
}<|MERGE_RESOLUTION|>--- conflicted
+++ resolved
@@ -379,21 +379,7 @@
 		root, result, seal := unittest.BootstrapFixture(participants)
 		t.Logf("root: %x\n", root.ID())
 
-<<<<<<< HEAD
-		result := unittest.ExecutionResultFixture()
-		result.BlockID = block.ID()
-
-		seal := unittest.BlockSealFixture()
-		seal.BlockID = block.ID()
-		seal.ResultID = result.ID()
-		seal.FinalState = result.FinalStateCommit
-
-		fmt.Printf("root: %x\n", block.ID())
-
-		err := state.Mutate().Bootstrap(block, result, seal)
-=======
 		err := state.Mutate().Bootstrap(root, result, seal)
->>>>>>> a2da92dc
 		require.NoError(t, err)
 
 		finalCommit, err := state.Final().Commit()
@@ -657,11 +643,9 @@
 		// create seals for block2 and block3
 		seal2 := unittest.SealFixture(
 			unittest.SealWithBlockID(block2.ID()),
-			unittest.WithInitalState(seal.FinalState),
 		)
 		seal3 := unittest.SealFixture(
 			unittest.SealWithBlockID(block3.ID()),
-			unittest.WithInitalState(seal2.FinalState),
 		)
 
 		// include the seals in block4
@@ -735,7 +719,6 @@
 		// create the seal referencing block1 and including the setup event
 		seal1 := unittest.SealFixture(
 			unittest.SealWithBlockID(block1.ID()),
-			unittest.WithInitalState(rootSeal.FinalState),
 			unittest.WithServiceEvents(epoch2Setup.ServiceEvent()),
 		)
 
@@ -783,7 +766,6 @@
 
 		seal2 := unittest.SealFixture(
 			unittest.SealWithBlockID(block2.ID()),
-			unittest.WithInitalState(seal1.FinalState),
 			unittest.WithServiceEvents(epoch2Commit.ServiceEvent()),
 		)
 
@@ -910,14 +892,12 @@
 		// create one seal containing the first setup event
 		seal1 := unittest.SealFixture(
 			unittest.SealWithBlockID(block1.ID()),
-			unittest.WithInitalState(rootSeal.FinalState),
 			unittest.WithServiceEvents(nextEpochSetup1.ServiceEvent()),
 		)
 
 		// create another seal containing the second setup event
 		seal2 := unittest.SealFixture(
 			unittest.SealWithBlockID(block2.ID()),
-			unittest.WithInitalState(rootSeal.FinalState),
 			unittest.WithServiceEvents(nextEpochSetup2.ServiceEvent()),
 		)
 
@@ -981,7 +961,6 @@
 			)
 			seal := unittest.SealFixture(
 				unittest.SealWithBlockID(block1.ID()),
-				unittest.WithInitalState(rootSeal.FinalState),
 				unittest.WithServiceEvents(setup.ServiceEvent()),
 			)
 			return setup, seal
@@ -1064,7 +1043,6 @@
 			)
 			seal := unittest.SealFixture(
 				unittest.SealWithBlockID(block1.ID()),
-				unittest.WithInitalState(rootSeal.FinalState),
 				unittest.WithServiceEvents(setup.ServiceEvent()),
 			)
 			return setup, seal
@@ -1078,7 +1056,6 @@
 
 			seal := unittest.SealFixture(
 				unittest.SealWithBlockID(refBlockID),
-				unittest.WithInitalState(initState),
 				unittest.WithServiceEvents(commit.ServiceEvent()),
 			)
 			return commit, seal
@@ -1200,7 +1177,6 @@
 		// create the seal referencing block1 and including the setup event
 		seal1 := unittest.SealFixture(
 			unittest.SealWithBlockID(block1.ID()),
-			unittest.WithInitalState(rootSeal.FinalState),
 			unittest.WithServiceEvents(epoch2Setup.ServiceEvent()),
 		)
 
@@ -1389,11 +1365,9 @@
 		// create seals for block2 and block3
 		seal2 := unittest.SealFixture(
 			unittest.SealWithBlockID(block2.ID()),
-			unittest.WithInitalState(seal.FinalState),
 		)
 		seal3 := unittest.SealFixture(
 			unittest.SealWithBlockID(block3.ID()),
-			unittest.WithInitalState(seal2.FinalState),
 		)
 
 		// include the seals in block4
