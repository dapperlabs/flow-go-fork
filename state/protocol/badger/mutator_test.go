--- conflicted
+++ resolved
@@ -2037,13 +2037,7 @@
 				unittest.WithFinalView(epoch1Setup.FinalView+1000),
 				unittest.WithFirstView(epoch1Setup.FinalView+1),
 			)
-<<<<<<< HEAD
 			receipt, seal := unittest.ReceiptAndSealForBlock(block1, invalidSetup.ServiceEvent())
-=======
-			receipt, seal := unittest.ReceiptAndSealForBlock(block1)
-			receipt.ExecutionResult.ServiceEvents = []flow.ServiceEvent{invalidSetup.ServiceEvent()}
-			seal.ResultID = receipt.ExecutionResult.ID()
->>>>>>> be5a33ba
 
 			// ingesting block 2 and 3, block 3 seals the invalid setup event
 			block2, block3 := unittest.SealBlock(t, state, mutableProtocolState, block1, receipt, seal)
