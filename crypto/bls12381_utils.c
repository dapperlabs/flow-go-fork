// +build relic

// this file contains utility functions for the curve BLS 12-381
// these tools are shared by the BLS signature scheme, the BLS based threshold signature
// and the BLS distributed key generation protocols

#include "bls12381_utils.h"
#include "bls_include.h"
#include "assert.h"

#include "blst_src.c"

// The functions are tested for ALLOC=AUTO (not for ALLOC=DYNAMIC)

// return macro values to the upper Go Layer
int get_valid() {
    return VALID;
}

int get_invalid() {
    return INVALID;
}

int get_Fr_BYTES() {
    return Fr_BYTES;
}


// Initializes Relic context with BLS12-381 parameters
ctx_t* relic_init_BLS12_381() { 
    // check Relic was compiled with the right conf 
    assert(ALLOC == AUTO);

    // sanity check of Relic constants the package is relying on
    assert(RLC_OK == RLC_EQ);

    // initialize relic core with a new context
    ctx_t* bls_ctx = (ctx_t*) calloc(1, sizeof(ctx_t));
    if (!bls_ctx) return NULL;
    core_set(bls_ctx);
    if (core_init() != RLC_OK) return NULL;

    // init BLS curve
    int ret = RLC_OK;
    #if (FP_PRIME == 381)
    ret = ep_param_set_any_pairf(); // sets B12_P381 if FP_PRIME = 381 in relic config
    #else
    ep_param_set(B12_P381);
    ep2_curve_set_twist(EP_MTYPE);  // Multiplicative twist 
    #endif 

    if (ret != RLC_OK) return NULL;
    return core_get();
}

// global variable of the pre-computed data
prec_st bls_prec_st;
prec_st* bls_prec = NULL;

// required constants for the optimized SWU hash to curve
#if (hashToPoint == LOCAL_SSWU)
extern const uint64_t iso_Nx_data[ELLP_Nx_LEN][Fp_LIMBS];
extern const uint64_t iso_Ny_data[ELLP_Ny_LEN][Fp_LIMBS];
#endif

#if (MEMBERSHIP_CHECK_G1 == BOWE)
extern const uint64_t beta_data[Fp_LIMBS];
extern const uint64_t z2_1_by3_data[2];
#endif

// sets the global variable to input
void precomputed_data_set(const prec_st* p) {
    bls_prec = (prec_st*)p;
}

// Reads a prime field element from a digit vector in big endian format.
// There is no conversion to Montgomery domain in this function.
#define fp_read_raw(a, data_pointer) dv_copy((a), (data_pointer), Fp_LIMBS)

// pre-compute some data required for curve BLS12-381
prec_st* init_precomputed_data_BLS12_381() {

    bls_prec = &bls_prec_st;
    ctx_t* ctx = core_get();

    // (p-1)/2
    bn_div_dig(&bls_prec->p_1div2, &ctx->prime, 2);
    #if (hashToPoint == LOCAL_SSWU)
    // (p-3)/4
    bn_div_dig(&bls_prec->p_3div4, &bls_prec->p_1div2, 2);
    // sqrt(-z)
    fp_neg(bls_prec->sqrt_z, ctx->ep_map_u);
    fp_srt(bls_prec->sqrt_z, bls_prec->sqrt_z);
    // -a1 and a1*z
    fp_neg(bls_prec->minus_a1, ctx->ep_iso.a);
    fp_mul(bls_prec->a1z, ctx->ep_iso.a, ctx->ep_map_u);
    
    for (int i=0; i<ELLP_Nx_LEN; i++)  
        fp_read_raw(bls_prec->iso_Nx[i], iso_Nx_data[i]);
    for (int i=0; i<ELLP_Ny_LEN; i++)  
        fp_read_raw(bls_prec->iso_Ny[i], iso_Ny_data[i]);
    #endif

    #if (MEMBERSHIP_CHECK_G1 == BOWE)
    bn_new(&bls_prec->beta);
    bn_read_raw(&bls_prec->beta, beta_data, Fp_LIMBS);
    bn_new(&bls_prec->z2_1_by3);
    bn_read_raw(&bls_prec->z2_1_by3, z2_1_by3_data, 2);
    #endif

    // Montgomery constant R
    fp_set_dig(bls_prec->r, 1);
    return bls_prec;
}

// ------------------- Fr utilities

// Montgomery constant R related to the curve order r
const Fr BLS12_381_rR = {                   /* R mod r = (1<<256)%r */
    TO_LIMB_T(0x1824b159acc5056f), TO_LIMB_T(0x998c4fefecbc4ff5),
    TO_LIMB_T(0x5884b7fa00034802), TO_LIMB_T(0x00000001fffffffe)
};

// TODO: temp utility function to delete
bn_st* Fr_blst_to_relic(const Fr* x) {
    bn_st* out = (bn_st*)malloc(sizeof(bn_st)); 
    byte* data = (byte*)malloc(Fr_BYTES);
    be_bytes_from_limbs(data, (limb_t*)x, Fr_BYTES);
    out->alloc = RLC_DV_DIGS;
    bn_read_bin(out, data, Fr_BYTES);
    free(data);
    return out;
}

// TODO: temp utility function to delete
Fr* Fr_relic_to_blst(const bn_st* x){
    Fr* out = (Fr*)malloc(sizeof(Fr)); 
    byte* data = (byte*)malloc(Fr_BYTES);
    bn_write_bin(data, Fr_BYTES, x);   
    Fr_read_bytes(out, data, Fr_BYTES);
    free(data);
    return out;
}

// returns true if a == 0 and false otherwise
bool_t Fr_is_zero(const Fr* a) {
    return bytes_are_zero((const byte*)a, sizeof(Fr));
}

// returns true if a == b and false otherwise
bool_t Fr_is_equal(const Fr* a, const Fr* b) {
    return vec_is_equal(a, b, sizeof(Fr));
}

// sets `a` to limb `l`
void Fr_set_limb(Fr* a, const limb_t l){
    vec_zero((byte*)a + sizeof(limb_t), sizeof(Fr) - sizeof(limb_t));
    *((limb_t*)a) = l;
}

void Fr_copy(Fr* res, const Fr* a) {
    vec_copy((byte*)res, (byte*)a, sizeof(Fr));
}

// sets `a` to 0
void Fr_set_zero(Fr* a){
    vec_zero((byte*)a, sizeof(Fr));
}

void Fr_add(Fr *res, const Fr *a, const Fr *b) {
    add_mod_256((limb_t*)res, (limb_t*)a, (limb_t*)b, BLS12_381_r);
}

void Fr_sub(Fr *res, const Fr *a, const Fr *b) {
    sub_mod_256((limb_t*)res, (limb_t*)a, (limb_t*)b, BLS12_381_r);
}

void Fr_neg(Fr *res, const Fr *a) {
    cneg_mod_256((limb_t*)res, (limb_t*)a, 1, BLS12_381_r);
}

// res = a*b*R^(-1)
void Fr_mul_montg(Fr *res, const Fr *a, const Fr *b) {
    mul_mont_sparse_256((limb_t*)res, (limb_t*)a, (limb_t*)b, BLS12_381_r, r0);
}

// res = a^2 * R^(-1)
void Fr_squ_montg(Fr *res, const Fr *a) {
    sqr_mont_sparse_256((limb_t*)res, (limb_t*)a, BLS12_381_r, r0);
}

// res = a*R
void Fr_to_montg(Fr *res, const Fr *a) {
    mul_mont_sparse_256((limb_t*)res, (limb_t*)a, BLS12_381_rRR, BLS12_381_r, r0);
}

// res = a*R^(-1)
void Fr_from_montg(Fr *res, const Fr *a) {
    from_mont_256((limb_t*)res, (limb_t*)a, BLS12_381_r, r0);
}

// res = a^(-1)*R
void Fr_inv_montg_eucl(Fr *res, const Fr *a) {
    // copied and modified from BLST code
    // Copyright Supranational LLC
    static const vec256 rx2 =   { /* left-aligned value of the modulus */
        TO_LIMB_T(0xfffffffe00000002), TO_LIMB_T(0xa77b4805fffcb7fd),
        TO_LIMB_T(0x6673b0101343b00a), TO_LIMB_T(0xe7db4ea6533afa90),
    };
    vec512 temp;
    ct_inverse_mod_256(temp, (limb_t*)a, BLS12_381_r, rx2);
    redc_mont_256((limb_t*)res, temp, BLS12_381_r, r0);
}

// result is in Montgomery form if base is in montgomery form
// if base = b*R, res = b^expo * R
// In general, res = base^expo * R^(-expo+1)
// `expo` is encoded as a little-endian limb_t table of length `expo_len`.
void Fr_exp_montg(Fr *res, const Fr* base, const limb_t* expo, const int expo_len) {
    // mask of the most significant bit
	const limb_t msb_mask =  (limb_t)1<<((sizeof(limb_t)<<3)-1);
	limb_t mask = msb_mask;
	int index = 0;

    expo += expo_len;
	// Treat most significant zero limbs
	while((index < expo_len) && (*(--expo) == 0)) {
		index++;
    }
	// Treat the most significant zero bits
	while((*expo & mask) == 0) {
		mask >>= 1;
    }
	// Treat the first `1` bit
	Fr_copy(res, base);
	mask >>= 1;
	// Scan all limbs of the exponent
	for ( ; index < expo_len; expo--) {
		// Scan all bits 
		for ( ; mask != 0 ; mask >>= 1 ) {
			// square
			Fr_squ_montg(res, res);
			// multiply
			if (*expo & mask) {
				Fr_mul_montg(res, res ,base);
			}
		}
		mask = msb_mask;
        index++;
	}
}

void Fr_inv_exp_montg(Fr *res, const Fr *a) {
    Fr r_2;
    Fr_copy(&r_2, (Fr*)BLS12_381_r);
    r_2.limbs[0] -= 2;
    Fr_exp_montg(res, a, (limb_t*)&r_2, 4);
}

// computes the sum of the array elements and writes the sum in jointx
void Fr_sum_vector(Fr* jointx, const Fr x[], const int len) {
    Fr_set_zero(jointx);
    for (int i=0; i<len; i++) {
        Fr_add(jointx, jointx, &x[i]);
    }
}

// internal type of BLST `pow256` uses bytes little endian.
// input is bytes big endian as used by Flow crypto lib external scalars.
static void pow256_from_be_bytes(pow256 ret, const unsigned char a[Fr_BYTES])
{
    unsigned char* b = (unsigned char*)a + Fr_BYTES - 1;
    if ((uptr_t)ret == (uptr_t)a) { // swap in place
        for (int i=0; i<Fr_BYTES/2; i++) {
            unsigned char tmp = *ret;
            *(ret++) = *b;
            *(b--) = tmp;
        }
        return;
    }
    for (int i=0; i<Fr_BYTES; i++) {
        *(ret++) = *(b--);
    }
}

// internal type of BLST `pow256` uses bytes little endian.
static void pow256_from_Fr(pow256 ret, const Fr* in) {
    le_bytes_from_limbs(ret, (limb_t*)in, Fr_BYTES);
}

// reads a scalar in `a` and checks it is a valid Fr element (a < r).
// input is bytes-big-endian.
// returns:
//    - BLST_BAD_ENCODING if the length is invalid
//    - BLST_BAD_SCALAR if the scalar isn't in Fr
//    - BLST_SUCCESS if the scalar is valid 
BLST_ERROR Fr_read_bytes(Fr* a, const byte *bin, int len) {
    if (len != Fr_BYTES) {
        return BLST_BAD_ENCODING;
    }
    pow256 tmp;
    // compare to r using the provided tool from BLST 
    pow256_from_be_bytes(tmp, bin);
    if (!check_mod_256(tmp, BLS12_381_r)) {  // check_mod_256 compares pow256 against a vec256!
        return BLST_BAD_SCALAR;
    }
    vec_zero(tmp, sizeof(tmp));
    limbs_from_be_bytes((limb_t*)a, bin, Fr_BYTES);
    return BLST_SUCCESS;
}

// reads a scalar in `a` and checks it is a valid Fr_star element (0 < a < r).
// input bytes are big endian.
// returns:
//    - BLST_BAD_ENCODING if the length is invalid
//    - BLST_BAD_SCALAR if the scalar isn't in Fr_star
//    - BLST_SUCCESS if the scalar is valid 
BLST_ERROR Fr_star_read_bytes(Fr* a, const byte *bin, int len) {
    int ret = Fr_read_bytes(a, bin, len);
    if (ret != BLST_SUCCESS) {
        return ret;
    }
    // check if a=0
    if (Fr_is_zero(a)) {
        return BLST_BAD_SCALAR;
    }
    return BLST_SUCCESS;
}

// write Fr element `a` in big endian bytes.
void Fr_write_bytes(byte *bin, const Fr* a) {
    be_bytes_from_limbs(bin, (limb_t*)a, Fr_BYTES);
}

// maps big-endian bytes into an Fr element using modular reduction
// Input is byte-big-endian, output is vec256 (also used as Fr)
<<<<<<< HEAD
static void Fr_from_be_bytes(Fr* out, const unsigned char *bytes, size_t n)
=======
static void vec256_from_be_bytes(Fr* out, const byte *bytes, size_t n)
>>>>>>> 26e56364
{
    Fr digit, radix;
    Fr_set_zero(out);
    Fr_copy(&radix, (Fr*)BLS12_381_rRR); // R^2

    byte* p = (byte*)bytes + n;
    while (n > Fr_BYTES) {
        limbs_from_be_bytes((limb_t*)&digit, p -= Fr_BYTES, Fr_BYTES); // l_i
        Fr_mul_montg(&digit, &digit, &radix); // l_i * R^i  (i is the loop number starting at 1)
        Fr_add(out, out, &digit);
        Fr_mul_montg(&radix, &radix, (Fr*)BLS12_381_rRR); // R^(i+1)
        n -= Fr_BYTES;
    }
    Fr_set_zero(&digit);
    limbs_from_be_bytes((limb_t*)&digit, p - n, n);
    Fr_mul_montg(&digit, &digit, &radix);
    Fr_add(out, out, &digit);
    // at this point : out = l_1*R + L_2*R^2 .. + L_n*R^n
    // reduce the extra R
    Fr_from_montg(out, out);
    // clean up possible sensitive data
    Fr_set_zero(&digit);
}

// Reads a scalar from an array and maps it to Fr using modular reduction.
// Input is byte-big-endian as used by the external APIs.
// It returns true if scalar is zero and false otherwise.
bool_t map_bytes_to_Fr(Fr* a, const uint8_t* bin, int len) {
    Fr_from_be_bytes(a, bin, len);
    return Fr_is_zero(a);
}

// ------------------- Fp utilities

// Montgomery constants related to the prime p
const Fp BLS12_381_pR = { ONE_MONT_P };        /* R mod p = (1<<384)%p */

// sets `a` to 0
void Fp_set_zero(Fp* a){
    vec_zero((byte*)a, sizeof(Fp));
}

// sets `a` to limb `l`
void Fp_set_limb(Fp* a, const limb_t l){
    vec_zero((byte*)a + sizeof(limb_t), sizeof(Fp) - sizeof(limb_t));
    *((limb_t*)a) = l;
}

void Fp_copy(Fp* res, const Fp* a) {
    vec_copy((byte*)res, (byte*)a, sizeof(Fp));
}

static void Fp_add(Fp *res, const Fp *a, const Fp *b) {
    add_mod_384((limb_t*)res, (limb_t*)a, (limb_t*)b, BLS12_381_P);
}

void Fp_sub(Fp *res, const Fp *a, const Fp *b) {
    sub_mod_384((limb_t*)res, (limb_t*)a, (limb_t*)b, BLS12_381_P);
}

void Fp_neg(Fp *res, const Fp *a) {
    cneg_mod_384((limb_t*)res, (limb_t*)a, 1, BLS12_381_P);
}

static bool check_Fp(const Fp* in) {
    // use same method as in BLST internal function
    // which seems the most efficient. The method uses the assembly-based 
    // modular addition instead of limbs comparison
    Fp temp;
    Fp_add(&temp, in, &ZERO_384); 
    return vec_is_equal(&temp, in, Fp_BYTES);
    // no need to clear `tmp` as no use-case involves sensitive data being passed as `in`
}

// res = a*b*R^(-1)
void Fp_mul_montg(Fp *res, const Fp *a, const Fp *b) {
    mul_mont_384((limb_t*)res, (limb_t*)a, (limb_t*)b, BLS12_381_P, p0);
}

// res = a^2 * R^(-1)
void Fp_squ_montg(Fp *res, const Fp *a) {
    sqr_mont_384((limb_t*)res, (limb_t*)a, BLS12_381_P, p0);
}

// res = a*R
void Fp_to_montg(Fp *res, const Fp *a) {
    mul_mont_384((limb_t*)res, (limb_t*)a, BLS12_381_RR, BLS12_381_P, p0);
}

// res = a*R^(-1)
void Fp_from_montg(Fp *res, const Fp *a) {
    from_mont_384((limb_t*)res, (limb_t*)a, BLS12_381_P, p0);
}

// reads a scalar in `a` and checks it is a valid Fp element (a < p).
// input is bytes-big-endian.
// returns:
//    - BLST_BAD_ENCODING if the length is invalid
//    - BLST_BAD_SCALAR if the scalar isn't in Fp
//    - BLST_SUCCESS if the scalar is valid 
BLST_ERROR Fp_read_bytes(Fp* a, const byte *bin, int len) {
    if (len != Fp_BYTES) {
        return BLST_BAD_ENCODING;
    }
    limbs_from_be_bytes((limb_t*)a, bin, Fp_BYTES);
    // compare read scalar to p
    if (!check_Fp(a)) {
        return BLST_BAD_ENCODING;
    }       
    return BLST_SUCCESS;
}


// write Fp element to bin and assume `bin` has  `Fp_BYTES` allocated bytes.  
void Fp_write_bytes(byte *bin, const Fp* a) {
    be_bytes_from_limbs(bin, (limb_t*)a, Fp_BYTES);
}

// fp_read_bin_safe is a modified version of Relic's (void fp_read_bin).
// It reads a field element from a buffer and makes sure the big number read can be 
// written as a field element (is reduced modulo p). 
// Unlike Relic's versions, the function does not reduce the read integer modulo p and does
// not throw an exception for an integer larger than p. The function returns RLC_OK if the input
// corresponds to a field element, and returns RLC_ERR otherwise. 
static int fp_read_bin_safe(fp_t a, const uint8_t *bin, int len) {
    if (len != Fp_BYTES) {
        return RLC_ERR;
    }

    int ret = RLC_ERR; 
    bn_t t;
    bn_new(t);
    bn_read_bin(t, bin, Fp_BYTES);

    // make sure read bn is reduced modulo p
    // first check is sanity check, since current implementation of `bn_read_bin` insures
    // output bn is positive
    if (bn_sign(t) == RLC_NEG || bn_cmp(t, &core_get()->prime) != RLC_LT) {
        goto out;
    } 

    if (bn_is_zero(t)) {
        fp_zero(a);
    } else {
        if (t->used == 1) {
            fp_prime_conv_dig(a, t->dp[0]);
        } else {
            fp_prime_conv(a, t);
        }
    }	
    ret = RLC_OK;
out:
    bn_free(t);
    return ret;
}

// returns the sign of y.
// 1 if y > (p - 1)/2 and 0 otherwise.
// y is in montgomery form
static byte Fp_get_sign(const Fp* y) {
    return sgn0_pty_mont_384((const limb_t*)y, BLS12_381_P, p0);
}

// ------------------- Fp^2 utilities

// sets `a` to limb `l`
void Fp2_set_limb(Fp2* a, const limb_t l){
    Fp_set_limb(&real(a), l);  
    Fp_set_zero(&imag(a));
}

void Fp2_add(Fp2 *res, const Fp2 *a, const Fp2 *b) {
    add_mod_384x((vec384*)res, (vec384*)a, (vec384*)b, BLS12_381_P);
}

void Fp2_sub(Fp2 *res, const Fp2 *a, const Fp2 *b) {
    sub_mod_384x((vec384*)res, (vec384*)a, (vec384*)b, BLS12_381_P);
}

void Fp2_neg(Fp2 *res, const Fp2 *a) {
    cneg_mod_384(real(res), real(a), 1, BLS12_381_P);
    cneg_mod_384(imag(res), imag(a), 1, BLS12_381_P);
}

// res = a*b in montgomery form
void Fp2_mul_montg(Fp2 *res, const Fp2 *a, const Fp2 *b) {
    mul_mont_384x((vec384*)res, (vec384*)a, (vec384*)b, BLS12_381_P, p0); 
}

// res = a^2 in montgomery form
void Fp2_squ_montg(Fp2 *res, const Fp2 *a) {
    sqr_mont_384x((vec384*)res, (vec384*)a, BLS12_381_P, p0); 
}

// checks if `a` is a quadratic residue in Fp^2. If yes, it computes 
// the square root in `res`.
// 
// The boolean output is valid whether `a` is in Montgomery form or not,
// since montgomery constant `R` is a quadratic residue.
// However, the square root is valid only if `a` is in montgomery form.
static bool_t Fp2_sqrt(Fp2 *res, const Fp2* a) {
   return sqrt_fp2((vec384*)res, (vec384*)a);
}

// returns the sign of y.
// sign(y_0) if y_1 = 0, else sign(y_1)
// y coordinates must be in montgomery form
static byte Fp2_get_sign(Fp2* y) {
    return (sgn0_pty_mont_384x((vec384*)y, BLS12_381_P, p0)>>1) & 1;
}

// reads an Fp^2 element in `a`.
// input is a serialization of real(a) concatenated to serializetion of imag(a).
// a[i] are both Fp elements.
// returns:
//    - BLST_BAD_ENCODING if the length is invalid
//    - BLST_BAD_SCALAR if the scalar isn't in Fp
//    - BLST_SUCCESS if the scalar is valid 
static BLST_ERROR Fp2_read_bytes(Fp2* a, const byte *bin, int len) {
    if (len != Fp2_BYTES) {
        return BLST_BAD_ENCODING;
    }
    BLST_ERROR ret = Fp_read_bytes(&real(a), bin, Fp_BYTES);
    if (ret != BLST_SUCCESS) {
        return ret;
    }
    ret = Fp_read_bytes(&imag(a), bin + Fp_BYTES, Fp_BYTES);
    if ( ret != BLST_SUCCESS) {
        return ret;
    }
    return BLST_SUCCESS;
}

// write Fp2 element to bin and assume `bin` has `Fp2_BYTES` allocated bytes.  
void Fp2_write_bytes(byte *bin, const Fp2* a) {
    Fp_write_bytes(bin, &real(a));
    Fp_write_bytes(bin + Fp_BYTES, &imag(a));
}

// ------------------- G1 utilities

// ep_read_bin_compact imports a point from a buffer in a compressed or uncompressed form.
// len is the size of the input buffer.
//
// The resulting point is guaranteed to be on the curve E1.
// The serialization follows:
// https://www.ietf.org/archive/id/draft-irtf-cfrg-pairing-friendly-curves-08.html#name-zcash-serialization-format-) 
// The code is a modified version of Relic ep_read_bin
//
// It returns RLC_OK if the inputs are valid (input buffer lengths are valid and coordinates correspond
// to a point on curve) and the execution completes, and RLC_ERR otherwise.
int ep_read_bin_compact(ep_t a, const byte *bin, const int len) {
    // check the length
    const int G1_size = (G1_BYTES/(G1_SERIALIZATION+1));
    if (len!=G1_size) {
        return RLC_ERR;
    }

    // check the compression bit
    int compressed = bin[0] >> 7;
    if ((compressed == 1) != (G1_SERIALIZATION == COMPRESSED)) {
        return RLC_ERR;
    } 

    // check if the point is infinity
    int is_infinity = bin[0] & (1<<6);
    if (is_infinity) {
        // check if the remaining bits are cleared
        if (bin[0] & 0x3F) {
            return RLC_ERR;
        }
        for (int i=1; i<G1_size-1; i++) {
            if (bin[i]) {
                return RLC_ERR;
            } 
        }
		ep_set_infty(a);
		return RLC_OK;
	} 

    // read the sign bit and check for consistency
    int y_sign = (bin[0] >> 5) & 1;
    if (y_sign && (!compressed)) {
        return RLC_ERR;
    } 

	a->coord = BASIC;
	fp_set_dig(a->z, 1);
    // use a temporary buffer to mask the header bits and read a.x 
    byte temp[Fp_BYTES];
    memcpy(temp, bin, Fp_BYTES);
    temp[0] &= 0x1F;
    if (fp_read_bin_safe(a->x, temp, sizeof(temp)) != RLC_OK) {
        return RLC_ERR;
    }

    if (G1_SERIALIZATION == UNCOMPRESSED) { 
        if (fp_read_bin_safe(a->y, bin + Fp_BYTES, Fp_BYTES) != RLC_OK) {
            return RLC_ERR;
        }
        // check read point is on curve
        if (!ep_on_curve(a)) {
            return RLC_ERR;
        }
        return RLC_OK;
    }
    fp_zero(a->y);
    fp_set_bit(a->y, 0, y_sign);
    if (ep_upk(a, a) == 1) {
        // resulting point is guaranteed to be on curve
        return RLC_OK;
    }
    return RLC_ERR;
}


// TODO: delete aftet deleting ep_write_bin_compact
static int fp_get_sign(const fp_t y) {
    bn_t bn_y;
    bn_new(bn_y);
    fp_prime_back(bn_y, y);
    return bn_cmp(bn_y, &bls_prec->p_1div2) == RLC_GT;		
}

// ep_write_bin_compact exports a point a in E(Fp) to a buffer bin in a compressed or uncompressed form.
// len is the allocated size of the buffer bin.
// The serialization is following:
// https://www.ietf.org/archive/id/draft-irtf-cfrg-pairing-friendly-curves-08.html#name-zcash-serialization-format-) 
// The code is a modified version of Relic ep_write_bin
void ep_write_bin_compact(byte *bin, const ep_t a, const int len) {
    const int G1_size = (G1_BYTES/(G1_SERIALIZATION+1));

    if (len!=G1_size) {
        RLC_THROW(ERR_NO_BUFFER);
        return;
    }
 
    if (ep_is_infty(a)) {
            // set the infinity bit
            bin[0] = (G1_SERIALIZATION << 7) | (1<<6);
            memset(bin+1, 0, G1_size-1);
            return;
    }

    RLC_TRY {
        ep_t t;
        ep_null(t);
        ep_new(t); 
        ep_norm(t, a);
        fp_write_bin(bin, Fp_BYTES, t->x);

        if (G1_SERIALIZATION == COMPRESSED) {
            bin[0] |= (fp_get_sign(t->y) << 5);
        } else {
            fp_write_bin(bin + Fp_BYTES, Fp_BYTES, t->y);
        }
        ep_free(t);
    } RLC_CATCH_ANY {
        RLC_THROW(ERR_CAUGHT);
    }

    bin[0] |= (G1_SERIALIZATION << 7);
 }

// Exponentiation of a generic point p in G1
void ep_mult(ep_t res, const ep_t p, const Fr *expo) {
    bn_st* tmp_expo = Fr_blst_to_relic(expo);
    // Using window NAF of size 2 
    ep_mul_lwnaf(res, p, tmp_expo);
    free(tmp_expo);
}

// Exponentiation of generator g1 in G1
// These two function are here for bench purposes only
void ep_mult_gen_bench(ep_t res, const Fr* expo) {
    bn_st* tmp_expo = Fr_blst_to_relic(expo);
    // Using precomputed table of size 4
    ep_mul_gen(res, tmp_expo);
    free(tmp_expo);
}

void ep_mult_generic_bench(ep_t res, const Fr* expo) {
    // generic point multiplication
    ep_mult(res, &core_get()->ep_g, expo);
}

// ------------------- E2 utilities

// TODO: to delete
static int fp2_read_bin_safe(fp2_t a, const uint8_t *bin, int len) {
    if (len != Fp2_BYTES) {
        return RLC_ERR;
    }
    if (fp_read_bin_safe(a[0], bin, Fp_BYTES) != RLC_OK) {
        return RLC_ERR;
    }
    if (fp_read_bin_safe(a[1], bin + Fp_BYTES, Fp_BYTES) != RLC_OK) {
        return RLC_ERR;
    }
    return RLC_OK;
}

// TODO: to delete, only used by temporary E2_blst_to_relic
static int ep2_read_bin_compact(ep2_t a, const byte *bin, const int len) {
    // check the length
    const int G2size = (G2_BYTES/(G2_SERIALIZATION+1));
    if (len!=G2size) {
        return RLC_ERR;
    }

    // check the compression bit
    int compressed = bin[0] >> 7;
    if ((compressed == 1) != (G2_SERIALIZATION == COMPRESSED)) {
        return RLC_ERR;
    } 

    // check if the point in infinity
    int is_infinity = bin[0] & 0x40;
    if (is_infinity) {
        // the remaining bits need to be cleared
        if (bin[0] & 0x3F) {
            return RLC_ERR;
        }
        for (int i=1; i<G2size-1; i++) {
            if (bin[i]) {
                return RLC_ERR;
            } 
        }
		ep2_set_infty(a);
		return RLC_OK;
	} 

    // read the sign bit and check for consistency
    int y_sign = (bin[0] >> 5) & 1;
    if (y_sign && (!compressed)) {
        return RLC_ERR;
    } 
    
	a->coord = BASIC;
    fp2_set_dig(a->z, 1);   // a.z
    // use a temporary buffer to mask the header bits and read a.x
    byte temp[Fp2_BYTES];
    memcpy(temp, bin, Fp2_BYTES);
    temp[0] &= 0x1F;        // clear the header bits
    if (fp2_read_bin_safe(a->x, temp, sizeof(temp)) != RLC_OK) {
        return RLC_ERR;
    }

    if (G2_SERIALIZATION == UNCOMPRESSED) {
        if (fp2_read_bin_safe(a->y, bin + Fp2_BYTES, Fp2_BYTES) != RLC_OK){ 
            return RLC_ERR;
        }
        // check read point is on curve
        if (!ep2_on_curve(a)) {
            return RLC_ERR;
        }
        return RLC_OK;
    }
    
    fp2_zero(a->y);
    fp_set_bit(a->y[0], 0, y_sign);
    fp_zero(a->y[1]);
    if (ep2_upk(a, a) == 1) {
        // resulting point is guaranteed to be on curve
        return RLC_OK;
    }
    return RLC_ERR;
}

// TODO: temp utility function to delete
ep2_st* E2_blst_to_relic(const E2* x) {
    ep2_st* out = (ep2_st*)malloc(sizeof(ep2_st)); 
    byte* data = (byte*)malloc(G2_SER_BYTES);
    E2_write_bytes(data, x);
    ep2_read_bin_compact(out, data, G2_SER_BYTES);
    free(data);
    return out;
}

// E2_read_bytes imports a point from a buffer in a compressed or uncompressed form.
// The resulting point is guaranteed to be on curve E2 (no G2 check is included)
//
// reads a scalar in `a` and checks it is a valid Fp element (a < p).
// input is bytes-big-endian.
// returns:
//    - BLST_BAD_ENCODING if the length is invalid or serialization header bits are invalid
//    - BLST_BAD_SCALAR if Fp^2 coordinates couldn't deserialize
//    - BLST_POINT_NOT_ON_CURVE if deserialized point isn't on E2
//    - BLST_SUCCESS if deserialization is valid 

// TODO: replace with POINTonE2_Deserialize_BE and POINTonE2_Uncompress_Z, 
//       and update logic with G2 subgroup check?
BLST_ERROR E2_read_bytes(E2* a, const byte *bin, const int len) {
    // check the length
    if (len != G2_SER_BYTES) {
        return BLST_BAD_ENCODING;
    }

    // check the compression bit
    int compressed = bin[0] >> 7;
    if ((compressed == 1) != (G2_SERIALIZATION == COMPRESSED)) {
        return BLST_BAD_ENCODING;
    } 

    // check if the point in infinity
    int is_infinity = bin[0] & 0x40;
    if (is_infinity) {
        // the remaining bits need to be cleared
        if (bin[0] & 0x3F) {
            return BLST_BAD_ENCODING;
        }
        for (int i=1; i<G2_SER_BYTES-1; i++) {
            if (bin[i]) {
                return BLST_BAD_ENCODING;
            } 
        }
		E2_set_infty(a);
		return RLC_OK;
	} 

    // read the sign bit and check for consistency
    int y_sign = (bin[0] >> 5) & 1;
    if (y_sign && (!compressed)) {
        return BLST_BAD_ENCODING;
    } 
    
    // use a temporary buffer to mask the header bits and read a.x
    byte temp[Fp2_BYTES];
    memcpy(temp, bin, Fp2_BYTES);
    temp[0] &= 0x1F;        // clear the header bits
    BLST_ERROR ret = Fp2_read_bytes(&a->x, temp, sizeof(temp));
    if (ret != BLST_SUCCESS) {
        return ret;
    }

    // set a.z to 1
    Fp2* a_z = &(a->z);
    Fp_copy(&real(a_z), &BLS12_381_pR);
    Fp_set_zero(&imag(a_z));   

    if (G2_SERIALIZATION == UNCOMPRESSED) {
        ret = Fp2_read_bytes(&(a->y), bin + Fp2_BYTES, sizeof(a->y));
        if (ret != BLST_SUCCESS){ 
            return ret;
        }
        // check read point is on curve
        if (!E2_affine_on_curve(a)) { 
            return BLST_POINT_NOT_ON_CURVE;
        }
        return BLST_SUCCESS;
    }
    
    // compute the possible square root
    Fp2* a_x = &(a->x);
    Fp_to_montg(&real(a_x), &real(a_x));
    Fp_to_montg(&imag(a_x), &imag(a_x));

    Fp2* a_y = &(a->y);
    Fp2_squ_montg(a_y, a_x);
    Fp2_mul_montg(a_y, a_y, a_x);
    Fp2_add(a_y, a_y, &B_E2);          // B_E2 is already in Montg form             
    if (!Fp2_sqrt(a_y, a_y))    // check whether x^3+b is a quadratic residue
        return BLST_POINT_NOT_ON_CURVE; 

    // resulting (x,y) is guaranteed to be on curve (y is already in Montg form)
    if (Fp2_get_sign(a_y) != y_sign) {
        Fp2_neg(a_y, a_y); // flip y sign if needed
    }
    return BLST_SUCCESS;
}

// E2_write_bytes exports a point in E(Fp^2) to a buffer in a compressed or uncompressed form.
// It assumes buffer is of length G2_SER_BYTES
// The serialization follows:
// https://www.ietf.org/archive/id/draft-irtf-cfrg-pairing-friendly-curves-08.html#name-zcash-serialization-format-)
// The code is a modified version of Relic ep2_write_bin 
void E2_write_bytes(byte *bin, const E2* a) {
    if (E2_is_infty(a)) {
            // set the infinity bit
            bin[0] = (G2_SERIALIZATION << 7) | (1 << 6);
            memset(bin+1, 0, G2_SER_BYTES-1);
            return;
    }
    E2 tmp;
    E2_to_affine(&tmp, a);

    Fp2* t_x = &(tmp.x);
    Fp_from_montg(&real(t_x), &real(t_x));
    Fp_from_montg(&imag(t_x), &imag(t_x));
    Fp2_write_bytes(bin, t_x);

    Fp2* t_y = &(tmp.y);
    if (G2_SERIALIZATION == COMPRESSED) {
        bin[0] |= (Fp2_get_sign(t_y) << 5);
    } else {
        Fp_from_montg(&real(t_y), &real(t_y));
        Fp_from_montg(&imag(t_y), &imag(t_y));
        Fp2_write_bytes(bin + Fp2_BYTES, t_y);
    }

    bin[0] |= (G2_SERIALIZATION << 7);
}

// set p to infinity
void E2_set_infty(E2* p) {
    // BLST infinity points are defined by Z=0
    vec_zero(p->z, sizeof(p->z));  
}

// check if `p` is infinity
bool_t E2_is_infty(const E2* p) {
    // BLST infinity points are defined by Z=0
    return vec_is_zero(p->z, sizeof(p->z));
}

// checks affine point `p` is in E2
bool_t E2_affine_on_curve(const E2* p) {
    // BLST's `POINTonE2_affine_on_curve` does not include the inifity case, 
    // unlike what the function name means.
    return POINTonE2_affine_on_curve((POINTonE2_affine*)p) | E2_is_infty(p);
}

// checks p1 == p2
bool_t E2_is_equal(const E2* p1, const E2* p2) {
    // `POINTonE2_is_equal` includes the infinity case
    return POINTonE2_is_equal((const POINTonE2*)p1, (const POINTonE2*)p2);
}

// res = p
void  E2_copy(E2* res, const E2* p) {
    vec_copy(res, p, sizeof(E2));
}

// converts an E2 point from Jacobian into affine coordinates (z=1)
void E2_to_affine(E2* res, const E2* p) {
    // minor optimization in case coordinates are already affine
    if (vec_is_equal(p->z, BLS12_381_Rx.p2, Fp2_BYTES)) {
        E2_copy(res, p);
        return;
    }
    // convert from Jacobian
    POINTonE2_from_Jacobian((POINTonE2*)res, (const POINTonE2*)p);   
}

// generic point addition that must handle doubling and points at infinity
void E2_add(E2* res, const E2* a, const E2* b) {
    POINTonE2_dadd((POINTonE2*)res, (POINTonE2*)a, (POINTonE2*)b, NULL); 
}

// Point negation in place.
// no need for an api of the form E2_neg(E2* res, const E2* a) for now
static void E2_neg(E2* a) {
    POINTonE2_cneg((POINTonE2*)a, 1);
}

// Exponentiation of a generic point `a` in E2, res = expo.a
void E2_mult(E2* res, const E2* p, const Fr* expo) {
    pow256 tmp;
    pow256_from_Fr(tmp, expo);
    POINTonE2_sign((POINTonE2*)res, (POINTonE2*)p, tmp);
}

// Exponentiation of a generic point `a` in E2 by a byte exponent.
void  E2_mult_small_expo(E2* res, const E2* p, const byte expo) {
    pow256 pow_expo; // `pow256` uses bytes little endian.
    pow_expo[0] = expo;
    vec_zero(&pow_expo[1], 32-1);
    // TODO: to bench against a specific version of mult with 8 bits expo
    POINTonE2_sign((POINTonE2*)res, (POINTonE2*)p, pow_expo);
}

// Exponentiation of generator g2 of G2, res = expo.g2
void G2_mult_gen(E2* res, const Fr* expo) {
    pow256 tmp;
    pow256_from_Fr(tmp, expo);
    POINTonE2_sign((POINTonE2*)res, &BLS12_381_G2, tmp);
}

// checks if input E2 point is on the subgroup G2.
// It assumes input `p` is on E2.
bool_t E2_in_G2(const E2* p){
    // currently uses Scott method
    return POINTonE2_in_G2((const POINTonE2*)p);
}

// computes the sum of the G2 array elements y and writes the sum in jointy
void E2_sum_vector(E2* jointy, const E2* y, const int len){
    E2_set_infty(jointy);
    for (int i=0; i<len; i++){
        E2_add(jointy, jointy, &y[i]);
    }
}

// ------------------- other


// Verifies the validity of 2 SPoCK proofs and 2 public keys.
// Membership check in G1 of both proofs is verified in this function.
// Membership check in G2 of both keys is not verified in this function.
// the membership check in G2 is separated to allow optimizing multiple verifications 
// using the same public keys.
int bls_spock_verify(const E2* pk1, const byte* sig1, const E2* pk2, const byte* sig2) {  
    ep_t elemsG1[2];
    ep2_t elemsG2[2];

    // elemsG1[0] = s1
    ep_new(elemsG1[0]);
    int read_ret = ep_read_bin_compact(elemsG1[0], sig1, SIGNATURE_LEN);
    if (read_ret != RLC_OK) 
        return read_ret;

    // check s1 is in G1
    if (E1_in_G1(elemsG1[0]) != VALID) 
        return INVALID;

    // elemsG1[1] = s2
    ep_new(elemsG1[1]);
    read_ret = ep_read_bin_compact(elemsG1[1], sig2, SIGNATURE_LEN);
    if (read_ret != RLC_OK) 
        return read_ret;

    // check s2 in G1
    if (E1_in_G1(elemsG1[1]) != VALID) 
        return INVALID; 

    // elemsG2[1] = pk1
    ep2_new(elemsG2[1]);
    ep2_st* tmp = E2_blst_to_relic(pk1);
    ep2_copy(elemsG2[1], tmp);

    // elemsG2[0] = pk2
    ep2_new(elemsG2[0]);
    tmp = E2_blst_to_relic(pk2);
    ep2_copy(elemsG2[0], tmp);
    free(tmp);

#if DOUBLE_PAIRING  
    // elemsG2[0] = -pk2
    ep2_neg(elemsG2[0], elemsG2[0]);

    fp12_t pair;
    fp12_new(&pair);
    // double pairing with Optimal Ate 
    pp_map_sim_oatep_k12(pair, (ep_t*)(elemsG1) , (ep2_t*)(elemsG2), 2);

    // compare the result to 1
    int res = fp12_cmp_dig(pair, 1);

#elif SINGLE_PAIRING   
    fp12_t pair1, pair2;
    fp12_new(&pair1); fp12_new(&pair2);
    pp_map_oatep_k12(pair1, elemsG1[0], elemsG2[0]);
    pp_map_oatep_k12(pair2, elemsG1[1], elemsG2[1]);

    int res = fp12_cmp(pair1, pair2);
#endif
    fp12_free(&one);
    ep_free(elemsG1[0]);
    ep_free(elemsG1[1]);
    ep2_free(elemsG2[0]);
    ep2_free(elemsG2[1]);
    
    if (core_get()->code == RLC_OK) {
        if (res == RLC_EQ) return VALID;
        return INVALID;
    }
    return UNDEFINED;
}

// Subtracts all G2 array elements `y` from an element `x` and writes the 
// result in res
void E2_subtract_vector(E2* res, const E2* x, const E2* y, const int len){
    E2_sum_vector(res, y, len);
    E2_neg(res);
    E2_add(res, x, res);
}

// computes the sum of the G1 array elements y and writes the sum in jointy
void ep_sum_vector(ep_t jointx, ep_st* x, const int len) {
    ep_set_infty(jointx);
    for (int i=0; i<len; i++){
        ep_add_jacob(jointx, jointx, &x[i]);
    }
}

// Computes the sum of the signatures (G1 elements) flattened in a single sigs array
// and writes the sum (G1 element) as bytes in dest.
// The function assumes sigs is correctly allocated with regards to len.
int ep_sum_vector_byte(byte* dest, const byte* sigs_bytes, const int len) {
    int error = UNDEFINED;

    // temp variables
    ep_t acc;        
    ep_new(acc);
    ep_set_infty(acc);
    ep_st* sigs = (ep_st*) malloc(len * sizeof(ep_st));
    if (!sigs) goto mem_error;
    for (int i=0; i < len; i++) ep_new(sigs[i]);

    // import the points from the array
    for (int i=0; i < len; i++) {
        // deserialize each point from the input array
        error = ep_read_bin_compact(&sigs[i], &sigs_bytes[SIGNATURE_LEN*i], SIGNATURE_LEN);
        if (error != RLC_OK) {
            goto out;
        }
    }
    // sum the points
    ep_sum_vector(acc, sigs, len);
    // export the result
    ep_write_bin_compact(dest, acc, SIGNATURE_LEN);

    error = VALID;
out:
    // free the temp memory
    ep_free(acc);
    for (int i=0; i < len; i++) ep_free(sigs[i]);
    free(sigs);
mem_error:
    return error;
}

// uses a simple scalar multiplication by G1's order
// to check whether a point on the curve E1 is in G1.
int G1_simple_subgroup_check(const ep_t p){
    ep_t inf;
    ep_new(inf);
    // check p^order == infinity
    // use basic double & add as lwnaf reduces the expo modulo r
    ep_mul_basic(inf, p, &core_get()->ep_r);
    if (!ep_is_infty(inf)){
        ep_free(inf);
        return INVALID;
    }
    ep_free(inf);
    return VALID;
}

#if (MEMBERSHIP_CHECK_G1 == BOWE)
// beta such that beta^3 == 1 mod p
// beta is in the Montgomery form
const uint64_t beta_data[Fp_LIMBS] = { 
    0xcd03c9e48671f071, 0x5dab22461fcda5d2, 0x587042afd3851b95,
    0x8eb60ebe01bacb9e, 0x03f97d6e83d050d2, 0x18f0206554638741,
};


// (z^2-1)/3 with z being the parameter of bls12-381
const uint64_t z2_1_by3_data[2] = { 
    0x0000000055555555, 0x396c8c005555e156  
};

// uses Bowe's check from section 3.2 from https://eprint.iacr.org/2019/814.pdf
// to check whether a point on the curve E1 is in G1.
int bowe_subgroup_check_G1(const ep_t p){
    if (ep_is_infty(p) == 1) 
        return VALID;
    fp_t b;
    dv_copy(b, beta_data, Fp_LIMBS); 
    ep_t sigma, sigma2, p_inv;
    ep_new(sigma);
    ep_new(sigma2);
    ep_new(p_inv);

    // si(p) 
    ep_copy(sigma, p);
    fp_mul(sigma[0].x, sigma[0].x, b);
    // -si^2(p)
    ep_copy(sigma2, sigma);
    fp_mul(sigma2[0].x, sigma2[0].x, b);
    fp_neg(sigma2[0].y, sigma2[0].y);
    ep_dbl(sigma, sigma);
    // -p
    ep_copy(p_inv, p);
    fp_neg(p_inv[0].y, p_inv[0].y);
    // (z^2-1)/3 (2*si(p) - p - si^2(p)) - si^2(p)
    ep_add(sigma, sigma, p_inv);
    ep_add(sigma, sigma, sigma2);
    // TODO: multiplication using a chain?
    ep_mul_lwnaf(sigma, sigma, &bls_prec->z2_1_by3);
    ep_add(sigma, sigma, sigma2);
    
    ep_free(sigma2);
    ep_free(p_inv);
    // check result against infinity
    if (!ep_is_infty(sigma)){
        ep_free(sigma);
        return INVALID;
    }
    ep_free(sigma);
    return VALID;
}
#endif

/*
// maps the bytes to a point in G1
// this is a testing file only, should not be used in any protocol!
void map_bytes_to_G1(ep_t p, const uint8_t* bytes, int len) {
    // map to Fr
    Fr log;
    map_bytes_to_Fr(&log, bytes, len);
    // multiplies G1 generator by a random scalar

    
}

// generates a point in E1\G1 and stores it in p
// this is a testing file only, should not be used in any protocol!
void map_bytes_to_G1complement(ep_t p, const uint8_t* bytes, int len) {
    // generate a random point in E1
    p->coord = BASIC;
    fp_set_dig(p->z, 1);
    do {
        fp_rand(p->x); // set x to a random field element
        byte r;
        rand_bytes(&r, 1);
        fp_zero(p->y);
        fp_set_bit(p->y, 0, r&1); // set y randomly to 0 or 1
    }
    while (ep_upk(p, p) == 0); // make sure p is in E1

    // map the point to E1\G1 by clearing G1 order
    ep_mul_basic(p, p, &core_get()->ep_r);

    assert(ep_on_curve(p));  // sanity check to make sure p is in E1
}
*/

// maps the bytes to a point in G2.
// `len` should be at least Fr_BYTES.
// this is a testing tool only, it should not be used in any protocol!
void map_bytes_to_G2(E2* p, const uint8_t* bytes, int len) {
    assert(len > Fr_BYTES);
    // map to Fr
    Fr log;
    map_bytes_to_Fr(&log, bytes, len);
    // multiplies G2 generator by a random scalar
    G2_mult_gen(p, &log);
}

// attempts to map `bytes` to a point in E2\G2 and stores it in p.
// `len` should be at least G2_SER_BYTES. It returns BLST_SUCCESS only if mapping 
// succeeds.
// For now, function only works when E2 serialization is compressed.
// this is a testing tool only, it should not be used in any protocol!
BLST_ERROR map_bytes_to_G2complement(E2* p, const uint8_t* bytes, int len) {
    assert(G2_SERIALIZATION == COMPRESSED);
    assert(len >= G2_SER_BYTES);

    // attempt to deserilize a compressed E2 point from input bytes
    // after fixing the header 2 bits
    byte copy[G2_SER_BYTES];
    memcpy(copy, bytes, sizeof(copy));
    copy[0] |= 1<<7;        // set compression bit
    copy[0] &= ~(1<<6);     // clear infinity bit - point is not infinity

    BLST_ERROR ser = E2_read_bytes(p, copy, len);
    if (ser != BLST_SUCCESS) {
        return ser;
    }

    // map the point to E2\G2 by clearing G2 order
    E2_mult(p, p, (const Fr*)BLS12_381_r);

    assert(E2_affine_on_curve(p));  // sanity check to make sure p is in E2
    return BLST_SUCCESS;
}

// This is a testing function.
// It wraps a call to a Relic macro since cgo can't call macros.
void xmd_sha256(byte *hash, int len_hash, byte *msg, int len_msg, byte *dst, int len_dst){
    md_xmd_sh256(hash, len_hash, msg, len_msg, dst, len_dst);
}


// DEBUG printing functions 
void bytes_print_(char* s, byte* data, int len) {
    printf("[%s]:\n", s);
    for (int i=0; i<len; i++) 
        printf("%02x,", data[i]);
    printf("\n");
}

void Fr_print_(char* s, Fr* a) {
    printf("[%s]:\n", s);
    limb_t* p = (limb_t*)(a) + Fr_LIMBS;
    for (int i=0; i<Fr_LIMBS; i++) 
        printf("%16llx", *(--p));
    printf("\n");
}

void Fp_print_(char* s, Fp* a) {
    printf("[%s]:\n", s);
    limb_t* p = (limb_t*)(a) + Fp_LIMBS;
    for (int i=0; i<Fp_LIMBS; i++) 
        printf("%16llx", *(--p));
    printf("\n");
}

void Fp2_print_(char* s, const Fp2* a) {
    printf("[%s]:\n", s);
    Fp tmp;
    Fp_from_montg(&tmp, &real(a));
    limb_t* p = (limb_t*)(&tmp) + Fp_LIMBS;
    for (int i=0; i<Fp_LIMBS; i++) 
        printf("%16llx", *(--p));
    printf("\n");
    Fp_from_montg(&tmp, &imag(a));
    p = (limb_t*)(&tmp) + Fp_LIMBS;
    for (int i=0; i<Fp_LIMBS; i++) 
        printf("%16llx", *(--p));
    printf("\n");
}

void E2_print_(char* s, const E2* a) {
      printf("[%s]:\n", s);
      Fp2_print_(".x", &(a->x));
      Fp2_print_(".y", &(a->y));
      Fp2_print_(".z", &(a->z));
}
 

void fp_print_(char* s, fp_st a) {
    char* str = malloc(sizeof(char) * fp_size_str(a, 16));
    fp_write_str(str, 100, a, 16);
    printf("[%s]:\n%s\n", s, str);
    free(str);
}

void bn_print_(char* s, bn_st *a) {
    char* str = malloc(sizeof(char) * bn_size_str(a, 16));
    bn_write_str(str, 128, a, 16);
    printf("[%s]:\n%s\n", s, str);
    free(str);
}

void ep_print_(char* s, ep_st* p) {
    printf("[%s]:\n", s);
    g1_print(p);
}

void ep2_print_(char* s, ep2_st* p) {
    printf("[%s]:\n", s);
    g2_print(p);
}<|MERGE_RESOLUTION|>--- conflicted
+++ resolved
@@ -334,11 +334,7 @@
 
 // maps big-endian bytes into an Fr element using modular reduction
 // Input is byte-big-endian, output is vec256 (also used as Fr)
-<<<<<<< HEAD
-static void Fr_from_be_bytes(Fr* out, const unsigned char *bytes, size_t n)
-=======
-static void vec256_from_be_bytes(Fr* out, const byte *bytes, size_t n)
->>>>>>> 26e56364
+static void Fr_from_be_bytes(Fr* out, const byte *bytes, size_t n)
 {
     Fr digit, radix;
     Fr_set_zero(out);
