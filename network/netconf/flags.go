package netconf

import (
	"fmt"
	"strings"

	"github.com/spf13/pflag"
	"github.com/spf13/viper"

	"github.com/onflow/flow-go/network/p2p/p2pconf"
)

const (
	// All constant strings are used for CLI flag names and corresponding keys for config values.
	// network configuration
	networkingConnectionPruning               = "networking-connection-pruning"
	preferredUnicastsProtocols                = "preferred-unicast-protocols"
	receivedMessageCacheSize                  = "received-message-cache-size"
	peerUpdateInterval                        = "peerupdate-interval"
	unicastMessageTimeout                     = "unicast-message-timeout"
	unicastCreateStreamRetryDelay             = "unicast-create-stream-retry-delay"
	unicastStreamZeroRetryResetThreshold      = "unicast-stream-zero-retry-reset-threshold"
	unicastMaxStreamCreationRetryAttemptTimes = "unicast-max-stream-creation-retry-attempt-times"
	unicastDialConfigCacheSize                = "unicast-dial-config-cache-size"
	dnsCacheTTL                               = "dns-cache-ttl"
	disallowListNotificationCacheSize         = "disallow-list-notification-cache-size"
	// unicast rate limiters config
	dryRun              = "unicast-dry-run"
	lockoutDuration     = "unicast-lockout-duration"
	messageRateLimit    = "unicast-message-rate-limit"
	bandwidthRateLimit  = "unicast-bandwidth-rate-limit"
	bandwidthBurstLimit = "unicast-bandwidth-burst-limit"
	// resource manager config
	rootResourceManagerPrefix  = "libp2p-resource-manager"
	memoryLimitRatioPrefix     = "memory-limit-ratio"
	fileDescriptorsRatioPrefix = "file-descriptors-ratio"
	limitsOverridePrefix       = "limits-override"
	systemScope                = "system"
	transientScope             = "transient"
	protocolScope              = "protocol"
	peerScope                  = "peer"
	peerProtocolScope          = "peer-protocol"
	inboundStreamLimit         = "streams-inbound"
	outboundStreamLimit        = "streams-outbound"
	inboundConnectionLimit     = "connections-inbound"
	outboundConnectionLimit    = "connections-outbound"
	fileDescriptorsLimit       = "fd"
	memoryLimitBytes           = "memory-bytes"

	// connection manager
	highWatermark = "libp2p-high-watermark"
	lowWatermark  = "libp2p-low-watermark"
	gracePeriod   = "libp2p-grace-period"
	silencePeriod = "libp2p-silence-period"
	// gossipsub
	peerScoring                  = "gossipsub-peer-scoring-enabled"
	localMeshLogInterval         = "gossipsub-local-mesh-logging-interval"
	rpcSentTrackerCacheSize      = "gossipsub-rpc-sent-tracker-cache-size"
	rpcSentTrackerQueueCacheSize = "gossipsub-rpc-sent-tracker-queue-cache-size"
	rpcSentTrackerNumOfWorkers   = "gossipsub-rpc-sent-tracker-workers"
	scoreTracerInterval          = "gossipsub-score-tracer-interval"

	gossipSubSubscriptionProviderUpdateInterval = "gossipsub-subscription-provider-update-interval"
	gossipSubSubscriptionProviderCacheSize      = "gossipsub-subscription-provider-cache-size"

	// gossipsub validation inspector
	gossipSubRPCInspectorNotificationCacheSize                 = "gossipsub-rpc-inspector-notification-cache-size"
	validationInspectorNumberOfWorkers                         = "gossipsub-rpc-validation-inspector-workers"
	validationInspectorInspectMessageQueueCacheSize            = "gossipsub-rpc-validation-inspector-queue-cache-size"
	validationInspectorClusterPrefixedTopicsReceivedCacheSize  = "gossipsub-cluster-prefix-tracker-cache-size"
	validationInspectorClusterPrefixedTopicsReceivedCacheDecay = "gossipsub-cluster-prefix-tracker-cache-decay"
	validationInspectorClusterPrefixHardThreshold              = "gossipsub-rpc-cluster-prefixed-hard-threshold"

	// gossipsub score penalties
	rootScorePenaltiesPrefix = "gossipsub-score-penalty"
	graftPenalty             = "graft"
	prunePenalty             = "prune"
	iHavePenalty             = "ihave"
	iWantPenalty             = "iwant"
	publishPenalty           = "publish"

	ihaveMaxSampleSize           = "gossipsub-rpc-ihave-max-sample-size"
	ihaveMaxMessageIDSampleSize  = "gossipsub-rpc-ihave-max-message-id-sample-size"
	controlMessageMaxSampleSize  = "gossipsub-rpc-graft-and-prune-message-max-sample-size"
	iwantMaxSampleSize           = "gossipsub-rpc-iwant-max-sample-size"
	iwantMaxMessageIDSampleSize  = "gossipsub-rpc-iwant-max-message-id-sample-size"
	iwantCacheMissThreshold      = "gossipsub-rpc-iwant-cache-miss-threshold"
	iwantCacheMissCheckSize      = "gossipsub-rpc-iwant-cache-miss-check-size"
	iwantDuplicateMsgIDThreshold = "gossipsub-rpc-iwant-duplicate-message-id-threshold"
	rpcMessageMaxSampleSize      = "gossipsub-rpc-message-max-sample-size"
	rpcMessageErrorThreshold     = "gossipsub-rpc-message-error-threshold"
	// gossipsub metrics inspector
	metricsInspectorNumberOfWorkers = "gossipsub-rpc-metrics-inspector-workers"
	metricsInspectorCacheSize       = "gossipsub-rpc-metrics-inspector-cache-size"

	// gossipsub scoring registry
	scoringRegistrySlowerDecayThreshold = "gossipsub-app-specific-penalty-decay-slowdown-threshold"
	scoringRegistryDecayRateDecrement   = "gossipsub-app-specific-penalty-decay-rate-reduction-factor"
	scoringRegistryDecayAdjustInterval  = "gossipsub-app-specific-penalty-decay-evaluation-period"
	alspDisabled                        = "alsp-disable-penalty"
	alspSpamRecordCacheSize             = "alsp-spam-record-cache-size"
	alspSpamRecordQueueSize             = "alsp-spam-report-queue-size"
	alspHearBeatInterval                = "alsp-heart-beat-interval"

	alspSyncEngineBatchRequestBaseProb = "alsp-sync-engine-batch-request-base-prob"
	alspSyncEngineRangeRequestBaseProb = "alsp-sync-engine-range-request-base-prob"
	alspSyncEngineSyncRequestProb      = "alsp-sync-engine-sync-request-prob"
)

func AllFlagNames() []string {
	allFlags := []string{
		networkingConnectionPruning,
		preferredUnicastsProtocols,
		receivedMessageCacheSize,
		peerUpdateInterval,
		unicastMessageTimeout,
		unicastCreateStreamRetryDelay,
		unicastStreamZeroRetryResetThreshold,
		unicastMaxStreamCreationRetryAttemptTimes,
		unicastDialConfigCacheSize,
		dnsCacheTTL,
		disallowListNotificationCacheSize,
		dryRun,
		lockoutDuration,
		messageRateLimit,
		bandwidthRateLimit,
		bandwidthBurstLimit,
		rootResourceManagerPrefix + "-" + memoryLimitRatioPrefix,
		rootResourceManagerPrefix + "-" + fileDescriptorsRatioPrefix,
		highWatermark,
		lowWatermark,
		gracePeriod,
		silencePeriod,
		peerScoring,
		localMeshLogInterval,
		rpcSentTrackerCacheSize,
		rpcSentTrackerQueueCacheSize,
		rpcSentTrackerNumOfWorkers,
		scoreTracerInterval,
		gossipSubRPCInspectorNotificationCacheSize,
		validationInspectorNumberOfWorkers,
		validationInspectorInspectMessageQueueCacheSize,
		validationInspectorClusterPrefixedTopicsReceivedCacheSize,
		validationInspectorClusterPrefixedTopicsReceivedCacheDecay,
		validationInspectorClusterPrefixHardThreshold,
		ihaveMaxSampleSize,
		metricsInspectorNumberOfWorkers,
		metricsInspectorCacheSize,
		alspDisabled,
		alspSpamRecordCacheSize,
		alspSpamRecordQueueSize,
		alspHearBeatInterval,
		alspSyncEngineBatchRequestBaseProb,
		alspSyncEngineRangeRequestBaseProb,
		alspSyncEngineSyncRequestProb,
		iwantMaxSampleSize,
		iwantMaxMessageIDSampleSize,
		ihaveMaxMessageIDSampleSize,
		iwantCacheMissThreshold,
		controlMessageMaxSampleSize,
		iwantDuplicateMsgIDThreshold,
		iwantCacheMissCheckSize,
		scoringRegistrySlowerDecayThreshold,
		scoringRegistryDecayRateDecrement,
		rpcMessageMaxSampleSize,
		rpcMessageErrorThreshold,
<<<<<<< HEAD
		rootScorePenaltiesPrefix + "-" + graftPenalty,
		rootScorePenaltiesPrefix + "-" + prunePenalty,
		rootScorePenaltiesPrefix + "-" + iHavePenalty,
		rootScorePenaltiesPrefix + "-" + iWantPenalty,
		rootScorePenaltiesPrefix + "-" + publishPenalty,
=======
		scoringRegistryDecayAdjustInterval,
>>>>>>> 9577079f
	}

	for _, scope := range []string{systemScope, transientScope, protocolScope, peerScope, peerProtocolScope} {
		for _, resource := range []string{inboundStreamLimit,
			outboundStreamLimit,
			inboundConnectionLimit,
			outboundConnectionLimit,
			fileDescriptorsLimit,
			memoryLimitBytes} {
			allFlags = append(allFlags, fmt.Sprintf("%s-%s-%s-%s", rootResourceManagerPrefix, limitsOverridePrefix, scope, resource))
		}
	}

	return allFlags
}

// InitializeNetworkFlags initializes all CLI flags for the Flow network configuration on the provided pflag set.
// Args:
//
//	*pflag.FlagSet: the pflag set of the Flow node.
//	*Config: the default network config used to set default values on the flags
func InitializeNetworkFlags(flags *pflag.FlagSet, config *Config) {
	flags.Bool(networkingConnectionPruning, config.NetworkConnectionPruning, "enabling connection trimming")
	flags.Duration(dnsCacheTTL, config.DNSCacheTTL, "time-to-live for dns cache")
	flags.StringSlice(
		preferredUnicastsProtocols, config.PreferredUnicastProtocols, "preferred unicast protocols in ascending order of preference")
	flags.Uint32(receivedMessageCacheSize, config.NetworkReceivedMessageCacheSize, "incoming message cache size at networking layer")
	flags.Uint32(
		disallowListNotificationCacheSize,
		config.DisallowListNotificationCacheSize,
		"cache size for notification events from disallow list")
	flags.Duration(peerUpdateInterval, config.PeerUpdateInterval, "how often to refresh the peer connections for the node")
	flags.Duration(unicastMessageTimeout, config.UnicastMessageTimeout, "how long a unicast transmission can take to complete")
	// unicast manager options
	flags.Duration(unicastCreateStreamRetryDelay,
		config.UnicastConfig.CreateStreamBackoffDelay,
		"initial backoff delay between failing to establish a connection with another node and retrying, "+
			"this delay increases exponentially with the number of subsequent failures to establish a connection.")
	flags.Uint64(unicastStreamZeroRetryResetThreshold,
		config.UnicastConfig.StreamZeroRetryResetThreshold,
		"reset stream creation retry budget from zero to the maximum after consecutive successful streams reach this threshold.")
	flags.Uint64(unicastMaxStreamCreationRetryAttemptTimes, config.UnicastConfig.MaxStreamCreationRetryAttemptTimes, "max attempts to create a unicast stream.")
	flags.Uint32(unicastDialConfigCacheSize,
		config.UnicastConfig.ConfigCacheSize,
		"cache size of the dial config cache, recommended to be big enough to accommodate the entire nodes in the network.")

	// unicast stream handler rate limits
	flags.Int(messageRateLimit, config.UnicastConfig.UnicastRateLimitersConfig.MessageRateLimit, "maximum number of unicast messages that a peer can send per second")
	flags.Int(bandwidthRateLimit,
		config.UnicastConfig.UnicastRateLimitersConfig.BandwidthRateLimit,
		"bandwidth size in bytes a peer is allowed to send via unicast streams per second")
	flags.Int(bandwidthBurstLimit, config.UnicastConfig.UnicastRateLimitersConfig.BandwidthBurstLimit, "bandwidth size in bytes a peer is allowed to send at one time")
	flags.Duration(lockoutDuration,
		config.UnicastConfig.UnicastRateLimitersConfig.LockoutDuration,
		"the number of seconds a peer will be forced to wait before being allowed to successful reconnect to the node after being rate limited")
	flags.Bool(dryRun, config.UnicastConfig.UnicastRateLimitersConfig.DryRun, "disable peer disconnects and connections gating when rate limiting peers")

	LoadLibP2PResourceManagerFlags(flags, config)

	// connection manager
	flags.Int(lowWatermark, config.ConnectionManagerConfig.LowWatermark, "low watermarking for libp2p connection manager")
	flags.Int(highWatermark, config.ConnectionManagerConfig.HighWatermark, "high watermarking for libp2p connection manager")
	flags.Duration(gracePeriod, config.ConnectionManagerConfig.GracePeriod, "grace period for libp2p connection manager")
	flags.Duration(silencePeriod, config.ConnectionManagerConfig.SilencePeriod, "silence period for libp2p connection manager")
	flags.Bool(peerScoring, config.GossipSubConfig.PeerScoring, "enabling peer scoring on pubsub network")
	flags.Duration(localMeshLogInterval, config.GossipSubConfig.LocalMeshLogInterval, "logging interval for local mesh in gossipsub")
	flags.Duration(
		scoreTracerInterval,
		config.GossipSubConfig.ScoreTracerInterval,
		"logging interval for peer score tracer in gossipsub, set to 0 to disable")
	flags.Uint32(
		rpcSentTrackerCacheSize,
		config.GossipSubConfig.RPCSentTrackerCacheSize,
		"cache size of the rpc sent tracker used by the gossipsub mesh tracer.")
	flags.Uint32(
		rpcSentTrackerQueueCacheSize,
		config.GossipSubConfig.RPCSentTrackerQueueCacheSize,
		"cache size of the rpc sent tracker worker queue.")
	flags.Int(
		rpcSentTrackerNumOfWorkers,
		config.GossipSubConfig.RpcSentTrackerNumOfWorkers,
		"number of workers for the rpc sent tracker worker pool.")
	// gossipsub RPC control message validation limits used for validation configuration and rate limiting
	flags.Int(validationInspectorNumberOfWorkers,
		config.GossipSubConfig.GossipSubRPCInspectorsConfig.GossipSubRPCValidationInspectorConfigs.NumberOfWorkers,
		"number of gossupsub RPC control message validation inspector component workers")
	flags.Uint32(validationInspectorInspectMessageQueueCacheSize,
		config.GossipSubConfig.GossipSubRPCInspectorsConfig.GossipSubRPCValidationInspectorConfigs.CacheSize,
		"cache size for gossipsub RPC validation inspector events worker pool queue.")
	flags.Uint32(validationInspectorClusterPrefixedTopicsReceivedCacheSize,
		config.GossipSubConfig.GossipSubRPCInspectorsConfig.GossipSubRPCValidationInspectorConfigs.ClusterPrefixedControlMsgsReceivedCacheSize,
		"cache size for gossipsub RPC validation inspector cluster prefix received tracker.")
	flags.Float64(validationInspectorClusterPrefixedTopicsReceivedCacheDecay,
		config.GossipSubConfig.GossipSubRPCInspectorsConfig.GossipSubRPCValidationInspectorConfigs.ClusterPrefixedControlMsgsReceivedCacheDecay,
		"the decay value used to decay cluster prefix received topics received cached counters.")
	flags.Float64(validationInspectorClusterPrefixHardThreshold,
		config.GossipSubConfig.GossipSubRPCInspectorsConfig.GossipSubRPCValidationInspectorConfigs.ClusterPrefixHardThreshold,
		"the maximum number of cluster-prefixed control messages allowed to be processed when the active cluster id is unset or a mismatch is detected, exceeding this threshold will result in node penalization by gossipsub.")
	// gossipsub RPC control message metrics observer inspector configuration
	flags.Int(metricsInspectorNumberOfWorkers,
		config.GossipSubConfig.GossipSubRPCInspectorsConfig.GossipSubRPCMetricsInspectorConfigs.NumberOfWorkers,
		"cache size for gossipsub RPC metrics inspector events worker pool queue.")
	flags.Uint32(metricsInspectorCacheSize,
		config.GossipSubConfig.GossipSubRPCInspectorsConfig.GossipSubRPCMetricsInspectorConfigs.CacheSize,
		"cache size for gossipsub RPC metrics inspector events worker pool.")
	// networking event notifications
	flags.Uint32(gossipSubRPCInspectorNotificationCacheSize,
		config.GossipSubConfig.GossipSubRPCInspectorsConfig.GossipSubRPCInspectorNotificationCacheSize,
		"cache size for notification events from gossipsub rpc inspector")
	// application layer spam prevention (alsp) protocol
	flags.Bool(alspDisabled, config.AlspConfig.DisablePenalty, "disable the penalty mechanism of the alsp protocol. default value (recommended) is false")
	flags.Uint32(alspSpamRecordCacheSize, config.AlspConfig.SpamRecordCacheSize, "size of spam record cache, recommended to be 10x the number of authorized nodes")
	flags.Uint32(alspSpamRecordQueueSize, config.AlspConfig.SpamReportQueueSize, "size of spam report queue, recommended to be 100x the number of authorized nodes")
	flags.Duration(alspHearBeatInterval,
		config.AlspConfig.HearBeatInterval,
		"interval between two consecutive heartbeat events at alsp, recommended to leave it as default unless you know what you are doing.")
	flags.Float32(alspSyncEngineBatchRequestBaseProb,
		config.AlspConfig.SyncEngine.BatchRequestBaseProb,
		"base probability of creating a misbehavior report for a batch request message")
	flags.Float32(alspSyncEngineRangeRequestBaseProb,
		config.AlspConfig.SyncEngine.RangeRequestBaseProb,
		"base probability of creating a misbehavior report for a range request message")
	flags.Float32(alspSyncEngineSyncRequestProb, config.AlspConfig.SyncEngine.SyncRequestProb, "probability of creating a misbehavior report for a sync request message")

	flags.Float64(scoringRegistrySlowerDecayThreshold,
		config.GossipSubConfig.GossipSubScoringRegistryConfig.PenaltyDecaySlowdownThreshold,
		"the penalty level at which the decay rate is reduced by --gossipsub-app-specific-penalty-decay-rate-reduction-factor")
	flags.Float64(scoringRegistryDecayRateDecrement,
		config.GossipSubConfig.GossipSubScoringRegistryConfig.DecayRateReductionFactor,
		"defines the value by which the decay rate is decreased every time the penalty is below the --gossipsub-app-specific-penalty-decay-slowdown-threshold.")
	flags.Duration(scoringRegistryDecayAdjustInterval,
		config.GossipSubConfig.GossipSubScoringRegistryConfig.PenaltyDecayEvaluationPeriod,
		"defines the period at which the decay for a spam record is okay to be adjusted.")

	flags.Int(ihaveMaxSampleSize,
		config.GossipSubConfig.GossipSubRPCInspectorsConfig.GossipSubRPCValidationInspectorConfigs.IHaveRPCInspectionConfig.MaxSampleSize,
		"max number of ihaves to sample when performing validation")
	flags.Int(ihaveMaxMessageIDSampleSize,
		config.GossipSubConfig.GossipSubRPCInspectorsConfig.GossipSubRPCValidationInspectorConfigs.IHaveRPCInspectionConfig.MaxMessageIDSampleSize,
		"max number of message ids to sample when performing validation per ihave")
	flags.Int(controlMessageMaxSampleSize,
		config.GossipSubConfig.GossipSubRPCInspectorsConfig.GossipSubRPCValidationInspectorConfigs.GraftPruneMessageMaxSampleSize,
		"max number of control messages to sample when performing validation on GRAFT and PRUNE message types")
	flags.Uint(iwantMaxSampleSize,
		config.GossipSubConfig.GossipSubRPCInspectorsConfig.GossipSubRPCValidationInspectorConfigs.IWantRPCInspectionConfig.MaxSampleSize,
		"max number of iwants to sample when performing validation")
	flags.Int(iwantMaxMessageIDSampleSize,
		config.GossipSubConfig.GossipSubRPCInspectorsConfig.GossipSubRPCValidationInspectorConfigs.IWantRPCInspectionConfig.MaxMessageIDSampleSize,
		"max number of message ids to sample when performing validation per iwant")
	flags.Float64(iwantCacheMissThreshold,
		config.GossipSubConfig.GossipSubRPCInspectorsConfig.GossipSubRPCValidationInspectorConfigs.IWantRPCInspectionConfig.CacheMissThreshold,
		"max number of iwants to sample when performing validation")
	flags.Int(iwantCacheMissCheckSize,
		config.GossipSubConfig.GossipSubRPCInspectorsConfig.GossipSubRPCValidationInspectorConfigs.IWantRPCInspectionConfig.CacheMissCheckSize,
		"the iWants size at which message id cache misses will be checked")
	flags.Float64(iwantDuplicateMsgIDThreshold,
		config.GossipSubConfig.GossipSubRPCInspectorsConfig.GossipSubRPCValidationInspectorConfigs.IWantRPCInspectionConfig.DuplicateMsgIDThreshold,
		"max allowed duplicate message IDs in a single iWant control message")

	flags.Int(rpcMessageMaxSampleSize, config.GossipSubConfig.GossipSubRPCInspectorsConfig.GossipSubRPCValidationInspectorConfigs.RpcMessageMaxSampleSize, "the max sample size used for RPC message validation. If the total number of RPC messages exceeds this value a sample will be taken but messages will not be truncated")
	flags.Int(rpcMessageErrorThreshold, config.GossipSubConfig.GossipSubRPCInspectorsConfig.GossipSubRPCValidationInspectorConfigs.RpcMessageErrorThreshold, "the threshold at which an error will be returned if the number of invalid RPC messages exceeds this value")
	flags.Duration(
		gossipSubSubscriptionProviderUpdateInterval, config.GossipSubConfig.SubscriptionProviderConfig.SubscriptionUpdateInterval,
		"interval for updating the list of subscribed topics for all peers in the gossipsub, recommended value is a few minutes")
	flags.Uint32(
		gossipSubSubscriptionProviderCacheSize,
		config.GossipSubConfig.SubscriptionProviderConfig.CacheSize,
		"size of the cache that keeps the list of topics each peer has subscribed to, recommended size is 10x the number of authorized nodes")

	flags.Float64(fmt.Sprintf("%s-%s", rootScorePenaltiesPrefix, graftPenalty),
		config.GossipsubScorePenalties.Graft,
		"the penalty value for GRAFT control messages")
	flags.Float64(fmt.Sprintf("%s-%s", rootScorePenaltiesPrefix, prunePenalty),
		config.GossipsubScorePenalties.Prune,
		"the penalty value for PRUNE control messages")
	flags.Float64(fmt.Sprintf("%s-%s", rootScorePenaltiesPrefix, iHavePenalty),
		config.GossipsubScorePenalties.IHave,
		"the penalty value for IHAVE control messages")
	flags.Float64(fmt.Sprintf("%s-%s", rootScorePenaltiesPrefix, iWantPenalty),
		config.GossipsubScorePenalties.IWant,
		"the penalty value for IWANT control messages")
	flags.Float64(fmt.Sprintf("%s-%s", rootScorePenaltiesPrefix, publishPenalty),
		config.GossipsubScorePenalties.Publish,
		"the penalty value for messages published with a control message")
}

// LoadLibP2PResourceManagerFlags loads all CLI flags for the libp2p resource manager configuration on the provided pflag set.
// Args:
// *pflag.FlagSet: the pflag set of the Flow node.
// *Config: the default network config used to set default values on the flags
func LoadLibP2PResourceManagerFlags(flags *pflag.FlagSet, config *Config) {
	flags.Float64(fmt.Sprintf("%s-%s", rootResourceManagerPrefix, fileDescriptorsRatioPrefix),
		config.ResourceManager.FileDescriptorsRatio,
		"ratio of available file descriptors to be used by libp2p (in (0,1])")
	flags.Float64(fmt.Sprintf("%s-%s", rootResourceManagerPrefix, memoryLimitRatioPrefix),
		config.ResourceManager.MemoryLimitRatio,
		"ratio of available memory to be used by libp2p (in (0,1])")
	loadLibP2PResourceManagerFlagsForScope(systemScope, flags, &config.ResourceManager.Override.System)
	loadLibP2PResourceManagerFlagsForScope(transientScope, flags, &config.ResourceManager.Override.Transient)
	loadLibP2PResourceManagerFlagsForScope(protocolScope, flags, &config.ResourceManager.Override.Protocol)
	loadLibP2PResourceManagerFlagsForScope(peerScope, flags, &config.ResourceManager.Override.Peer)
	loadLibP2PResourceManagerFlagsForScope(peerProtocolScope, flags, &config.ResourceManager.Override.PeerProtocol)
}

// loadLibP2PResourceManagerFlagsForScope loads all CLI flags for the libp2p resource manager configuration on the provided pflag set for the specific scope.
// Args:
// *p2pconf.ResourceScope: the resource scope to load flags for.
// *pflag.FlagSet: the pflag set of the Flow node.
// *Config: the default network config used to set default values on the flags.
func loadLibP2PResourceManagerFlagsForScope(scope p2pconf.ResourceScope, flags *pflag.FlagSet, override *p2pconf.ResourceManagerOverrideLimit) {
	flags.Int(fmt.Sprintf("%s-%s-%s-%s", rootResourceManagerPrefix, limitsOverridePrefix, scope, inboundStreamLimit),
		override.StreamsInbound,
		fmt.Sprintf("the limit on the number of inbound streams at %s scope, 0 means use the default value", scope))
	flags.Int(fmt.Sprintf("%s-%s-%s-%s", rootResourceManagerPrefix, limitsOverridePrefix, scope, outboundStreamLimit),
		override.StreamsOutbound,
		fmt.Sprintf("the limit on the number of outbound streams at %s scope, 0 means use the default value", scope))
	flags.Int(fmt.Sprintf("%s-%s-%s-%s", rootResourceManagerPrefix, limitsOverridePrefix, scope, inboundConnectionLimit),
		override.ConnectionsInbound,
		fmt.Sprintf("the limit on the number of inbound connections at %s scope, 0 means use the default value", scope))
	flags.Int(fmt.Sprintf("%s-%s-%s-%s", rootResourceManagerPrefix, limitsOverridePrefix, scope, outboundConnectionLimit),
		override.ConnectionsOutbound,
		fmt.Sprintf("the limit on the number of outbound connections at %s scope, 0 means use the default value", scope))
	flags.Int(fmt.Sprintf("%s-%s-%s-%s", rootResourceManagerPrefix, limitsOverridePrefix, scope, fileDescriptorsLimit),
		override.FD,
		fmt.Sprintf("the limit on the number of file descriptors at %s scope, 0 means use the default value", scope))
	flags.Int(fmt.Sprintf("%s-%s-%s-%s", rootResourceManagerPrefix, limitsOverridePrefix, scope, memoryLimitBytes),
		override.Memory,
		fmt.Sprintf("the limit on the amount of memory (bytes) at %s scope, 0 means use the default value", scope))
}

// SetAliases this func sets an aliases for each CLI flag defined for network config overrides to it's corresponding
// full key in the viper config store. This is required because in our config.yml file all configuration values for the
// Flow network are stored one level down on the network-config property. When the default config is bootstrapped viper will
// store these values with the "network-config." prefix on the config key, because we do not want to use CLI flags like --network-config.networking-connection-pruning
// to override default values we instead use cleans flags like --networking-connection-pruning and create an alias from networking-connection-pruning -> network-config.networking-connection-pruning
// to ensure overrides happen as expected.
// Args:
// *viper.Viper: instance of the viper store to register network config aliases on.
// Returns:
// error: if a flag does not have a corresponding key in the viper store; all returned errors are fatal.
func SetAliases(conf *viper.Viper) error {
	m := make(map[string]string)
	// create map of key -> full pathkey
	// ie: "networking-connection-pruning" -> "network-config.networking-connection-pruning"
	for _, key := range conf.AllKeys() {
		s := strings.Split(key, ".")
		// Each networking config has the format of network-config.key1.key2.key3... in the config file
		// which is translated to key1-key2-key3... in the CLI flags
		// Hence, we map the CLI flag name to the full key in the config store
		// TODO: all networking flags should also be prefixed with "network-config". Hence, this
		// mapping should be from network-config.key1.key2.key3... to network-config-key1-key2-key3...
		m[strings.Join(s[1:], "-")] = key
	}
	// each flag name should correspond to exactly one key in our config store after it is loaded with the default config
	for _, flagName := range AllFlagNames() {
		fullKey, ok := m[flagName]
		if !ok {
			return fmt.Errorf(
				"invalid network configuration missing configuration key flag name %s check config file and cli flags", flagName)
		}
		conf.RegisterAlias(fullKey, flagName)
	}
	return nil
}<|MERGE_RESOLUTION|>--- conflicted
+++ resolved
@@ -164,15 +164,14 @@
 		scoringRegistryDecayRateDecrement,
 		rpcMessageMaxSampleSize,
 		rpcMessageErrorThreshold,
-<<<<<<< HEAD
+
 		rootScorePenaltiesPrefix + "-" + graftPenalty,
 		rootScorePenaltiesPrefix + "-" + prunePenalty,
 		rootScorePenaltiesPrefix + "-" + iHavePenalty,
 		rootScorePenaltiesPrefix + "-" + iWantPenalty,
 		rootScorePenaltiesPrefix + "-" + publishPenalty,
-=======
+
 		scoringRegistryDecayAdjustInterval,
->>>>>>> 9577079f
 	}
 
 	for _, scope := range []string{systemScope, transientScope, protocolScope, peerScope, peerProtocolScope} {
