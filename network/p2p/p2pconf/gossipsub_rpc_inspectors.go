package p2pconf

// GossipSubRPCInspectorsConfig encompasses configuration related to gossipsub RPC message inspectors.
type GossipSubRPCInspectorsConfig struct {
	// GossipSubRPCValidationInspectorConfigs control message validation inspector validation configuration and limits.
	GossipSubRPCValidationInspectorConfigs `mapstructure:",squash"`
	// GossipSubRPCMetricsInspectorConfigs control message metrics inspector configuration.
	GossipSubRPCMetricsInspectorConfigs `mapstructure:",squash"`
	// GossipSubRPCInspectorNotificationCacheSize size of the queue for notifications about invalid RPC messages.
	GossipSubRPCInspectorNotificationCacheSize uint32 `mapstructure:"gossipsub-rpc-inspector-notification-cache-size"`
}

// GossipSubRPCValidationInspectorConfigs validation limits used for gossipsub RPC control message inspection.
type GossipSubRPCValidationInspectorConfigs struct {
	ClusterPrefixedMessageConfig `mapstructure:",squash"`
	IWantRPCInspectionConfig     `mapstructure:",squash"`
	IHaveRPCInspectionConfig     `mapstructure:",squash"`
	// NumberOfWorkers number of worker pool workers.
	NumberOfWorkers int `validate:"gte=1" mapstructure:"gossipsub-rpc-validation-inspector-workers"`
	// CacheSize size of the queue used by worker pool for the control message validation inspector.
	CacheSize uint32 `validate:"gte=100" mapstructure:"gossipsub-rpc-validation-inspector-queue-cache-size"`
	// GraftPruneMessageMaxSampleSize the max sample size used for control message validation of GRAFT and PRUNE. If the total number of control messages (GRAFT or PRUNE)
	// exceeds this max sample size then the respective message will be truncated to this value before being processed.
	GraftPruneMessageMaxSampleSize int `validate:"gte=1000" mapstructure:"gossipsub-rpc-graft-and-prune-message-max-sample-size"`
<<<<<<< HEAD
	// RpcMessageMaxSampleSize the max sample size used for RPC message validation. If the total number of RPC messages exceeds this value a sample will be taken but messages will not be truncated.
	RpcMessageMaxSampleSize int `validate:"gte=0" mapstructure:"gossipsub-rpc-message-max-sample-size"`
	// RpcMessageErrorThreshold the threshold at which an error will be returned if the number of invalid RPC messages exceeds this value.
	RpcMessageErrorThreshold int `validate:"gte=0" mapstructure:"gossipsub-rpc-message-error-threshold"`
=======
	// RPCMessageMaxSampleSize the max sample size used for RPC message validation. If the total number of RPC messages exceeds this value a sample will be taken but messages will not be truncated.
	RpcMessageMaxSampleSize int `validate:"gte=1000" mapstructure:"gossipsub-rpc-message-max-sample-size"`
	// RPCMessageErrorThreshold the threshold at which an error will be returned if the number of invalid RPC messages exceeds this value.
	RpcMessageErrorThreshold int `validate:"gte=500" mapstructure:"gossipsub-rpc-message-error-threshold"`
>>>>>>> 928e32c5
}

// IWantRPCInspectionConfig validation configuration for iWANT RPC control messages.
type IWantRPCInspectionConfig struct {
	// MaxSampleSize max inspection sample size to use. If the total number of iWant control messages
	// exceeds this max sample size then the respective message will be truncated before being processed.
	MaxSampleSize uint `validate:"gt=0" mapstructure:"gossipsub-rpc-iwant-max-sample-size"`
	// MaxMessageIDSampleSize max inspection sample size to use for iWant message ids. Each iWant message includes a list of message ids
	// each, if the size of this list exceeds the configured max message id sample size the list of message ids will be truncated.
	MaxMessageIDSampleSize int `validate:"gte=1000" mapstructure:"gossipsub-rpc-iwant-max-message-id-sample-size"`
	// CacheMissThreshold the threshold of missing corresponding iHave messages for iWant messages received before an invalid control message notification is disseminated.
	// If the cache miss threshold is exceeded an invalid control message notification is disseminated and the sender will be penalized.
	CacheMissThreshold float64 `validate:"gt=0" mapstructure:"gossipsub-rpc-iwant-cache-miss-threshold"`
	// CacheMissCheckSize the iWants size at which message id cache misses will be checked.
	CacheMissCheckSize int `validate:"gte=1000" mapstructure:"gossipsub-rpc-iwant-cache-miss-check-size"`
	// DuplicateMsgIDThreshold maximum allowed duplicate message IDs in a single iWant control message.
	// If the duplicate message threshold is exceeded an invalid control message notification is disseminated and the sender will be penalized.
	DuplicateMsgIDThreshold float64 `validate:"gt=0" mapstructure:"gossipsub-rpc-iwant-duplicate-message-id-threshold"`
}

// IHaveRPCInspectionConfig validation configuration for iHave RPC control messages.
type IHaveRPCInspectionConfig struct {
	// MaxSampleSize max inspection sample size to use. If the number of ihave messages exceeds this configured value
	// the control message ihaves will be truncated to the max sample size. This sample is randomly selected.
	MaxSampleSize int `validate:"gte=1000" mapstructure:"gossipsub-rpc-ihave-max-sample-size"`
	// MaxMessageIDSampleSize max inspection sample size to use for iHave message ids. Each ihave message includes a list of message ids
	// each, if the size of this list exceeds the configured max message id sample size the list of message ids will be truncated.
	MaxMessageIDSampleSize int `validate:"gte=1000" mapstructure:"gossipsub-rpc-ihave-max-message-id-sample-size"`
}

// ClusterPrefixedMessageConfig configuration values for cluster prefixed control message validation.
type ClusterPrefixedMessageConfig struct {
	// ClusterPrefixHardThreshold the upper bound on the amount of cluster prefixed control messages that will be processed
	// before a node starts to get penalized. This allows LN nodes to process some cluster prefixed control messages during startup
	// when the cluster ID's provider is set asynchronously. It also allows processing of some stale messages that may be sent by nodes
	// that fall behind in the protocol. After the amount of cluster prefixed control messages processed exceeds this threshold the node
	// will be pushed to the edge of the network mesh.
	ClusterPrefixHardThreshold float64 `validate:"gt=0" mapstructure:"gossipsub-rpc-cluster-prefixed-hard-threshold"`
	// ClusterPrefixedControlMsgsReceivedCacheSize size of the cache used to track the amount of cluster prefixed topics received by peers.
	ClusterPrefixedControlMsgsReceivedCacheSize uint32 `validate:"gt=0" mapstructure:"gossipsub-cluster-prefix-tracker-cache-size"`
	// ClusterPrefixedControlMsgsReceivedCacheDecay decay val used for the geometric decay of cache counters used to keep track of cluster prefixed topics received by peers.
	ClusterPrefixedControlMsgsReceivedCacheDecay float64 `validate:"gt=0" mapstructure:"gossipsub-cluster-prefix-tracker-cache-decay"`
}

// GossipSubRPCMetricsInspectorConfigs rpc metrics observer inspector configuration.
type GossipSubRPCMetricsInspectorConfigs struct {
	// NumberOfWorkers number of worker pool workers.
	NumberOfWorkers int `validate:"gte=1" mapstructure:"gossipsub-rpc-metrics-inspector-workers"`
	// CacheSize size of the queue used by worker pool for the control message metrics inspector.
	CacheSize uint32 `validate:"gt=0" mapstructure:"gossipsub-rpc-metrics-inspector-cache-size"`
}<|MERGE_RESOLUTION|>--- conflicted
+++ resolved
@@ -22,17 +22,10 @@
 	// GraftPruneMessageMaxSampleSize the max sample size used for control message validation of GRAFT and PRUNE. If the total number of control messages (GRAFT or PRUNE)
 	// exceeds this max sample size then the respective message will be truncated to this value before being processed.
 	GraftPruneMessageMaxSampleSize int `validate:"gte=1000" mapstructure:"gossipsub-rpc-graft-and-prune-message-max-sample-size"`
-<<<<<<< HEAD
-	// RpcMessageMaxSampleSize the max sample size used for RPC message validation. If the total number of RPC messages exceeds this value a sample will be taken but messages will not be truncated.
-	RpcMessageMaxSampleSize int `validate:"gte=0" mapstructure:"gossipsub-rpc-message-max-sample-size"`
-	// RpcMessageErrorThreshold the threshold at which an error will be returned if the number of invalid RPC messages exceeds this value.
-	RpcMessageErrorThreshold int `validate:"gte=0" mapstructure:"gossipsub-rpc-message-error-threshold"`
-=======
 	// RPCMessageMaxSampleSize the max sample size used for RPC message validation. If the total number of RPC messages exceeds this value a sample will be taken but messages will not be truncated.
 	RpcMessageMaxSampleSize int `validate:"gte=1000" mapstructure:"gossipsub-rpc-message-max-sample-size"`
 	// RPCMessageErrorThreshold the threshold at which an error will be returned if the number of invalid RPC messages exceeds this value.
 	RpcMessageErrorThreshold int `validate:"gte=500" mapstructure:"gossipsub-rpc-message-error-threshold"`
->>>>>>> 928e32c5
 }
 
 // IWantRPCInspectionConfig validation configuration for iWANT RPC control messages.
