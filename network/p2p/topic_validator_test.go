--- conflicted
+++ resolved
@@ -13,11 +13,8 @@
 
 	"github.com/onflow/flow-go/model/flow"
 	"github.com/onflow/flow-go/model/messages"
-<<<<<<< HEAD
 	"github.com/onflow/flow-go/module/irrecoverable"
-=======
 	"github.com/onflow/flow-go/module/metrics"
->>>>>>> c3d5cb11
 	"github.com/onflow/flow-go/network/channels"
 	"github.com/onflow/flow-go/network/message"
 	"github.com/onflow/flow-go/network/p2p"
@@ -38,18 +35,12 @@
 
 	sporkId := unittest.IdentifierFixture()
 
-	sn1, identity1 := nodeFixture(t, sporkId, "TestAuthorizedSenderValidator_Unauthorized", withRole(flow.RoleConsensus), withLogger(logger))
-	sn2, _ := nodeFixture(t, sporkId, "TestAuthorizedSenderValidator_Unauthorized", withRole(flow.RoleConsensus), withLogger(logger))
-
-<<<<<<< HEAD
+	sn1, identity1 := nodeFixture(t, sporkId, sn2, identity2, withRole(flow.RoleConsensus), withLogger(logger))
+	sn2, identity2 := nodeFixture(t, sporkId, sn2, identity2, withRole(flow.RoleConsensus), withLogger(logger))
+
 	nodes := []*p2p.Node{sn1, sn2}
 	startNodes(t, signalCtx, nodes, 100*time.Millisecond)
 	defer stopNodes(t, nodes, cancel, 100*time.Millisecond)
-=======
-	sn1, identity1 := nodeFixture(t, nodeFixtureCtx, sporkId, t.Name(), withRole(flow.RoleConsensus), withLogger(logger))
-	sn2, identity2 := nodeFixture(t, nodeFixtureCtx, sporkId, t.Name(), withRole(flow.RoleConsensus), withLogger(logger))
-	defer stopNodes(t, []*p2p.Node{sn1, sn2})
->>>>>>> c3d5cb11
 
 	channel := channels.ConsensusCommittee
 	topic := channels.TopicFromChannel(channel, sporkId)
@@ -78,11 +69,7 @@
 
 	// node1 is connected to node2
 	// sn1 <-> sn2
-<<<<<<< HEAD
-	require.NoError(t, sn1.AddPeer(ctx, *host.InfoFromHost(sn2.Host())))
-=======
-	require.NoError(t, sn1.AddPeer(context.TODO(), pInfo2))
->>>>>>> c3d5cb11
+	require.NoError(t, sn1.AddPeer(ctx, pInfo2))
 
 	slashingViolationsConsumer := unittest.NetworkSlashingViolationsConsumer(logger, metrics.NewNoopCollector())
 	// sn1 will subscribe with is staked callback that should force the TopicValidator to drop the message received from sn2
@@ -128,18 +115,12 @@
 	sporkId := unittest.IdentifierFixture()
 	logger := unittest.Logger()
 
-	sn1, _ := nodeFixture(t, sporkId, "TestTopicValidator_PublicChannel", withRole(flow.RoleConsensus), withLogger(logger))
-	sn2, _ := nodeFixture(t, sporkId, "TestTopicValidator_PublicChannel", withRole(flow.RoleConsensus), withLogger(logger))
-
-<<<<<<< HEAD
+	sn1, _ := nodeFixture(t, sporkId, t.Name(), withRole(flow.RoleConsensus), withLogger(logger))
+	sn2, identity2 := nodeFixture(t, sporkId, t.Name(), withRole(flow.RoleConsensus), withLogger(logger))
+
 	nodes := []*p2p.Node{sn1, sn2}
 	startNodes(t, signalCtx, nodes, 100*time.Millisecond)
 	defer stopNodes(t, nodes, cancel, 100*time.Millisecond)
-=======
-	sn1, _ := nodeFixture(t, nodeFixtureCtx, sporkId, t.Name(), withRole(flow.RoleConsensus), withLogger(logger))
-	sn2, identity2 := nodeFixture(t, nodeFixtureCtx, sporkId, t.Name(), withRole(flow.RoleConsensus), withLogger(logger))
-	defer stopNodes(t, []*p2p.Node{sn1, sn2})
->>>>>>> c3d5cb11
 
 	// unauthenticated messages should not be dropped on public channels
 	channel := channels.PublicSyncCommittee
@@ -150,11 +131,7 @@
 
 	// node1 is connected to node2
 	// sn1 <-> sn2
-<<<<<<< HEAD
-	require.NoError(t, sn1.AddPeer(ctx, *host.InfoFromHost(sn2.Host())))
-=======
-	require.NoError(t, sn1.AddPeer(context.TODO(), pInfo2))
->>>>>>> c3d5cb11
+	require.NoError(t, sn1.AddPeer(ctx, pInfo2))
 
 	slashingViolationsConsumer := unittest.NetworkSlashingViolationsConsumer(logger, metrics.NewNoopCollector())
 	// sn1 & sn2 will subscribe with unauthenticated callback to allow it to send and receive unauthenticated messages
@@ -201,20 +178,13 @@
 
 	sporkId := unittest.IdentifierFixture()
 
-	sn1, identity1 := nodeFixture(t, sporkId, "TestAuthorizedSenderValidator_InvalidMsg", withRole(flow.RoleConsensus))
-	sn2, identity2 := nodeFixture(t, sporkId, "TestAuthorizedSenderValidator_InvalidMsg", withRole(flow.RoleConsensus))
-	an1, identity3 := nodeFixture(t, sporkId, "TestAuthorizedSenderValidator_InvalidMsg", withRole(flow.RoleAccess))
-
-<<<<<<< HEAD
+	sn1, identity1 := nodeFixture(t, sporkId, t.Name(), withRole(flow.RoleConsensus))
+	sn2, identity2 := nodeFixture(t, sporkId, t.Name(), withRole(flow.RoleConsensus))
+	an1, identity3 := nodeFixture(t, sporkId, t.Name(), withRole(flow.RoleAccess))
+
 	nodes := []*p2p.Node{sn1, sn2, an1}
 	startNodes(t, signalCtx, nodes, 100*time.Millisecond)
 	defer stopNodes(t, nodes, cancel, 100*time.Millisecond)
-=======
-	sn1, identity1 := nodeFixture(t, nodeFixtureCtx, sporkId, t.Name(), withRole(flow.RoleConsensus))
-	sn2, identity2 := nodeFixture(t, nodeFixtureCtx, sporkId, t.Name(), withRole(flow.RoleConsensus))
-	an1, identity3 := nodeFixture(t, nodeFixtureCtx, sporkId, t.Name(), withRole(flow.RoleAccess))
-	defer stopNodes(t, []*p2p.Node{sn1, sn2, an1})
->>>>>>> c3d5cb11
 
 	channel := channels.ConsensusCommittee
 	topic := channels.TopicFromChannel(channel, sporkId)
@@ -244,13 +214,8 @@
 
 	// node1 is connected to node2, and the an1 is connected to node1
 	// an1 <-> sn1 <-> sn2
-<<<<<<< HEAD
-	require.NoError(t, sn1.AddPeer(ctx, *host.InfoFromHost(sn2.Host())))
-	require.NoError(t, an1.AddPeer(ctx, *host.InfoFromHost(sn1.Host())))
-=======
-	require.NoError(t, sn1.AddPeer(context.TODO(), pInfo2))
-	require.NoError(t, an1.AddPeer(context.TODO(), pInfo1))
->>>>>>> c3d5cb11
+	require.NoError(t, sn1.AddPeer(ctx, pInfo2))
+	require.NoError(t, an1.AddPeer(ctx, pInfo1))
 
 	slashingViolationsConsumer := unittest.NetworkSlashingViolationsConsumer(logger, metrics.NewNoopCollector())
 	// sn1 and sn2 subscribe to the topic with the topic validator
@@ -330,15 +295,9 @@
 	sn1, identity1 := nodeFixture(t, sporkId, "consensus_1", withRole(flow.RoleConsensus))
 	sn2, identity2 := nodeFixture(t, sporkId, "consensus_2", withRole(flow.RoleConsensus))
 
-<<<<<<< HEAD
 	nodes := []*p2p.Node{sn1, sn2}
 	startNodes(t, signalCtx, nodes, 100*time.Millisecond)
 	defer stopNodes(t, nodes, cancel, 100*time.Millisecond)
-=======
-	sn1, identity1 := nodeFixture(t, nodeFixtureCtx, sporkId, "consensus_1", withRole(flow.RoleConsensus))
-	sn2, identity2 := nodeFixture(t, nodeFixtureCtx, sporkId, "consensus_2", withRole(flow.RoleConsensus))
-	defer stopNodes(t, []*p2p.Node{sn1, sn2})
->>>>>>> c3d5cb11
 
 	// try to publish BlockProposal on invalid SyncCommittee channel
 	channel := channels.SyncCommittee
@@ -365,11 +324,7 @@
 
 	// node1 is connected to node2
 	// sn1 <-> sn2
-<<<<<<< HEAD
-	require.NoError(t, sn1.AddPeer(ctx, *host.InfoFromHost(sn2.Host())))
-=======
-	require.NoError(t, sn1.AddPeer(context.TODO(), pInfo2))
->>>>>>> c3d5cb11
+	require.NoError(t, sn1.AddPeer(ctx, pInfo2))
 
 	slashingViolationsConsumer := unittest.NetworkSlashingViolationsConsumer(logger, metrics.NewNoopCollector())
 	// sn1 subscribe to the topic with the topic validator, while sn2 will subscribe without the topic validator to allow sn2 to publish unauthorized messages
@@ -420,16 +375,9 @@
 	sn2, identity2 := nodeFixture(t, sporkId, "consensus_2", withRole(flow.RoleConsensus))
 	an1, identity3 := nodeFixture(t, sporkId, "access_1", withRole(flow.RoleAccess))
 
-<<<<<<< HEAD
 	nodes := []*p2p.Node{sn1, sn2, an1}
 	startNodes(t, signalCtx, nodes, 100*time.Millisecond)
 	defer stopNodes(t, nodes, cancel, 100*time.Millisecond)
-=======
-	sn1, identity1 := nodeFixture(t, nodeFixtureCtx, sporkId, "consensus_1", withRole(flow.RoleConsensus))
-	sn2, identity2 := nodeFixture(t, nodeFixtureCtx, sporkId, "consensus_2", withRole(flow.RoleConsensus))
-	an1, identity3 := nodeFixture(t, nodeFixtureCtx, sporkId, "access_1", withRole(flow.RoleAccess))
-	defer stopNodes(t, []*p2p.Node{sn1, sn2, an1})
->>>>>>> c3d5cb11
 
 	channel := channels.ConsensusCommittee
 	topic := channels.TopicFromChannel(channel, sporkId)
@@ -458,13 +406,8 @@
 
 	// node1 is connected to node2, and the an1 is connected to node1
 	// an1 <-> sn1 <-> sn2
-<<<<<<< HEAD
-	require.NoError(t, sn1.AddPeer(ctx, *host.InfoFromHost(sn2.Host())))
-	require.NoError(t, an1.AddPeer(ctx, *host.InfoFromHost(sn1.Host())))
-=======
-	require.NoError(t, sn1.AddPeer(context.TODO(), pInfo2))
-	require.NoError(t, an1.AddPeer(context.TODO(), pInfo1))
->>>>>>> c3d5cb11
+	require.NoError(t, sn1.AddPeer(ctx, pInfo2))
+	require.NoError(t, an1.AddPeer(ctx, pInfo1))
 
 	slashingViolationsConsumer := unittest.NetworkSlashingViolationsConsumer(logger, metrics.NewNoopCollector())
 	// sn1 subscribe to the topic with the topic validator, while sn2 will subscribe without the topic validator to allow sn2 to publish unauthorized messages
@@ -532,16 +475,9 @@
 	ln2, identity2 := nodeFixture(t, sporkId, "collection_2", withRole(flow.RoleCollection))
 	ln3, identity3 := nodeFixture(t, sporkId, "collection_3", withRole(flow.RoleCollection))
 
-<<<<<<< HEAD
 	nodes := []*p2p.Node{ln1, ln2, ln3}
 	startNodes(t, signalCtx, nodes, 100*time.Millisecond)
 	defer stopNodes(t, nodes, cancel, 100*time.Millisecond)
-=======
-	ln1, identity1 := nodeFixture(t, nodeFixtureCtx, sporkId, "collection_1", withRole(flow.RoleCollection))
-	ln2, identity2 := nodeFixture(t, nodeFixtureCtx, sporkId, "collection_2", withRole(flow.RoleCollection))
-	ln3, identity3 := nodeFixture(t, nodeFixtureCtx, sporkId, "collection_3", withRole(flow.RoleCollection))
-	defer stopNodes(t, []*p2p.Node{ln1, ln2, ln3})
->>>>>>> c3d5cb11
 
 	channel := channels.SyncCluster(flow.Testnet)
 	topic := channels.TopicFromChannel(channel, sporkId)
@@ -570,13 +506,8 @@
 	require.NoError(t, err)
 
 	// ln3 <-> sn1 <-> sn2
-<<<<<<< HEAD
-	require.NoError(t, ln1.AddPeer(ctx, *host.InfoFromHost(ln2.Host())))
-	require.NoError(t, ln3.AddPeer(ctx, *host.InfoFromHost(ln1.Host())))
-=======
-	require.NoError(t, ln1.AddPeer(context.TODO(), pInfo2))
-	require.NoError(t, ln3.AddPeer(context.TODO(), pInfo1))
->>>>>>> c3d5cb11
+	require.NoError(t, ln1.AddPeer(ctx, pInfo2))
+	require.NoError(t, ln3.AddPeer(ctx, pInfo1))
 
 	slashingViolationsConsumer := unittest.NetworkSlashingViolationsConsumer(logger, metrics.NewNoopCollector())
 	sub1, err := ln1.Subscribe(topic, unittest.NetworkCodec(), unittest.AllowAllPeerFilter(), slashingViolationsConsumer, pubsubMessageValidator)
