--- conflicted
+++ resolved
@@ -40,11 +40,7 @@
 )
 
 // LibP2PFactoryFunc is a factory function type for generating libp2p Node instances.
-<<<<<<< HEAD
-type LibP2PFactoryFunc func(context.Context) (p2pnode.LibP2PNode, error)
-=======
 type LibP2PFactoryFunc func() (*p2pnode.Node, error)
->>>>>>> 379e79e3
 
 // DefaultLibP2PNodeFactory returns a LibP2PFactoryFunc which generates the libp2p host initialized with the
 // default options for the host, the pubsub and the ping service.
@@ -61,11 +57,6 @@
 	connectionPruning bool,
 	updateInterval time.Duration,
 ) LibP2PFactoryFunc {
-<<<<<<< HEAD
-	return func(ctx context.Context) (p2pnode.LibP2PNode, error) {
-		builder := DefaultNodeBuilder(log, address, flowKey, sporkId, idProvider, metrics, resolver, role)
-		return builder.Build(ctx)
-=======
 
 	return func() (*p2pnode.Node, error) {
 		connManager := connection.NewConnManager(log, metrics)
@@ -103,7 +94,6 @@
 		}
 
 		return builder.Build()
->>>>>>> 379e79e3
 	}
 }
 
@@ -113,8 +103,6 @@
 	_, _ = h.Write(msg.Data)
 	return h.SumHash().Hex()
 }
-
-type CreateNodeFunc func(logger zerolog.Logger, host host.Host, pubSub *pubsub.PubSub, routing routing.Routing, pCache *p2pnode.ProtocolPeerCache, uniMgr *unicast.Manager) p2pnode.LibP2PNode
 
 type NodeBuilder interface {
 	SetBasicResolver(madns.BasicResolver) NodeBuilder
@@ -123,26 +111,6 @@
 	SetConnectionManager(connmgr.ConnManager) NodeBuilder
 	SetConnectionGater(connmgr.ConnectionGater) NodeBuilder
 	SetRoutingSystem(func(context.Context, host.Host) (routing.Routing, error)) NodeBuilder
-<<<<<<< HEAD
-	SetPubSub(func(context.Context, host.Host, ...pubsub.Option) (*pubsub.PubSub, error)) NodeBuilder
-	SetCreateNode(CreateNodeFunc) NodeBuilder
-	Build(context.Context) (p2pnode.LibP2PNode, error)
-}
-
-type LibP2PNodeBuilder struct {
-	sporkID            flow.Identifier
-	addr               string
-	networkKey         fcrypto.PrivateKey
-	logger             zerolog.Logger
-	basicResolver      madns.BasicResolver
-	subscriptionFilter pubsub.SubscriptionFilter
-	resourceManager    network.ResourceManager
-	connManager        connmgr.ConnManager
-	connGater          connmgr.ConnectionGater
-	routingFactory     func(context.Context, host.Host) (routing.Routing, error)
-	pubsubFactory      func(context.Context, host.Host, ...pubsub.Option) (*pubsub.PubSub, error)
-	createNode         CreateNodeFunc
-=======
 	EnableGossipSubPeerScoring(module.IdentityProvider) NodeBuilder
 	SetPeerManagerOptions(connectionPruning bool, updateInterval time.Duration) NodeBuilder
 	Build() (*p2pnode.Node, error)
@@ -163,7 +131,6 @@
 	routingFactory            func(context.Context, host.Host) (routing.Routing, error)
 	peerManagerEnablePruning  bool
 	peerManagerUpdateInterval time.Duration
->>>>>>> 379e79e3
 }
 
 func NewNodeBuilder(
@@ -177,7 +144,6 @@
 		sporkID:    sporkID,
 		addr:       addr,
 		networkKey: networkKey,
-		createNode: DefaultCreateNodeFunc,
 	}
 }
 
@@ -230,32 +196,12 @@
 	return builder
 }
 
-<<<<<<< HEAD
-func (builder *LibP2PNodeBuilder) SetCreateNode(f CreateNodeFunc) NodeBuilder {
-	builder.createNode = f
-	return builder
-}
-
-func (builder *LibP2PNodeBuilder) Build(ctx context.Context) (p2pnode.LibP2PNode, error) {
-=======
 // Build creates a new libp2p node using the configured options.
 func (builder *LibP2PNodeBuilder) Build() (*p2pnode.Node, error) {
->>>>>>> 379e79e3
 	if builder.routingFactory == nil {
 		return nil, errors.New("routing factory is not set")
 	}
 
-<<<<<<< HEAD
-	if builder.pubsubFactory == nil {
-		return nil, errors.New("pubsub factory is not set")
-	}
-
-	if builder.createNode == nil {
-		return nil, errors.New("create node func is not set")
-	}
-
-=======
->>>>>>> 379e79e3
 	var opts []libp2p.Option
 
 	if builder.basicResolver != nil {
@@ -307,15 +253,6 @@
 		peerManager = connection.NewPeerManager(builder.logger, builder.peerManagerUpdateInterval, connector)
 	}
 
-<<<<<<< HEAD
-	unicastManager := unicast.NewUnicastManager(
-		builder.logger,
-		unicast.NewLibP2PStreamFactory(host),
-		builder.sporkID,
-	)
-	n := builder.createNode(builder.logger, host, pubSub, rsys, pCache, unicastManager)
-	return n, nil
-=======
 	node := p2pnode.NewNode(builder.logger, h, pCache, unicastManager, peerManager)
 
 	cm := component.NewComponentManagerBuilder().
@@ -324,7 +261,7 @@
 			if err != nil {
 				ctx.Throw(fmt.Errorf("could not create libp2p node routing: %w", err))
 			}
-
+			
 			node.SetRouting(rsys)
 
 			psOpts := append(
@@ -369,54 +306,6 @@
 	node.Component = cm
 
 	return node, nil
->>>>>>> 379e79e3
-}
-
-func DefaultNodeBuilder(log zerolog.Logger,
-	address string,
-	flowKey fcrypto.PrivateKey,
-	sporkId flow.Identifier,
-	idProvider id.IdentityProvider,
-	metrics module.NetworkMetrics,
-	resolver madns.BasicResolver,
-	role string,
-) NodeBuilder {
-	connManager := connection.NewConnManager(log, metrics)
-
-	// set the default connection gater peer filters for both InterceptPeerDial and InterceptSecured callbacks
-	peerFilter := notEjectedPeerFilter(idProvider)
-	connGater := connection.NewConnGater(log,
-		connection.WithOnInterceptPeerDialFilters([]p2p.PeerFilter{peerFilter}),
-		connection.WithOnInterceptSecuredFilters([]p2p.PeerFilter{peerFilter}),
-	)
-
-	builder := NewNodeBuilder(log, address, flowKey, sporkId).
-		SetBasicResolver(resolver).
-		SetConnectionManager(connManager).
-		SetConnectionGater(connGater).
-		SetRoutingSystem(func(ctx context.Context, host host.Host) (routing.Routing, error) {
-			return dht.NewDHT(
-				ctx,
-				host,
-				unicast.FlowDHTProtocolID(sporkId),
-				log,
-				metrics,
-				dht.AsServer(),
-			)
-		}).
-		SetPubSub(pubsub.NewGossipSub)
-
-	if role != "ghost" {
-		r, _ := flow.ParseRole(role)
-		builder.SetSubscriptionFilter(subscription.NewRoleBasedFilter(r, idProvider))
-	}
-
-	return builder
-}
-
-// DefaultCreateNodeFunc returns new libP2P node.
-func DefaultCreateNodeFunc(logger zerolog.Logger, host host.Host, pubSub *pubsub.PubSub, routing routing.Routing, pCache *p2pnode.ProtocolPeerCache, uniMgr *unicast.Manager) p2pnode.LibP2PNode {
-	return p2pnode.NewNode(logger, host, pubSub, routing, pCache, uniMgr)
 }
 
 // DefaultLibP2PHost returns a libp2p host initialized to listen on the given address and using the given private key and
