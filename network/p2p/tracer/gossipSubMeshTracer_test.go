--- conflicted
+++ resolved
@@ -68,29 +68,12 @@
 	// creates one node with a gossipsub mesh meshTracer, and the other nodes without a gossipsub mesh meshTracer.
 	// we only need one node with a meshTracer to test the meshTracer.
 	// meshTracer logs at 1 second intervals for sake of testing.
-<<<<<<< HEAD
-	collector := mockmodule.NewGossipSubLocalMeshMetrics(t)
-	meshTracerCfg := &tracer.GossipSubMeshTracerConfig{
-		Logger:                             logger,
-		Metrics:                            collector,
-		IDProvider:                         idProvider,
-		LoggerInterval:                     time.Second,
-		HeroCacheMetricsFactory:            metrics.NewNoopHeroCacheMetricsFactory(),
-		RpcSentTrackerCacheSize:            defaultConfig.NetworkConfig.GossipSubConfig.RPCSentTrackerCacheSize,
-		RpcSentTrackerWorkerQueueCacheSize: defaultConfig.NetworkConfig.GossipSubConfig.RPCSentTrackerQueueCacheSize,
-		RpcSentTrackerNumOfWorkers:         defaultConfig.NetworkConfig.GossipSubConfig.RpcSentTrackerNumOfWorkers,
-		DuplicateMessageTrackerCacheSize:   defaultConfig.NetworkConfig.GossipSubConfig.DuplicateMessageTrackerCacheSize,
-		DuplicateMessageTrackerGuageDecay:  defaultConfig.NetworkConfig.GossipSubConfig.DuplicateMessageTrackerGuageDecay,
-	}
-	meshTracer := tracer.NewGossipSubMeshTracer(meshTracerCfg)
-=======
 	collector := newLocalMeshTracerMetricsCollector(t)
 	// set the meshTracer to log at 1 second intervals for sake of testing.
 	defaultConfig.NetworkConfig.GossipSub.RpcTracer.LocalMeshLogInterval = 1 * time.Second
 	// disables peer scoring for sake of testing; so that unknown peers are not penalized and could be detected by the meshTracer.
 	defaultConfig.NetworkConfig.GossipSub.PeerScoringEnabled = false
 
->>>>>>> eb7e444c
 	tracerNode, tracerId := p2ptest.NodeFixture(
 		t,
 		sporkId,
