// Package libp2p encapsulates the libp2p library
package p2p

import (
	"context"
	"errors"
	"fmt"
	"math/rand"
	"net"
	"strings"
	"sync"
	"time"

	"github.com/hashicorp/go-multierror"
	"github.com/libp2p/go-libp2p"
	"github.com/libp2p/go-libp2p-core/host"
	libp2pnet "github.com/libp2p/go-libp2p-core/network"
	"github.com/libp2p/go-libp2p-core/peer"
	"github.com/libp2p/go-libp2p-core/protocol"
	discovery "github.com/libp2p/go-libp2p-discovery"
	dht "github.com/libp2p/go-libp2p-kad-dht"
	pubsub "github.com/libp2p/go-libp2p-pubsub"
	swarm "github.com/libp2p/go-libp2p-swarm"
	tptu "github.com/libp2p/go-libp2p-transport-upgrader"
	"github.com/libp2p/go-libp2p/config"
	"github.com/libp2p/go-tcp-transport"
	"github.com/multiformats/go-multiaddr"
	madns "github.com/multiformats/go-multiaddr-dns"
	"github.com/rs/zerolog"

	fcrypto "github.com/onflow/flow-go/crypto"
	"github.com/onflow/flow-go/model/flow"
	"github.com/onflow/flow-go/module"
	"github.com/onflow/flow-go/module/id"
	flownet "github.com/onflow/flow-go/network"
	"github.com/onflow/flow-go/network/message"
	"github.com/onflow/flow-go/utils/logging"
)

const (

	// Maximum time to wait for a ping reply from a remote node
	PingTimeout = time.Second * 4

	// maximum number of attempts to be made to connect to a remote node for 1-1 direct communication
	maxConnectAttempt = 3

<<<<<<< HEAD
=======
	// maximum number of milliseconds to wait between attempts for a 1-1 direct connection
	maxConnectAttemptSleepDuration = 5

>>>>>>> c3f87e40
	// timeout for FindPeer queries to the DHT
	// TODO: is this a sensible value?
	findPeerQueryTimeout = 10 * time.Second
)

// LibP2PFactoryFunc is a factory function type for generating libp2p Node instances.
type LibP2PFactoryFunc func() (*Node, error)

// DefaultLibP2PNodeFactory returns a LibP2PFactoryFunc which generates the libp2p host initialized with the
// default options for the host, the pubsub and the ping service.
func DefaultLibP2PNodeFactory(ctx context.Context, log zerolog.Logger, me flow.Identifier, address string, flowKey fcrypto.PrivateKey, rootBlockID string,
	maxPubSubMsgSize int, metrics module.NetworkMetrics, pingInfoProvider PingInfoProvider, idProvider id.IdentityProvider) (LibP2PFactoryFunc, error) {

	connManager := NewConnManager(log, idProvider, metrics)

	connGater := NewConnGater(log)

	// TODO: uncomment following lines to activate dns caching
	//resolver, err := dns.NewResolver(metrics)
	//if err != nil {
	//	return nil, fmt.Errorf("could not create dns resolver: %w", err)
	//}

	return func() (*Node, error) {
		return NewDefaultLibP2PNodeBuilder(me, address, flowKey).
			SetRootBlockID(rootBlockID).
			SetConnectionGater(connGater).
			SetConnectionManager(connManager).
			SetPubsubOptions(DefaultPubsubOptions(maxPubSubMsgSize)...).
			SetPingInfoProvider(pingInfoProvider).
			SetLogger(log).
			// SetResolver(resolver).
			Build(ctx)
	}, nil
}

type NodeBuilder interface {
	SetRootBlockID(string) NodeBuilder
	SetConnectionManager(TagLessConnManager) NodeBuilder
	SetConnectionGater(*ConnGater) NodeBuilder
	SetPubsubOptions(...PubsubOption) NodeBuilder
	SetPingInfoProvider(PingInfoProvider) NodeBuilder
	SetDHTOptions(...dht.Option) NodeBuilder
	SetLogger(zerolog.Logger) NodeBuilder
	SetResolver(resolver *madns.Resolver) NodeBuilder
	Build(context.Context) (*Node, error)
}

type DefaultLibP2PNodeBuilder struct {
	id               flow.Identifier
	rootBlockID      string
	logger           zerolog.Logger
	connGater        *ConnGater
	connMngr         TagLessConnManager
	pingInfoProvider PingInfoProvider
	resolver         *madns.Resolver
	pubSubMaker      func(context.Context, host.Host, ...pubsub.Option) (*pubsub.PubSub, error)
	hostMaker        func(context.Context, ...config.Option) (host.Host, error)
	pubSubOpts       []PubsubOption
	dhtOpts          []dht.Option
}

func NewDefaultLibP2PNodeBuilder(id flow.Identifier, address string, flowKey fcrypto.PrivateKey) NodeBuilder {
	return &DefaultLibP2PNodeBuilder{
		id: id,
		pubSubMaker: func(ctx context.Context, h host.Host, opts ...pubsub.Option) (*pubsub.PubSub, error) {
			return DefaultPubSub(ctx, h, opts...)
		},
		hostMaker: func(ctx context.Context, opts ...config.Option) (host.Host, error) {
			return DefaultLibP2PHost(ctx, address, flowKey, opts...)
		},
	}
}

func (builder *DefaultLibP2PNodeBuilder) SetDHTOptions(opts ...dht.Option) NodeBuilder {
	builder.dhtOpts = opts
	return builder
}

func (builder *DefaultLibP2PNodeBuilder) SetRootBlockID(rootBlockId string) NodeBuilder {
	builder.rootBlockID = rootBlockId
	return builder
}

func (builder *DefaultLibP2PNodeBuilder) SetConnectionManager(connMngr TagLessConnManager) NodeBuilder {
	builder.connMngr = connMngr
	return builder
}

func (builder *DefaultLibP2PNodeBuilder) SetConnectionGater(connGater *ConnGater) NodeBuilder {
	builder.connGater = connGater
	return builder
}

func (builder *DefaultLibP2PNodeBuilder) SetPubsubOptions(opts ...PubsubOption) NodeBuilder {
	builder.pubSubOpts = opts
	return builder
}

func (builder *DefaultLibP2PNodeBuilder) SetPingInfoProvider(pingInfoProvider PingInfoProvider) NodeBuilder {
	builder.pingInfoProvider = pingInfoProvider
	return builder
}

func (builder *DefaultLibP2PNodeBuilder) SetLogger(logger zerolog.Logger) NodeBuilder {
	builder.logger = logger
	return builder
}

func (builder *DefaultLibP2PNodeBuilder) SetResolver(resolver *madns.Resolver) NodeBuilder {
	builder.resolver = resolver
	return builder
}

func (builder *DefaultLibP2PNodeBuilder) Build(ctx context.Context) (*Node, error) {
	node := &Node{
		id:     builder.id,
		topics: make(map[flownet.Topic]*pubsub.Topic),
		subs:   make(map[flownet.Topic]*pubsub.Subscription),
		logger: builder.logger,
	}

	if builder.hostMaker == nil {
		return nil, errors.New("unable to create libp2p host: factory function not provided")
	}

	if builder.pubSubMaker == nil {
		return nil, errors.New("unable to create libp2p pubsub: factory function not provided")
	}

	if builder.rootBlockID == "" {
		return nil, errors.New("root block ID must be provided")
	}
	node.flowLibP2PProtocolID = generateFlowProtocolID(builder.rootBlockID)

	var opts []config.Option

	if builder.connGater != nil {
		opts = append(opts, libp2p.ConnectionGater(builder.connGater))
		node.connGater = builder.connGater
	}

	if builder.connMngr != nil {
		opts = append(opts, libp2p.ConnectionManager(builder.connMngr))
		node.connMgr = builder.connMngr
	}

	if builder.rootBlockID == "" {
		return nil, errors.New("root block ID must be provided")
	}
	node.flowLibP2PProtocolID = generateFlowProtocolID(builder.rootBlockID)

	if builder.pingInfoProvider != nil {
		opts = append(opts, libp2p.Ping(true))
	}

	if builder.resolver != nil { // sets DNS resolver
		opts = append(opts, libp2p.MultiaddrResolver(builder.resolver))
	}

	libp2pHost, err := builder.hostMaker(ctx, opts...)
	if err != nil {
		return nil, err
	}
	node.host = libp2pHost

	if len(builder.dhtOpts) != 0 {
		kdht, err := NewDHT(ctx, node.host, builder.dhtOpts...)
		if err != nil {
			return nil, err
		}
		node.dht = kdht
		builder.pubSubOpts = append(builder.pubSubOpts, WithDHTDiscovery(kdht))
	}

	if builder.pingInfoProvider != nil {
		pingLibP2PProtocolID := generatePingProtcolID(builder.rootBlockID)
		pingService := NewPingService(libp2pHost, pingLibP2PProtocolID, builder.pingInfoProvider, node.logger)
		node.pingService = pingService
	}

	var libp2pPSOptions []pubsub.Option
	// generate the libp2p Pubsub options from the given context and host
	for _, optionGenerator := range builder.pubSubOpts {
		option, err := optionGenerator(ctx, libp2pHost)
		if err != nil {
			return nil, err
		}
		libp2pPSOptions = append(libp2pPSOptions, option)
	}

	ps, err := builder.pubSubMaker(ctx, libp2pHost, libp2pPSOptions...)
	if err != nil {
		return nil, err
	}
	node.pubSub = ps

	ip, port, err := node.GetIPPort()
	if err != nil {
		return nil, fmt.Errorf("failed to find IP and port on which the node was started: %w", err)
	}

	node.logger.Debug().
		Hex("node_id", logging.ID(node.id)).
		Str("address", fmt.Sprintf("%s:%s", ip, port)).
		Msg("libp2p node started successfully")

	return node, nil
}

// Node is a wrapper around the LibP2P host.
type Node struct {
	sync.Mutex
	connGater            *ConnGater                             // used to provide white listing
	host                 host.Host                              // reference to the libp2p host (https://godoc.org/github.com/libp2p/go-libp2p-core/host)
	pubSub               *pubsub.PubSub                         // reference to the libp2p PubSub component
	logger               zerolog.Logger                         // used to provide logging
	topics               map[flownet.Topic]*pubsub.Topic        // map of a topic string to an actual topic instance
	subs                 map[flownet.Topic]*pubsub.Subscription // map of a topic string to an actual subscription
	id                   flow.Identifier                        // used to represent id of flow node running this instance of libP2P node
	flowLibP2PProtocolID protocol.ID                            // the unique protocol ID
	pingService          *PingService
	connMgr              TagLessConnManager
	dht                  *dht.IpfsDHT
}

// Stop stops the libp2p node.
func (n *Node) Stop() (chan struct{}, error) {
	var result error
	done := make(chan struct{})
	n.logger.Debug().
		Hex("node_id", logging.ID(n.id)).
		Msg("unsubscribing from all topics")
	for t := range n.topics {
		if err := n.UnSubscribe(t); err != nil {
			result = multierror.Append(result, err)
		}
	}

	n.logger.Debug().
		Hex("node_id", logging.ID(n.id)).
		Msg("stopping libp2p node")
	if err := n.host.Close(); err != nil {
		result = multierror.Append(result, err)
	}

	n.logger.Debug().
		Hex("node_id", logging.ID(n.id)).
		Msg("closing peer store")
	// to prevent peerstore routine leak (https://github.com/libp2p/go-libp2p/issues/718)
	if err := n.host.Peerstore().Close(); err != nil {
		n.logger.Debug().
			Hex("node_id", logging.ID(n.id)).
			Err(err).Msg("closing peer store")
		result = multierror.Append(result, err)
	}

	if result != nil {
		close(done)
		return done, result
	}

	go func(done chan struct{}) {
		defer close(done)
		addrs := len(n.host.Network().ListenAddresses())
		ticker := time.NewTicker(time.Millisecond * 2)
		defer ticker.Stop()
		timeout := time.After(time.Second)
		for addrs > 0 {
			// wait for all listen addresses to have been removed
			select {
			case <-timeout:
				n.logger.Error().Int("port", addrs).Msg("listen addresses still open")
				return
			case <-ticker.C:
				addrs = len(n.host.Network().ListenAddresses())
			}
		}
		n.logger.Debug().
			Hex("node_id", logging.ID(n.id)).
			Msg("libp2p node stopped successfully")
	}(done)

	return done, nil
}

// AddPeer adds a peer to this node by adding it to this node's peerstore and connecting to it
func (n *Node) AddPeer(ctx context.Context, peerInfo peer.AddrInfo) error {
	err := n.host.Connect(ctx, peerInfo)
	if err != nil {
		return err
	}

	return nil
}

// RemovePeer closes the connection with the peer.
func (n *Node) RemovePeer(ctx context.Context, peerID peer.ID) error {
	err := n.host.Network().ClosePeer(peerID)
	if err != nil {
		return fmt.Errorf("failed to remove peer %s: %w", peerID, err)
	}
	return nil
}

// CreateStream returns an existing stream connected to the peer if it exists, or creates a new stream with it.
func (n *Node) CreateStream(ctx context.Context, peerID peer.ID) (libp2pnet.Stream, error) {
	// If we do not currently have any addresses for the given peer, stream creation will almost
	// certainly fail. If this Node was configure with a DHT, we can try to lookup the address of
	// the peer in the DHT as a last resort.
	if len(n.host.Peerstore().Addrs(peerID)) == 0 && n.dht != nil {
		n.logger.Info().Str("peerID", peerID.Pretty()).Msg("address not found in peerstore, searching for peer in dht")

		var err error
		func() {
			timedCtx, cancel := context.WithTimeout(ctx, findPeerQueryTimeout)
			defer cancel()
			// try to find the peer using the dht
			_, err = n.dht.FindPeer(timedCtx, peerID)
		}()

		if err != nil {
			n.logger.Warn().Err(err).Str("peerID", peerID.Pretty()).Msg("could not find addresses")
		} else {
			n.logger.Info().Str("peerID", peerID.Pretty()).Msg("addresses found")
		}
	}
	// Open libp2p Stream with the remote peer (will use an existing TCP connection underneath if it exists)
	stream, err := n.tryCreateNewStream(ctx, peerID, maxConnectAttempt)
	if err != nil {
		return nil, flownet.NewPeerUnreachableError(fmt.Errorf("could not create stream (peer_id: %s): %w", peerID, err))
	}
	return stream, nil
}

// tryCreateNewStream makes at most maxAttempts to create a stream with the peer.
// This was put in as a fix for #2416. PubSub and 1-1 communication compete with each other when trying to connect to
// remote nodes and once in a while NewStream returns an error 'both yamux endpoints are clients'
func (n *Node) tryCreateNewStream(ctx context.Context, peerID peer.ID, maxAttempts int) (libp2pnet.Stream, error) {
	// protect the underlying connection from being inadvertently pruned by the peer manager while the stream and
	// connection creation is being attempted
	n.connMgr.ProtectPeer(peerID)
	// unprotect it once done
	defer n.connMgr.UnprotectPeer(peerID)

	var errs error
	var s libp2pnet.Stream
	var retries = 0
	for ; retries < maxAttempts; retries++ {
		select {
		case <-ctx.Done():
			return nil, fmt.Errorf("context done before stream could be created (retry attempt: %d", retries)
		default:
		}

<<<<<<< HEAD
=======
		// libp2p internally uses swarm dial - https://github.com/libp2p/go-libp2p-swarm/blob/master/swarm_dial.go
		// to connect to a peer. Swarm dial adds a back off each time it fails connecting to a peer. While this is
		// the desired behaviour for pub-sub (1-k style of communication) for 1-1 style we want to retry the connection
		// immediately without backing off and fail-fast.
		// Hence, explicitly cancel the dial back off (if any) and try connecting again

>>>>>>> c3f87e40
		// cancel the dial back off (if any), since we want to connect immediately
		network := n.host.Network()
		if swm, ok := network.(*swarm.Swarm); ok {
			swm.Backoff().Clear(peerID)
		}

		// if this is a retry attempt, wait for some time before retrying
		if retries > 0 {
			// choose a random interval between 0 to 5
			// (to ensure that this node and the target node don't attempt to reconnect at the same time)
			r := rand.Intn(maxConnectAttemptSleepDuration)
			time.Sleep(time.Duration(r) * time.Millisecond)
		}

		err := n.AddPeer(ctx, peer.AddrInfo{ID: peerID})
		if err != nil {

			// if the connection was rejected due to invalid node id, skip the re-attempt
			if strings.Contains(err.Error(), "failed to negotiate security protocol") {
				return s, fmt.Errorf("invalid node id: %w", err)
			}

			// if the connection was rejected due to allowlisting, skip the re-attempt
			if errors.Is(err, swarm.ErrGaterDisallowedConnection) {
				return s, fmt.Errorf("target node is not on the approved list of nodes: %w", err)
			}

			errs = multierror.Append(errs, err)
			continue
		}

		s, err = n.host.NewStream(ctx, peerID, n.flowLibP2PProtocolID)
		if err != nil {
			// if the stream creation failed due to invalid protocol id, skip the re-attempt
			if strings.Contains(err.Error(), "protocol not supported") {
				return nil, fmt.Errorf("remote node is running on a different spork: %w, protocol attempted: %s", err, n.flowLibP2PProtocolID)
			}
			errs = multierror.Append(errs, err)
			continue
		}

		break
	}
	if retries == maxAttempts {
		return s, errs
	}
	return s, nil
}

// GetIPPort returns the IP and Port the libp2p node is listening on.
func (n *Node) GetIPPort() (string, string, error) {
	return IPPortFromMultiAddress(n.host.Network().ListenAddresses()...)
}

// Subscribe subscribes the node to the given topic and returns the subscription
// Currently only one subscriber is allowed per topic.
// NOTE: A node will receive its own published messages.
func (n *Node) Subscribe(ctx context.Context, topic flownet.Topic) (*pubsub.Subscription, error) {
	n.Lock()
	defer n.Unlock()

	// Check if the topic has been already created and is in the cache
	n.pubSub.GetTopics()
	tp, found := n.topics[topic]
	var err error
	if !found {
		tp, err = n.pubSub.Join(topic.String())
		if err != nil {
			return nil, fmt.Errorf("could not join topic (%s): %w", topic, err)
		}
		n.topics[topic] = tp
	}

	// Create a new subscription
	s, err := tp.Subscribe()
	if err != nil {
		return s, fmt.Errorf("could not subscribe to topic (%s): %w", topic, err)
	}

	// Add the subscription to the cache
	n.subs[topic] = s

	n.logger.Debug().
		Hex("node_id", logging.ID(n.id)).
		Str("topic", topic.String()).
		Msg("subscribed to topic")
	return s, err
}

// UnSubscribe cancels the subscriber and closes the topic.
func (n *Node) UnSubscribe(topic flownet.Topic) error {
	n.Lock()
	defer n.Unlock()
	// Remove the Subscriber from the cache
	if s, found := n.subs[topic]; found {
		s.Cancel()
		n.subs[topic] = nil
		delete(n.subs, topic)
	}

	tp, found := n.topics[topic]
	if !found {
		err := fmt.Errorf("could not find topic (%s)", topic)
		return err
	}

	// attempt to close the topic
	err := tp.Close()
	if err != nil {
		err = fmt.Errorf("could not close topic (%s): %w", topic, err)
		return err
	}
	n.topics[topic] = nil
	delete(n.topics, topic)

	n.logger.Debug().
		Hex("node_id", logging.ID(n.id)).
		Str("topic", topic.String()).
		Msg("unsubscribed from topic")
	return err
}

// Publish publishes the given payload on the topic
func (n *Node) Publish(ctx context.Context, topic flownet.Topic, data []byte) error {
	ps, found := n.topics[topic]
	if !found {
		return fmt.Errorf("could not find topic (%s)", topic)
	}
	err := ps.Publish(ctx, data)
	if err != nil {
		return fmt.Errorf("could not publish top topic (%s): %w", topic, err)
	}
	return nil
}

// Ping pings a remote node and returns the time it took to ping the remote node if successful or the error
func (n *Node) Ping(ctx context.Context, peerID peer.ID) (message.PingResponse, time.Duration, error) {
	pingError := func(err error) error {
		return fmt.Errorf("failed to ping peer %s: %w", peerID, err)
	}

	targetInfo := peer.AddrInfo{ID: peerID}

	n.connMgr.ProtectPeer(targetInfo.ID)
	defer n.connMgr.UnprotectPeer(targetInfo.ID)

	// connect to the target node
	err := n.host.Connect(ctx, targetInfo)
	if err != nil {
		return message.PingResponse{}, -1, pingError(err)
	}

	// ping the target
	resp, rtt, err := n.pingService.Ping(ctx, targetInfo.ID)
	if err != nil {
		return message.PingResponse{}, -1, pingError(err)
	}

	return resp, rtt, nil
}

// UpdateAllowList allows the peer allow list to be updated.
func (n *Node) UpdateAllowList(peers peer.IDSlice) {
	if n.connGater == nil {
		n.logger.Debug().Hex("node_id", logging.ID(n.id)).Msg("skipping update allow list, connection gating is not enabled")
		return
	}

	n.connGater.update(peers)
}

// Host returns pointer to host object of node.
func (n *Node) Host() host.Host {
	return n.host
}

// SetFlowProtocolStreamHandler sets the stream handler of Flow libp2p Protocol
func (n *Node) SetFlowProtocolStreamHandler(handler libp2pnet.StreamHandler) {
	n.host.SetStreamHandler(n.flowLibP2PProtocolID, handler)
}

// SetPingStreamHandler sets the stream handler for the Flow Ping protocol.
func (n *Node) SetPingStreamHandler(handler libp2pnet.StreamHandler) {
	n.host.SetStreamHandler(n.flowLibP2PProtocolID, handler)
}

// IsConnected returns true is address is a direct peer of this node else false
func (n *Node) IsConnected(peerID peer.ID) (bool, error) {
	// query libp2p for connectedness status of this peer
	isConnected := n.host.Network().Connectedness(peerID) == libp2pnet.Connected
	return isConnected, nil
}

// DefaultLibP2PHost returns a libp2p host initialized to listen on the given address and using the given private key and
// customized with options
func DefaultLibP2PHost(ctx context.Context, address string, key fcrypto.PrivateKey, options ...config.Option) (host.Host,
	error) {
	defaultOptions, err := DefaultLibP2POptions(address, key)
	if err != nil {
		return nil, err
	}

	allOptions := append(defaultOptions, options...)

	// create the libp2p host
	libP2PHost, err := libp2p.New(ctx, allOptions...)
	if err != nil {
		return nil, fmt.Errorf("could not create libp2p host: %w", err)
	}

	return libP2PHost, nil
}

// DefaultLibP2POptions creates and returns the standard LibP2P host options that are used for the Flow Libp2p network
func DefaultLibP2POptions(address string, key fcrypto.PrivateKey) ([]config.Option, error) {

	libp2pKey, err := LibP2PPrivKeyFromFlow(key)
	if err != nil {
		return nil, fmt.Errorf("could not generate libp2p key: %w", err)
	}

	ip, port, err := net.SplitHostPort(address)
	if err != nil {
		return nil, fmt.Errorf("could not split node address %s:%w", address, err)
	}

	sourceMultiAddr, err := multiaddr.NewMultiaddr(MultiAddressStr(ip, port))
	if err != nil {
		return nil, fmt.Errorf("failed to translate Flow address to Libp2p multiaddress: %w", err)
	}

	// create a transport which disables port reuse and web socket.
	// Port reuse enables listening and dialing from the same TCP port (https://github.com/libp2p/go-reuseport)
	// While this sounds great, it intermittently causes a 'broken pipe' error
	// as the 1-k discovery process and the 1-1 messaging both sometimes attempt to open connection to the same target
	// As of now there is no requirement of client sockets to be a well-known port, so disabling port reuse all together.
	transport := libp2p.Transport(func(u *tptu.Upgrader) *tcp.TcpTransport {
		tpt := tcp.NewTCPTransport(u)
		tpt.DisableReuseport = true
		return tpt
	})

	// gather all the options for the libp2p node
	options := []config.Option{
		libp2p.ListenAddrs(sourceMultiAddr), // set the listen address
		libp2p.Identity(libp2pKey),          // pass in the networking key
		transport,                           // set the protocol
	}

	return options, nil
}

// DefaultPubSub returns initializes and returns a GossipSub object for the given libp2p host and options
func DefaultPubSub(ctx context.Context, host host.Host, psOption ...pubsub.Option) (*pubsub.PubSub, error) {
	// Creating a new PubSub instance of the type GossipSub with psOption
	pubSub, err := pubsub.NewGossipSub(ctx, host, psOption...)
	if err != nil {
		return nil, fmt.Errorf("could not create libp2p gossipsub: %w", err)
	}
	return pubSub, nil
}

// PubsubOption generates a libp2p pubsub.Option from the given context and host
type PubsubOption func(ctx context.Context, host host.Host) (pubsub.Option, error)

func DefaultPubsubOptions(maxPubSubMsgSize int) []PubsubOption {
	pubSubOptionFunc := func(option pubsub.Option) PubsubOption {
		return func(_ context.Context, _ host.Host) (pubsub.Option, error) {
			return option, nil
		}
	}
	return []PubsubOption{
		// skip message signing
		pubSubOptionFunc(pubsub.WithMessageSigning(true)),
		// skip message signature
		pubSubOptionFunc(pubsub.WithStrictSignatureVerification(true)),
		// set max message size limit for 1-k PubSub messaging
		pubSubOptionFunc(pubsub.WithMaxMessageSize(maxPubSubMsgSize)),
		// no discovery
	}
}

func WithDHTDiscovery(kdht *dht.IpfsDHT) PubsubOption {
	return func(ctx context.Context, host host.Host) (pubsub.Option, error) {
		routingDiscovery := discovery.NewRoutingDiscovery(kdht)
		return pubsub.WithDiscovery(routingDiscovery), nil
	}
}<|MERGE_RESOLUTION|>--- conflicted
+++ resolved
@@ -45,12 +45,9 @@
 	// maximum number of attempts to be made to connect to a remote node for 1-1 direct communication
 	maxConnectAttempt = 3
 
-<<<<<<< HEAD
-=======
 	// maximum number of milliseconds to wait between attempts for a 1-1 direct connection
 	maxConnectAttemptSleepDuration = 5
 
->>>>>>> c3f87e40
 	// timeout for FindPeer queries to the DHT
 	// TODO: is this a sensible value?
 	findPeerQueryTimeout = 10 * time.Second
@@ -406,16 +403,11 @@
 		default:
 		}
 
-<<<<<<< HEAD
-=======
 		// libp2p internally uses swarm dial - https://github.com/libp2p/go-libp2p-swarm/blob/master/swarm_dial.go
 		// to connect to a peer. Swarm dial adds a back off each time it fails connecting to a peer. While this is
 		// the desired behaviour for pub-sub (1-k style of communication) for 1-1 style we want to retry the connection
 		// immediately without backing off and fail-fast.
 		// Hence, explicitly cancel the dial back off (if any) and try connecting again
-
->>>>>>> c3f87e40
-		// cancel the dial back off (if any), since we want to connect immediately
 		network := n.host.Network()
 		if swm, ok := network.(*swarm.Swarm); ok {
 			swm.Backoff().Clear(peerID)
