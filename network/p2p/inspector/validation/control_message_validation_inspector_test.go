--- conflicted
+++ resolved
@@ -27,67 +27,6 @@
 	"github.com/stretchr/testify/require"
 )
 
-<<<<<<< HEAD
-=======
-type ControlMsgValidationInspectorSuite struct {
-	suite.Suite
-	sporkID             flow.Identifier
-	config              *p2pconf.GossipSubRPCValidationInspectorConfigs
-	distributor         *mockp2p.GossipSubInspectorNotificationDistributor
-	params              *validation.InspectorParams
-	rpcTracker          *mockp2p.RpcControlTracking
-	idProvider          *mockmodule.IdentityProvider
-	inspector           *validation.ControlMsgValidationInspector
-	signalerCtx         *irrecoverable.MockSignalerContext
-	topicProviderOracle *internal.MockUpdatableTopicProvider
-	cancel              context.CancelFunc
-}
-
-func TestControlMsgValidationInspector(t *testing.T) {
-	suite.Run(t, new(ControlMsgValidationInspectorSuite))
-}
-
-func (suite *ControlMsgValidationInspectorSuite) SetupTest() {
-	suite.sporkID = unittest.IdentifierFixture()
-	flowConfig, err := config.DefaultConfig()
-	require.NoError(suite.T(), err, "failed to get default flow config")
-	suite.config = &flowConfig.NetworkConfig.GossipSubRPCValidationInspectorConfigs
-	distributor := mockp2p.NewGossipSubInspectorNotificationDistributor(suite.T())
-	p2ptest.MockInspectorNotificationDistributorReadyDoneAware(distributor)
-	suite.distributor = distributor
-	suite.idProvider = mockmodule.NewIdentityProvider(suite.T())
-	rpcTracker := mockp2p.NewRpcControlTracking(suite.T())
-	suite.rpcTracker = rpcTracker
-	suite.topicProviderOracle = internal.NewMockUpdatableTopicProvider()
-	params := &validation.InspectorParams{
-		Logger:                  unittest.Logger(),
-		SporkID:                 suite.sporkID,
-		Config:                  &flowConfig.NetworkConfig.GossipSubRPCValidationInspectorConfigs,
-		Distributor:             distributor,
-		IdProvider:              suite.idProvider,
-		HeroCacheMetricsFactory: metrics.NewNoopHeroCacheMetricsFactory(),
-		InspectorMetrics:        metrics.NewNoopCollector(),
-		RpcTracker:              rpcTracker,
-		NetworkingType:          network.PublicNetwork,
-		TopicOracle: func() p2p.TopicProvider {
-			return suite.topicProviderOracle
-		},
-	}
-	suite.params = params
-	inspector, err := validation.NewControlMsgValidationInspector(params)
-	require.NoError(suite.T(), err, "failed to create control message validation inspector fixture")
-	suite.inspector = inspector
-	ctx, cancel := context.WithCancel(context.Background())
-	suite.cancel = cancel
-	suite.signalerCtx = irrecoverable.NewMockSignalerContext(suite.T(), ctx)
-}
-
-func (suite *ControlMsgValidationInspectorSuite) StopInspector() {
-	suite.cancel()
-	unittest.RequireCloseBefore(suite.T(), suite.inspector.Done(), 500*time.Millisecond, "inspector did not stop")
-}
-
->>>>>>> 60432343
 func TestNewControlMsgValidationInspector(t *testing.T) {
 	t.Run("should create validation inspector without error", func(t *testing.T) {
 		sporkID := unittest.IdentifierFixture()
@@ -149,20 +88,10 @@
 			params.Config.GraftPruneMessageMaxSampleSize = graftPruneMessageMaxSampleSize
 		})
 		// topic validation is ignored set any topic oracle
-<<<<<<< HEAD
-		require.NoError(t, inspector.SetTopicOracle(defaultTopicOracle))
 		distributor.On("Distribute", mock.AnythingOfType("*p2p.InvCtrlMsgNotif")).Return(nil).Maybe()
 		rpcTracker.On("LastHighestIHaveRPCSize").Return(int64(100)).Maybe()
 		rpcTracker.On("WasIHaveRPCSent", mock.AnythingOfType("string")).Return(true).Maybe()
 		inspector.Start(signalerCtx)
-=======
-		suite.distributor.On("Distribute", mock.AnythingOfType("*p2p.InvCtrlMsgNotif")).Return(nil).Maybe()
-		suite.rpcTracker.On("LastHighestIHaveRPCSize").Return(int64(100)).Maybe()
-		suite.rpcTracker.On("WasIHaveRPCSent", mock.AnythingOfType("string")).Return(true).Maybe()
-		suite.config.GraftPruneMessageMaxSampleSize = 100
-		suite.inspector.Start(suite.signalerCtx)
->>>>>>> 60432343
-
 		// topic validation not performed so we can use random strings
 		graftsGreaterThanMaxSampleSize := unittest.P2PRPCFixture(unittest.WithGrafts(unittest.P2PRPCGraftFixtures(unittest.IdentifierListFixture(2000).Strings()...)...))
 		require.Greater(t, len(graftsGreaterThanMaxSampleSize.GetControl().GetGraft()), graftPruneMessageMaxSampleSize)
@@ -182,32 +111,18 @@
 		stopInspector(t, cancel, inspector)
 	})
 
-<<<<<<< HEAD
 	t.Run("truncatePruneMessages should truncate prune messages as expected", func(t *testing.T) {
 		graftPruneMessageMaxSampleSize := 1000
 		inspector, signalerCtx, cancel, distributor, rpcTracker, _, _, _ := inspectorFixture(t, func(params *validation.InspectorParams) {
 			params.Config.GraftPruneMessageMaxSampleSize = graftPruneMessageMaxSampleSize
 		})
 		// topic validation is ignored set any topic oracle
-		require.NoError(t, inspector.SetTopicOracle(defaultTopicOracle))
 		rpcTracker.On("LastHighestIHaveRPCSize").Return(int64(100)).Maybe()
 		rpcTracker.On("WasIHaveRPCSent", mock.AnythingOfType("string")).Return(true).Maybe()
 		distributor.On("Distribute", mock.AnythingOfType("*p2p.InvCtrlMsgNotif")).Return(nil).Twice()
 
 		inspector.Start(signalerCtx)
 		//unittest.RequireCloseBefore(t, inspector.Ready(), 100*time.Millisecond, "inspector did not start")
-=======
-	suite.T().Run("truncatePruneMessages should truncate prune messages as expected", func(t *testing.T) {
-		suite.SetupTest()
-		defer suite.StopInspector()
-		suite.rpcTracker.On("LastHighestIHaveRPCSize").Return(int64(100)).Maybe()
-		suite.rpcTracker.On("WasIHaveRPCSent", mock.AnythingOfType("string")).Return(true).Maybe()
-		suite.distributor.On("Distribute", mock.AnythingOfType("*p2p.InvCtrlMsgNotif")).Return(nil).Twice()
-		suite.config.GraftPruneMessageMaxSampleSize = 100
-
-		suite.inspector.Start(suite.signalerCtx)
-		// unittest.RequireCloseBefore(t, inspector.Ready(), 100*time.Millisecond, "inspector did not start")
->>>>>>> 60432343
 		// topic validation not performed, so we can use random strings
 		prunesGreaterThanMaxSampleSize := unittest.P2PRPCFixture(unittest.WithPrunes(unittest.P2PRPCPruneFixtures(unittest.IdentifierListFixture(2000).Strings()...)...))
 		require.Greater(t, len(prunesGreaterThanMaxSampleSize.GetControl().GetPrune()), graftPruneMessageMaxSampleSize)
@@ -226,14 +141,12 @@
 		stopInspector(t, cancel, inspector)
 	})
 
-<<<<<<< HEAD
 	t.Run("truncateIHaveMessages should truncate iHave messages as expected", func(t *testing.T) {
 		maxSampleSize := 1000
 		inspector, signalerCtx, cancel, distributor, rpcTracker, _, _, _ := inspectorFixture(t, func(params *validation.InspectorParams) {
 			params.Config.IHaveRPCInspectionConfig.MaxSampleSize = maxSampleSize
 		})
 		// topic validation is ignored set any topic oracle
-		require.NoError(t, inspector.SetTopicOracle(defaultTopicOracle))
 		rpcTracker.On("LastHighestIHaveRPCSize").Return(int64(100)).Maybe()
 		rpcTracker.On("WasIHaveRPCSent", mock.AnythingOfType("string")).Return(true).Maybe()
 		distributor.On("Distribute", mock.AnythingOfType("*p2p.InvCtrlMsgNotif")).Return(nil).Twice()
@@ -242,21 +155,6 @@
 		// topic validation not performed so we can use random strings
 		iHavesGreaterThanMaxSampleSize := unittest.P2PRPCFixture(unittest.WithIHaves(unittest.P2PRPCIHaveFixtures(2000, unittest.IdentifierListFixture(2000).Strings()...)...))
 		require.Greater(t, len(iHavesGreaterThanMaxSampleSize.GetControl().GetIhave()), maxSampleSize)
-=======
-	suite.T().Run("truncateIHaveMessages should truncate iHave messages as expected", func(t *testing.T) {
-		suite.SetupTest()
-		defer suite.StopInspector()
-		suite.rpcTracker.On("LastHighestIHaveRPCSize").Return(int64(100)).Maybe()
-		suite.rpcTracker.On("WasIHaveRPCSent", mock.AnythingOfType("string")).Return(true).Maybe()
-		suite.distributor.On("Distribute", mock.AnythingOfType("*p2p.InvCtrlMsgNotif")).Return(nil).Twice()
-		suite.config.IHaveRPCInspectionConfig.MaxSampleSize = 100
-		suite.inspector.Start(suite.signalerCtx)
-
-		// topic validation not performed so we can use random strings
-		iHavesGreaterThanMaxSampleSize := unittest.P2PRPCFixture(unittest.WithIHaves(unittest.P2PRPCIHaveFixtures(200,
-			unittest.IdentifierListFixture(200).Strings()...)...))
-		require.Greater(t, len(iHavesGreaterThanMaxSampleSize.GetControl().GetIhave()), suite.config.IHaveRPCInspectionConfig.MaxSampleSize)
->>>>>>> 60432343
 		iHavesLessThanMaxSampleSize := unittest.P2PRPCFixture(unittest.WithIHaves(unittest.P2PRPCIHaveFixtures(200, unittest.IdentifierListFixture(50).Strings()...)...))
 		require.Less(t, len(iHavesLessThanMaxSampleSize.GetControl().GetIhave()), maxSampleSize)
 
@@ -273,14 +171,12 @@
 		stopInspector(t, cancel, inspector)
 	})
 
-<<<<<<< HEAD
 	t.Run("truncateIHaveMessageIds should truncate iHave message ids as expected", func(t *testing.T) {
 		maxMessageIDSampleSize := 1000
 		inspector, signalerCtx, cancel, distributor, rpcTracker, _, _, _ := inspectorFixture(t, func(params *validation.InspectorParams) {
 			params.Config.IHaveRPCInspectionConfig.MaxMessageIDSampleSize = maxMessageIDSampleSize
 		})
 		// topic validation is ignored set any topic oracle
-		require.NoError(t, inspector.SetTopicOracle(defaultTopicOracle))
 		rpcTracker.On("LastHighestIHaveRPCSize").Return(int64(100)).Maybe()
 		rpcTracker.On("WasIHaveRPCSent", mock.AnythingOfType("string")).Return(true).Maybe()
 		distributor.On("Distribute", mock.AnythingOfType("*p2p.InvCtrlMsgNotif")).Return(nil).Twice()
@@ -288,20 +184,6 @@
 
 		// topic validation not performed so we can use random strings
 		iHavesGreaterThanMaxSampleSize := unittest.P2PRPCFixture(unittest.WithIHaves(unittest.P2PRPCIHaveFixtures(2000, unittest.IdentifierListFixture(10).Strings()...)...))
-=======
-	suite.T().Run("truncateIHaveMessageIds should truncate iHave message ids as expected", func(t *testing.T) {
-		suite.SetupTest()
-		defer suite.StopInspector()
-		suite.rpcTracker.On("LastHighestIHaveRPCSize").Return(int64(100)).Maybe()
-		suite.rpcTracker.On("WasIHaveRPCSent", mock.AnythingOfType("string")).Return(true).Maybe()
-		suite.distributor.On("Distribute", mock.AnythingOfType("*p2p.InvCtrlMsgNotif")).Return(nil).Twice()
-		suite.config.IHaveRPCInspectionConfig.MaxMessageIDSampleSize = 100
-		suite.inspector.Start(suite.signalerCtx)
-
-		// topic validation not performed so we can use random strings
-		iHavesGreaterThanMaxSampleSize := unittest.P2PRPCFixture(unittest.WithIHaves(unittest.P2PRPCIHaveFixtures(200,
-			unittest.IdentifierListFixture(10).Strings()...)...))
->>>>>>> 60432343
 		iHavesLessThanMaxSampleSize := unittest.P2PRPCFixture(unittest.WithIHaves(unittest.P2PRPCIHaveFixtures(50, unittest.IdentifierListFixture(10).Strings()...)...))
 
 		from := unittest.PeerIdFixture(t)
@@ -325,28 +207,16 @@
 		stopInspector(t, cancel, inspector)
 	})
 
-<<<<<<< HEAD
 	t.Run("truncateIWantMessages should truncate iWant messages as expected", func(t *testing.T) {
 		maxSampleSize := uint(100)
 		inspector, signalerCtx, cancel, distributor, rpcTracker, _, _, _ := inspectorFixture(t, func(params *validation.InspectorParams) {
 			params.Config.IWantRPCInspectionConfig.MaxSampleSize = maxSampleSize
 		})
 		// topic validation is ignored set any topic oracle
-		require.NoError(t, inspector.SetTopicOracle(defaultTopicOracle))
 		rpcTracker.On("LastHighestIHaveRPCSize").Return(int64(100)).Maybe()
 		rpcTracker.On("WasIHaveRPCSent", mock.AnythingOfType("string")).Return(true).Maybe()
 		distributor.On("Distribute", mock.AnythingOfType("*p2p.InvCtrlMsgNotif")).Return(nil).Maybe()
 		inspector.Start(signalerCtx)
-=======
-	suite.T().Run("truncateIWantMessages should truncate iWant messages as expected", func(t *testing.T) {
-		suite.SetupTest()
-		defer suite.StopInspector()
-		suite.rpcTracker.On("LastHighestIHaveRPCSize").Return(int64(100)).Maybe()
-		suite.rpcTracker.On("WasIHaveRPCSent", mock.AnythingOfType("string")).Return(true).Maybe()
-		suite.config.IWantRPCInspectionConfig.MaxSampleSize = 100
-		suite.inspector.Start(suite.signalerCtx)
->>>>>>> 60432343
-
 		iWantsGreaterThanMaxSampleSize := unittest.P2PRPCFixture(unittest.WithIWants(unittest.P2PRPCIWantFixtures(200, 200)...))
 		require.Greater(t, uint(len(iWantsGreaterThanMaxSampleSize.GetControl().GetIwant())), maxSampleSize)
 		iWantsLessThanMaxSampleSize := unittest.P2PRPCFixture(unittest.WithIWants(unittest.P2PRPCIWantFixtures(50, 200)...))
@@ -365,32 +235,17 @@
 		stopInspector(t, cancel, inspector)
 	})
 
-<<<<<<< HEAD
 	t.Run("truncateIWantMessageIds should truncate iWant message ids as expected", func(t *testing.T) {
 		maxMessageIDSampleSize := 1000
 		inspector, signalerCtx, cancel, distributor, rpcTracker, _, _, _ := inspectorFixture(t, func(params *validation.InspectorParams) {
 			params.Config.IWantRPCInspectionConfig.MaxMessageIDSampleSize = maxMessageIDSampleSize
 		})
 		// topic validation is ignored set any topic oracle
-		require.NoError(t, inspector.SetTopicOracle(defaultTopicOracle))
 		rpcTracker.On("LastHighestIHaveRPCSize").Return(int64(100)).Maybe()
 		rpcTracker.On("WasIHaveRPCSent", mock.AnythingOfType("string")).Return(true).Maybe()
 		distributor.On("Distribute", mock.AnythingOfType("*p2p.InvCtrlMsgNotif")).Return(nil).Maybe()
 		inspector.Start(signalerCtx)
-
 		iWantsGreaterThanMaxSampleSize := unittest.P2PRPCFixture(unittest.WithIWants(unittest.P2PRPCIWantFixtures(10, 2000)...))
-=======
-	suite.T().Run("truncateIWantMessageIds should truncate iWant message ids as expected", func(t *testing.T) {
-		suite.SetupTest()
-		defer suite.StopInspector()
-		suite.rpcTracker.On("LastHighestIHaveRPCSize").Return(int64(100)).Maybe()
-		suite.rpcTracker.On("WasIHaveRPCSent", mock.AnythingOfType("string")).Return(true).Maybe()
-		suite.distributor.On("Distribute", mock.AnythingOfType("*p2p.InvCtrlMsgNotif")).Return(nil).Maybe()
-		suite.config.IWantRPCInspectionConfig.MaxMessageIDSampleSize = 100
-		suite.inspector.Start(suite.signalerCtx)
-
-		iWantsGreaterThanMaxSampleSize := unittest.P2PRPCFixture(unittest.WithIWants(unittest.P2PRPCIWantFixtures(10, 200)...))
->>>>>>> 60432343
 		iWantsLessThanMaxSampleSize := unittest.P2PRPCFixture(unittest.WithIWants(unittest.P2PRPCIWantFixtures(10, 50)...))
 
 		from := unittest.PeerIdFixture(t)
@@ -420,7 +275,7 @@
 // while all types of invalid control messages trigger expected notifications.
 func TestControlMessageValidationInspector_processInspectRPCReq(t *testing.T) {
 	t.Run("processInspectRPCReq should not disseminate any invalid notification errors for valid RPC's", func(t *testing.T) {
-		inspector, signalerCtx, cancel, distributor, rpcTracker, sporkID, _, _ := inspectorFixture(t)
+		inspector, signalerCtx, cancel, distributor, rpcTracker, sporkID, _, topicProviderOracle := inspectorFixture(t)
 		defer distributor.AssertNotCalled(t, "Distribute")
 
 		topics := []string{
@@ -429,16 +284,9 @@
 			fmt.Sprintf("%s/%s", channels.SyncCommittee, sporkID),
 			fmt.Sprintf("%s/%s", channels.RequestChunks, sporkID),
 		}
-<<<<<<< HEAD
 		// avoid unknown topics errors
-		require.NoError(t, inspector.SetTopicOracle(func() []string {
-			return topics
-		}))
-		inspector.Start(signalerCtx)
-=======
-		suite.topicProviderOracle.UpdateTopics(topics)
-		suite.inspector.Start(suite.signalerCtx)
->>>>>>> 60432343
+		topicProviderOracle.UpdateTopics(topics)
+		inspector.Start(signalerCtx)
 		grafts := unittest.P2PRPCGraftFixtures(topics...)
 		prunes := unittest.P2PRPCPruneFixtures(topics...)
 		ihaves := unittest.P2PRPCIHaveFixtures(50, topics...)
@@ -472,16 +320,10 @@
 	})
 
 	t.Run("processInspectRPCReq should disseminate invalid control message notification for control messages with duplicate topics", func(t *testing.T) {
-		inspector, signalerCtx, cancel, distributor, _, sporkID, _, _ := inspectorFixture(t)
+		inspector, signalerCtx, cancel, distributor, _, sporkID, _, topicProviderOracle := inspectorFixture(t)
 		duplicateTopic := fmt.Sprintf("%s/%s", channels.TestNetworkChannel, sporkID)
 		// avoid unknown topics errors
-<<<<<<< HEAD
-		require.NoError(t, inspector.SetTopicOracle(func() []string {
-			return []string{duplicateTopic}
-		}))
-=======
-		suite.topicProviderOracle.UpdateTopics([]string{duplicateTopic})
->>>>>>> 60432343
+		topicProviderOracle.UpdateTopics([]string{duplicateTopic})
 		// create control messages with duplicate topic
 		grafts := []*pubsub_pb.ControlGraft{unittest.P2PRPCGraftFixture(&duplicateTopic), unittest.P2PRPCGraftFixture(&duplicateTopic)}
 		prunes := []*pubsub_pb.ControlPrune{unittest.P2PRPCPruneFixture(&duplicateTopic), unittest.P2PRPCPruneFixture(&duplicateTopic)}
@@ -511,17 +353,11 @@
 	})
 
 	t.Run("inspectGraftMessages should disseminate invalid control message notification for invalid graft messages as expected", func(t *testing.T) {
-		inspector, signalerCtx, cancel, distributor, _, sporkID, _, _ := inspectorFixture(t)
+		inspector, signalerCtx, cancel, distributor, _, sporkID, _, topicProviderOracle := inspectorFixture(t)
 		// create unknown topic
 		unknownTopic, malformedTopic, invalidSporkIDTopic := invalidTopics(t, sporkID)
 		// avoid unknown topics errors
-<<<<<<< HEAD
-		require.NoError(t, inspector.SetTopicOracle(func() []string {
-			return []string{unknownTopic, malformedTopic, invalidSporkIDTopic}
-		}))
-=======
-		suite.topicProviderOracle.UpdateTopics([]string{unknownTopic, malformedTopic, invalidSporkIDTopic})
->>>>>>> 60432343
+		topicProviderOracle.UpdateTopics([]string{unknownTopic, malformedTopic, invalidSporkIDTopic})
 		unknownTopicGraft := unittest.P2PRPCGraftFixture(&unknownTopic)
 		malformedTopicGraft := unittest.P2PRPCGraftFixture(&malformedTopic)
 		invalidSporkIDTopicGraft := unittest.P2PRPCGraftFixture(&invalidSporkIDTopic)
@@ -545,20 +381,14 @@
 	})
 
 	t.Run("inspectPruneMessages should disseminate invalid control message notification for invalid prune messages as expected", func(t *testing.T) {
-		inspector, signalerCtx, cancel, distributor, _, sporkID, _, _ := inspectorFixture(t)
+		inspector, signalerCtx, cancel, distributor, _, sporkID, _, topicProviderOracle := inspectorFixture(t)
 		// create unknown topic
 		unknownTopic, malformedTopic, invalidSporkIDTopic := invalidTopics(t, sporkID)
 		unknownTopicPrune := unittest.P2PRPCPruneFixture(&unknownTopic)
 		malformedTopicPrune := unittest.P2PRPCPruneFixture(&malformedTopic)
 		invalidSporkIDTopicPrune := unittest.P2PRPCPruneFixture(&invalidSporkIDTopic)
 		// avoid unknown topics errors
-<<<<<<< HEAD
-		require.NoError(t, inspector.SetTopicOracle(func() []string {
-			return []string{unknownTopic, malformedTopic, invalidSporkIDTopic}
-		}))
-=======
-		suite.topicProviderOracle.UpdateTopics([]string{unknownTopic, malformedTopic, invalidSporkIDTopic})
->>>>>>> 60432343
+		topicProviderOracle.UpdateTopics([]string{unknownTopic, malformedTopic, invalidSporkIDTopic})
 		unknownTopicRpc := unittest.P2PRPCFixture(unittest.WithPrunes(unknownTopicPrune))
 		malformedTopicRpc := unittest.P2PRPCFixture(unittest.WithPrunes(malformedTopicPrune))
 		invalidSporkIDTopicRpc := unittest.P2PRPCFixture(unittest.WithPrunes(invalidSporkIDTopicPrune))
@@ -578,17 +408,11 @@
 	})
 
 	t.Run("inspectIHaveMessages should disseminate invalid control message notification for iHave messages with invalid topics as expected", func(t *testing.T) {
-		inspector, signalerCtx, cancel, distributor, _, sporkID, _, _ := inspectorFixture(t)
+		inspector, signalerCtx, cancel, distributor, _, sporkID, _, topicProviderOracle := inspectorFixture(t)
 		// create unknown topic
 		unknownTopic, malformedTopic, invalidSporkIDTopic := invalidTopics(t, sporkID)
 		// avoid unknown topics errors
-<<<<<<< HEAD
-		require.NoError(t, inspector.SetTopicOracle(func() []string {
-			return []string{unknownTopic, malformedTopic, invalidSporkIDTopic}
-		}))
-=======
-		suite.topicProviderOracle.UpdateTopics([]string{unknownTopic, malformedTopic, invalidSporkIDTopic})
->>>>>>> 60432343
+		topicProviderOracle.UpdateTopics([]string{unknownTopic, malformedTopic, invalidSporkIDTopic})
 		unknownTopicIhave := unittest.P2PRPCIHaveFixture(&unknownTopic, unittest.IdentifierListFixture(5).Strings()...)
 		malformedTopicIhave := unittest.P2PRPCIHaveFixture(&malformedTopic, unittest.IdentifierListFixture(5).Strings()...)
 		invalidSporkIDTopicIhave := unittest.P2PRPCIHaveFixture(&invalidSporkIDTopic, unittest.IdentifierListFixture(5).Strings()...)
@@ -610,20 +434,15 @@
 		stopInspector(t, cancel, inspector)
 	})
 
-<<<<<<< HEAD
 	t.Run("inspectIHaveMessages should disseminate invalid control message notification for iHave messages with duplicate message ids as expected", func(t *testing.T) {
-		inspector, signalerCtx, cancel, distributor, _, sporkID, _, _ := inspectorFixture(t)
+		inspector, signalerCtx, cancel, distributor, _, sporkID, _, topicProviderOracle := inspectorFixture(t)
 		validTopic := fmt.Sprintf("%s/%s", channels.PushBlocks.String(), sporkID)
 		// avoid unknown topics errors
-		require.NoError(t, inspector.SetTopicOracle(func() []string {
-			return []string{validTopic}
-		}))
+		topicProviderOracle.UpdateTopics([]string{validTopic})
 		duplicateMsgID := unittest.IdentifierFixture()
 		msgIds := flow.IdentifierList{duplicateMsgID, duplicateMsgID, duplicateMsgID}
 		duplicateMsgIDIHave := unittest.P2PRPCIHaveFixture(&validTopic, append(msgIds, unittest.IdentifierListFixture(5)...).Strings()...)
-
 		duplicateMsgIDRpc := unittest.P2PRPCFixture(unittest.WithIHaves(duplicateMsgIDIHave))
-
 		from := unittest.PeerIdFixture(t)
 		checkNotification := checkNotificationFunc(t, from, p2pmsg.CtrlMsgIHave, validation.IsDuplicateTopicErr, p2p.CtrlMsgNonClusterTopicType)
 		distributor.On("Distribute", mock.AnythingOfType("*p2p.InvCtrlMsgNotif")).Return(nil).Once().Run(checkNotification)
@@ -638,7 +457,6 @@
 	t.Run("inspectIWantMessages should disseminate invalid control message notification for iWant messages when duplicate message ids exceeds the allowed threshold", func(t *testing.T) {
 		inspector, signalerCtx, cancel, distributor, rpcTracker, _, _, _ := inspectorFixture(t)
 		// oracle must be set even though iWant messages do not have topic IDs
-		require.NoError(t, inspector.SetTopicOracle(defaultTopicOracle))
 		duplicateMsgID := unittest.IdentifierFixture()
 		duplicates := flow.IdentifierList{duplicateMsgID, duplicateMsgID}
 		msgIds := append(duplicates, unittest.IdentifierListFixture(5)...).Strings()
@@ -672,7 +490,6 @@
 			params.Config.IWantRPCInspectionConfig.CacheMissThreshold = .9
 		})
 		// oracle must be set even though iWant messages do not have topic IDs
-		require.NoError(t, inspector.SetTopicOracle(defaultTopicOracle))
 		inspectMsgRpc := unittest.P2PRPCFixture(unittest.WithIWants(unittest.P2PRPCIWantFixtures(cacheMissCheckSize+1, 100)...))
 
 		from := unittest.PeerIdFixture(t)
@@ -710,7 +527,6 @@
 			params.Config.IWantRPCInspectionConfig.CacheMissThreshold = .9
 		})
 		// oracle must be set even though iWant messages do not have topic IDs
-		require.NoError(t, inspector.SetTopicOracle(defaultTopicOracle))
 		defer distributor.AssertNotCalled(t, "Distribute")
 
 		msgIds := unittest.IdentifierListFixture(100).Strings()
@@ -734,7 +550,7 @@
 
 	t.Run("inspectRpcPublishMessages should disseminate invalid control message notification when invalid pubsub messages count greater than configured RpcMessageErrorThreshold", func(t *testing.T) {
 		errThreshold := 500
-		inspector, signalerCtx, cancel, distributor, _, sporkID, _, _ := inspectorFixture(t, func(params *validation.InspectorParams) {
+		inspector, signalerCtx, cancel, distributor, _, sporkID, _, topicProviderOracle := inspectorFixture(t, func(params *validation.InspectorParams) {
 			params.Config.RpcMessageErrorThreshold = errThreshold
 		})
 		// create unknown topic
@@ -760,9 +576,7 @@
 			topics[i] = *msg.Topic
 		}
 		// set topic oracle to return list of topics to avoid hasSubscription errors and force topic validation
-		require.NoError(t, inspector.SetTopicOracle(func() []string {
-			return topics
-		}))
+		topicProviderOracle.UpdateTopics(topics)
 		from := unittest.PeerIdFixture(t)
 		checkNotification := checkNotificationFunc(t, from, p2pmsg.RpcPublishMessage, validation.IsInvalidRpcPublishMessagesErr, p2p.CtrlMsgNonClusterTopicType)
 		distributor.On("Distribute", mock.AnythingOfType("*p2p.InvCtrlMsgNotif")).Return(nil).Once().Run(checkNotification)
@@ -774,157 +588,6 @@
 		time.Sleep(time.Second)
 		stopInspector(t, cancel, inspector)
 	})
-=======
-	suite.T().Run("inspectIHaveMessages should disseminate invalid control message notification for iHave messages with duplicate message ids as expected",
-		func(t *testing.T) {
-			suite.SetupTest()
-			defer suite.StopInspector()
-			validTopic := fmt.Sprintf("%s/%s", channels.PushBlocks.String(), suite.sporkID)
-			// avoid unknown topics errors
-			suite.topicProviderOracle.UpdateTopics([]string{validTopic})
-			duplicateMsgID := unittest.IdentifierFixture()
-			msgIds := flow.IdentifierList{duplicateMsgID, duplicateMsgID, duplicateMsgID}
-			duplicateMsgIDIHave := unittest.P2PRPCIHaveFixture(&validTopic, append(msgIds, unittest.IdentifierListFixture(5)...).Strings()...)
-
-			duplicateMsgIDRpc := unittest.P2PRPCFixture(unittest.WithIHaves(duplicateMsgIDIHave))
-
-			from := unittest.PeerIdFixture(t)
-			checkNotification := checkNotificationFunc(t, from, p2pmsg.CtrlMsgIHave, validation.IsDuplicateTopicErr)
-			suite.distributor.On("Distribute", mock.AnythingOfType("*p2p.InvCtrlMsgNotif")).Return(nil).Once().Run(checkNotification)
-			suite.inspector.Start(suite.signalerCtx)
-
-			require.NoError(t, suite.inspector.Inspect(from, duplicateMsgIDRpc))
-			// sleep for 1 second to ensure rpc's is processed
-			time.Sleep(time.Second)
-		})
-
-	suite.T().Run("inspectIWantMessages should disseminate invalid control message notification for iWant messages when duplicate message ids exceeds the allowed threshold",
-		func(t *testing.T) {
-			suite.SetupTest()
-			defer suite.StopInspector()
-			duplicateMsgID := unittest.IdentifierFixture()
-			duplicates := flow.IdentifierList{duplicateMsgID, duplicateMsgID}
-			msgIds := append(duplicates, unittest.IdentifierListFixture(5)...).Strings()
-			duplicateMsgIDIWant := unittest.P2PRPCIWantFixture(msgIds...)
-
-			duplicateMsgIDRpc := unittest.P2PRPCFixture(unittest.WithIWants(duplicateMsgIDIWant))
-
-			from := unittest.PeerIdFixture(t)
-			checkNotification := checkNotificationFunc(t, from, p2pmsg.CtrlMsgIWant, validation.IsIWantDuplicateMsgIDThresholdErr)
-			suite.distributor.On("Distribute", mock.AnythingOfType("*p2p.InvCtrlMsgNotif")).Return(nil).Once().Run(checkNotification)
-			suite.rpcTracker.On("LastHighestIHaveRPCSize").Return(int64(100)).Maybe()
-			suite.rpcTracker.On("WasIHaveRPCSent", mock.AnythingOfType("string")).Return(true).Run(func(args mock.Arguments) {
-				id, ok := args[0].(string)
-				require.True(t, ok)
-				require.Contains(t, msgIds, id)
-			})
-
-			suite.inspector.Start(suite.signalerCtx)
-
-			require.NoError(t, suite.inspector.Inspect(from, duplicateMsgIDRpc))
-			// sleep for 1 second to ensure rpc's is processed
-			time.Sleep(time.Second)
-		})
-
-	suite.T().Run("inspectIWantMessages should disseminate invalid control message notification for iWant messages when cache misses exceeds allowed threshold",
-		func(t *testing.T) {
-			suite.SetupTest()
-			defer suite.StopInspector()
-			// set cache miss check size to 0 forcing the inspector to check the cache misses with only a single iWant
-			suite.config.CacheMissCheckSize = 0
-			// set high cache miss threshold to ensure we only disseminate notification when it is exceeded
-			suite.config.IWantRPCInspectionConfig.CacheMissThreshold = .9
-			msgIds := unittest.IdentifierListFixture(100).Strings()
-			// oracle must be set even though iWant messages do not have topic IDs
-			inspectMsgRpc := unittest.P2PRPCFixture(unittest.WithIWants(unittest.P2PRPCIWantFixture(msgIds...)))
-
-			from := unittest.PeerIdFixture(t)
-			checkNotification := checkNotificationFunc(t, from, p2pmsg.CtrlMsgIWant, validation.IsIWantCacheMissThresholdErr)
-			suite.distributor.On("Distribute", mock.AnythingOfType("*p2p.InvCtrlMsgNotif")).Return(nil).Once().Run(checkNotification)
-			suite.rpcTracker.On("LastHighestIHaveRPCSize").Return(int64(100)).Maybe()
-			// return false each time to eventually force a notification to be disseminated when the cache miss count finally exceeds the 90% threshold
-			suite.rpcTracker.On("WasIHaveRPCSent", mock.AnythingOfType("string")).Return(false).Run(func(args mock.Arguments) {
-				id, ok := args[0].(string)
-				require.True(t, ok)
-				require.Contains(t, msgIds, id)
-			})
-
-			suite.inspector.Start(suite.signalerCtx)
-
-			require.NoError(t, suite.inspector.Inspect(from, inspectMsgRpc))
-			// sleep for 1 second to ensure rpc's is processed
-			time.Sleep(time.Second)
-		})
-
-	suite.T().Run("inspectIWantMessages should not disseminate invalid control message notification for iWant messages when cache misses exceeds allowed threshold if cache miss check size not exceeded",
-		func(t *testing.T) {
-			suite.SetupTest()
-			defer suite.StopInspector()
-			defer suite.distributor.AssertNotCalled(t, "Distribute")
-			// if size of iwants not greater than 10 cache misses will not be checked
-			suite.config.CacheMissCheckSize = 10
-			// set high cache miss threshold to ensure we only disseminate notification when it is exceeded
-			suite.config.IWantRPCInspectionConfig.CacheMissThreshold = .9
-			msgIds := unittest.IdentifierListFixture(100).Strings()
-			inspectMsgRpc := unittest.P2PRPCFixture(unittest.WithIWants(unittest.P2PRPCIWantFixture(msgIds...)))
-			suite.rpcTracker.On("LastHighestIHaveRPCSize").Return(int64(100)).Maybe()
-			// return false each time to eventually force a notification to be disseminated when the cache miss count finally exceeds the 90% threshold
-			suite.rpcTracker.On("WasIHaveRPCSent", mock.AnythingOfType("string")).Return(false).Run(func(args mock.Arguments) {
-				id, ok := args[0].(string)
-				require.True(t, ok)
-				require.Contains(t, msgIds, id)
-			})
-
-			from := unittest.PeerIdFixture(t)
-			suite.inspector.Start(suite.signalerCtx)
-
-			require.NoError(t, suite.inspector.Inspect(from, inspectMsgRpc))
-			// sleep for 1 second to ensure rpc's is processed
-			time.Sleep(time.Second)
-		})
-
-	suite.T().Run("inspectRpcPublishMessages should disseminate invalid control message notification when invalid pubsub messages count greater than configured RpcMessageErrorThreshold",
-		func(t *testing.T) {
-			suite.SetupTest()
-			defer suite.StopInspector()
-			// 5 invalid pubsub messages will force notification dissemination
-			suite.config.RpcMessageErrorThreshold = 4
-			// create unknown topic
-			unknownTopic := channels.Topic(fmt.Sprintf("%s/%s", unittest.IdentifierFixture(), suite.sporkID)).String()
-			// create malformed topic
-			malformedTopic := channels.Topic("!@#$%^&**((").String()
-			// a topics spork ID is considered invalid if it does not match the current spork ID
-			invalidSporkIDTopic := channels.Topic(fmt.Sprintf("%s/%s", channels.PushBlocks, unittest.IdentifierFixture())).String()
-
-			// create 10 normal messages
-			pubsubMsgs := unittest.GossipSubMessageFixtures(10, fmt.Sprintf("%s/%s", channels.TestNetworkChannel, suite.sporkID))
-			// add 5 invalid messages to force notification dissemination
-			pubsubMsgs = append(pubsubMsgs, []*pubsub_pb.Message{
-				{Topic: &unknownTopic},
-				{Topic: &malformedTopic},
-				{Topic: &malformedTopic},
-				{Topic: &invalidSporkIDTopic},
-				{Topic: &invalidSporkIDTopic},
-			}...)
-			rpc := unittest.P2PRPCFixture(unittest.WithPubsubMessages(pubsubMsgs...))
-			topics := make([]string, len(pubsubMsgs))
-			for i, msg := range pubsubMsgs {
-				topics[i] = *msg.Topic
-			}
-			// set topic oracle to return list of topics to avoid hasSubscription errors and force topic validation
-			suite.topicProviderOracle.UpdateTopics(topics)
-			from := unittest.PeerIdFixture(t)
-			checkNotification := checkNotificationFunc(t, from, p2pmsg.RpcPublishMessage, validation.IsInvalidRpcPublishMessagesErr)
-			suite.distributor.On("Distribute", mock.AnythingOfType("*p2p.InvCtrlMsgNotif")).Return(nil).Once().Run(checkNotification)
-
-			suite.inspector.Start(suite.signalerCtx)
-
-			require.NoError(t, suite.inspector.Inspect(from, rpc))
-			// sleep for 1 second to ensure rpc's is processed
-			time.Sleep(time.Second)
-		})
->>>>>>> 60432343
-
 	t.Run("inspectRpcPublishMessages should disseminate invalid control message notification when subscription missing for topic", func(t *testing.T) {
 		errThreshold := 500
 		inspector, signalerCtx, cancel, distributor, _, sporkID, _, _ := inspectorFixture(t, func(params *validation.InspectorParams) {
@@ -933,18 +596,10 @@
 		pubsubMsgs := unittest.GossipSubMessageFixtures(errThreshold+1, fmt.Sprintf("%s/%s", channels.TestNetworkChannel, sporkID))
 		from := unittest.PeerIdFixture(t)
 		rpc := unittest.P2PRPCFixture(unittest.WithPubsubMessages(pubsubMsgs...))
-<<<<<<< HEAD
-		require.NoError(t, inspector.SetTopicOracle(defaultTopicOracle))
 		checkNotification := checkNotificationFunc(t, from, p2pmsg.RpcPublishMessage, validation.IsInvalidRpcPublishMessagesErr, p2p.CtrlMsgNonClusterTopicType)
 		distributor.On("Distribute", mock.AnythingOfType("*p2p.InvCtrlMsgNotif")).Return(nil).Once().Run(checkNotification)
 		inspector.Start(signalerCtx)
 		require.NoError(t, inspector.Inspect(from, rpc))
-=======
-		checkNotification := checkNotificationFunc(t, from, p2pmsg.RpcPublishMessage, validation.IsInvalidRpcPublishMessagesErr)
-		suite.distributor.On("Distribute", mock.AnythingOfType("*p2p.InvCtrlMsgNotif")).Return(nil).Once().Run(checkNotification)
-		suite.inspector.Start(suite.signalerCtx)
-		require.NoError(t, suite.inspector.Inspect(from, rpc))
->>>>>>> 60432343
 		// sleep for 1 second to ensure rpc's is processed
 		time.Sleep(time.Second)
 		stopInspector(t, cancel, inspector)
@@ -962,11 +617,7 @@
 		for i, msg := range pubsubMsgs {
 			topics[i] = *msg.Topic
 		}
-<<<<<<< HEAD
 		// set topic oracle to return list of topics excluding first topic sent
-		require.NoError(t, inspector.SetTopicOracle(defaultTopicOracle))
-=======
->>>>>>> 60432343
 		from := unittest.PeerIdFixture(t)
 		checkNotification := checkNotificationFunc(t, from, p2pmsg.RpcPublishMessage, validation.IsInvalidRpcPublishMessagesErr, p2p.CtrlMsgNonClusterTopicType)
 		distributor.On("Distribute", mock.AnythingOfType("*p2p.InvCtrlMsgNotif")).Return(nil).Once().Run(checkNotification)
@@ -977,19 +628,11 @@
 		stopInspector(t, cancel, inspector)
 	})
 	t.Run("inspectRpcPublishMessages should not inspect pubsub message sender on public networks", func(t *testing.T) {
-		inspector, signalerCtx, cancel, _, _, sporkID, idProvider, _ := inspectorFixture(t)
-		from := unittest.PeerIdFixture(t)
-<<<<<<< HEAD
+		inspector, signalerCtx, cancel, _, _, sporkID, idProvider, topicProviderOracle := inspectorFixture(t)
+		from := unittest.PeerIdFixture(t)
 		defer idProvider.AssertNotCalled(t, "ByPeerID", from)
 		topic := fmt.Sprintf("%s/%s", channels.TestNetworkChannel, sporkID)
-		require.NoError(t, inspector.SetTopicOracle(func() []string {
-			return []string{topic}
-		}))
-=======
-		defer suite.idProvider.AssertNotCalled(t, "ByPeerID", from)
-		topic := fmt.Sprintf("%s/%s", channels.TestNetworkChannel, suite.sporkID)
-		suite.topicProviderOracle.UpdateTopics([]string{topic})
->>>>>>> 60432343
+		topicProviderOracle.UpdateTopics([]string{topic})
 		pubsubMsgs := unittest.GossipSubMessageFixtures(10, topic, unittest.WithFrom(from))
 		rpc := unittest.P2PRPCFixture(unittest.WithPubsubMessages(pubsubMsgs...))
 		inspector.Start(signalerCtx)
@@ -999,20 +642,13 @@
 		stopInspector(t, cancel, inspector)
 	})
 	t.Run("inspectRpcPublishMessages should disseminate invalid control message notification when message is from unstaked peer", func(t *testing.T) {
-		inspector, signalerCtx, cancel, distributor, _, sporkID, idProvider, _ := inspectorFixture(t, func(params *validation.InspectorParams) {
+		inspector, signalerCtx, cancel, distributor, _, sporkID, idProvider, topicProviderOracle := inspectorFixture(t, func(params *validation.InspectorParams) {
 			// override the inspector and params, run the inspector in private mode
 			params.NetworkingType = network.PrivateNetwork
 		})
 		from := unittest.PeerIdFixture(t)
-<<<<<<< HEAD
 		topic := fmt.Sprintf("%s/%s", channels.TestNetworkChannel, sporkID)
-		require.NoError(t, inspector.SetTopicOracle(func() []string {
-			return []string{topic}
-		}))
-=======
-		topic := fmt.Sprintf("%s/%s", channels.TestNetworkChannel, suite.sporkID)
-		suite.topicProviderOracle.UpdateTopics([]string{topic})
->>>>>>> 60432343
+		topicProviderOracle.UpdateTopics([]string{topic})
 		// default RpcMessageErrorThreshold is 500, 501 messages should trigger a notification
 		pubsubMsgs := unittest.GossipSubMessageFixtures(501, topic, unittest.WithFrom(from))
 		idProvider.On("ByPeerID", from).Return(nil, false).Times(501)
@@ -1026,22 +662,15 @@
 		stopInspector(t, cancel, inspector)
 	})
 	t.Run("inspectRpcPublishMessages should disseminate invalid control message notification when message is from ejected peer", func(t *testing.T) {
-		inspector, signalerCtx, cancel, distributor, _, sporkID, idProvider, _ := inspectorFixture(t, func(params *validation.InspectorParams) {
+		inspector, signalerCtx, cancel, distributor, _, sporkID, idProvider, topicProviderOracle := inspectorFixture(t, func(params *validation.InspectorParams) {
 			// override the inspector and params, run the inspector in private mode
 			params.NetworkingType = network.PrivateNetwork
 		})
 		from := unittest.PeerIdFixture(t)
 		id := unittest.IdentityFixture()
 		id.Ejected = true
-<<<<<<< HEAD
 		topic := fmt.Sprintf("%s/%s", channels.TestNetworkChannel, sporkID)
-		require.NoError(t, inspector.SetTopicOracle(func() []string {
-			return []string{topic}
-		}))
-=======
-		topic := fmt.Sprintf("%s/%s", channels.TestNetworkChannel, suite.sporkID)
-		suite.topicProviderOracle.UpdateTopics([]string{topic})
->>>>>>> 60432343
+		topicProviderOracle.UpdateTopics([]string{topic})
 		pubsubMsgs := unittest.GossipSubMessageFixtures(501, topic, unittest.WithFrom(from))
 		idProvider.On("ByPeerID", from).Return(id, true).Times(501)
 		rpc := unittest.P2PRPCFixture(unittest.WithPubsubMessages(pubsubMsgs...))
@@ -1058,54 +687,28 @@
 // TestNewControlMsgValidationInspector_validateClusterPrefixedTopic ensures cluster prefixed topics are validated as expected.
 func TestNewControlMsgValidationInspector_validateClusterPrefixedTopic(t *testing.T) {
 	t.Run("validateClusterPrefixedTopic should not return an error for valid cluster prefixed topics", func(t *testing.T) {
-		inspector, signalerCtx, cancel, distributor, _, sporkID, idProvider, _ := inspectorFixture(t)
+		inspector, signalerCtx, cancel, distributor, _, sporkID, idProvider, topicProviderOracle := inspectorFixture(t)
 		defer distributor.AssertNotCalled(t, "Distribute")
 		clusterID := flow.ChainID(unittest.IdentifierFixture().String())
-<<<<<<< HEAD
 		clusterPrefixedTopic := channels.Topic(fmt.Sprintf("%s/%s", channels.SyncCluster(clusterID), sporkID)).String()
-		require.NoError(t, inspector.SetTopicOracle(func() []string {
-			return []string{clusterPrefixedTopic}
-		}))
-=======
-		clusterPrefixedTopic := channels.Topic(fmt.Sprintf("%s/%s", channels.SyncCluster(clusterID), suite.sporkID)).String()
-		suite.topicProviderOracle.UpdateTopics([]string{clusterPrefixedTopic})
->>>>>>> 60432343
+		topicProviderOracle.UpdateTopics([]string{clusterPrefixedTopic})
 		from := unittest.PeerIdFixture(t)
 		idProvider.On("ByPeerID", from).Return(unittest.IdentityFixture(), true).Once()
 		inspectMsgRpc := unittest.P2PRPCFixture(unittest.WithGrafts(unittest.P2PRPCGraftFixture(&clusterPrefixedTopic)))
-<<<<<<< HEAD
 		inspector.ActiveClustersChanged(flow.ChainIDList{clusterID, flow.ChainID(unittest.IdentifierFixture().String()), flow.ChainID(unittest.IdentifierFixture().String())})
 		inspector.Start(signalerCtx)
 		require.NoError(t, inspector.Inspect(from, inspectMsgRpc))
-=======
-		suite.inspector.ActiveClustersChanged(flow.ChainIDList{clusterID,
-			flow.ChainID(unittest.IdentifierFixture().String()),
-			flow.ChainID(unittest.IdentifierFixture().String())})
-		suite.inspector.Start(suite.signalerCtx)
-		require.NoError(t, suite.inspector.Inspect(from, inspectMsgRpc))
->>>>>>> 60432343
-		// sleep for 1 second to ensure rpc's is processed
-		time.Sleep(time.Second)
-		stopInspector(t, cancel, inspector)
-	})
-
-<<<<<<< HEAD
+		// sleep for 1 second to ensure rpc's is processed
+		time.Sleep(time.Second)
+		stopInspector(t, cancel, inspector)
+	})
+
 	t.Run("validateClusterPrefixedTopic should not return error if cluster prefixed hard threshold not exceeded for unknown cluster ids", func(t *testing.T) {
 		inspector, signalerCtx, cancel, distributor, _, sporkID, idProvider, _ := inspectorFixture(t, func(params *validation.InspectorParams) {
 			// set hard threshold to small number , ensure that a single unknown cluster prefix id does not cause a notification to be disseminated
 			params.Config.ClusterPrefixHardThreshold = 2
 		})
 		defer distributor.AssertNotCalled(t, "Distribute")
-		require.NoError(t, inspector.SetTopicOracle(defaultTopicOracle))
-=======
-	suite.T().Run("validateClusterPrefixedTopic should not return error if cluster prefixed hard threshold not exceeded for unknown cluster ids", func(t *testing.T) {
-		suite.SetupTest()
-		defer suite.StopInspector()
-		defer suite.distributor.AssertNotCalled(t, "Distribute")
-		// set hard threshold to small number , ensure that a single unknown cluster prefix id does not cause a notification to be disseminated
-		suite.config.ClusterPrefixHardThreshold = 2
-		defer suite.distributor.AssertNotCalled(t, "Distribute")
->>>>>>> 60432343
 		clusterID := flow.ChainID(unittest.IdentifierFixture().String())
 		clusterPrefixedTopic := channels.Topic(fmt.Sprintf("%s/%s", channels.SyncCluster(clusterID), sporkID)).String()
 		from := unittest.PeerIdFixture(t)
@@ -1121,23 +724,15 @@
 	})
 
 	t.Run("validateClusterPrefixedTopic should return an error when sender is unstaked", func(t *testing.T) {
-		inspector, signalerCtx, cancel, distributor, _, sporkID, idProvider, _ := inspectorFixture(t)
+		inspector, signalerCtx, cancel, distributor, _, sporkID, idProvider, topicProviderOracle := inspectorFixture(t)
 		defer distributor.AssertNotCalled(t, "Distribute")
 		clusterID := flow.ChainID(unittest.IdentifierFixture().String())
-<<<<<<< HEAD
 		clusterPrefixedTopic := channels.Topic(fmt.Sprintf("%s/%s", channels.SyncCluster(clusterID), sporkID)).String()
-		require.NoError(t, inspector.SetTopicOracle(func() []string {
-			return []string{clusterPrefixedTopic}
-		}))
-=======
-		clusterPrefixedTopic := channels.Topic(fmt.Sprintf("%s/%s", channels.SyncCluster(clusterID), suite.sporkID)).String()
-		suite.topicProviderOracle.UpdateTopics([]string{clusterPrefixedTopic})
->>>>>>> 60432343
+		topicProviderOracle.UpdateTopics([]string{clusterPrefixedTopic})
 		from := unittest.PeerIdFixture(t)
 		idProvider.On("ByPeerID", from).Return(nil, false).Once()
 		inspectMsgRpc := unittest.P2PRPCFixture(unittest.WithGrafts(unittest.P2PRPCGraftFixture(&clusterPrefixedTopic)))
 		inspector.ActiveClustersChanged(flow.ChainIDList{flow.ChainID(unittest.IdentifierFixture().String())})
-
 		inspector.Start(signalerCtx)
 		require.NoError(t, inspector.Inspect(from, inspectMsgRpc))
 		// sleep for 1 second to ensure rpc's is processed
@@ -1146,22 +741,13 @@
 	})
 
 	t.Run("validateClusterPrefixedTopic should return error if cluster prefixed hard threshold exceeded for unknown cluster ids", func(t *testing.T) {
-		inspector, signalerCtx, cancel, distributor, _, sporkID, idProvider, _ := inspectorFixture(t, func(params *validation.InspectorParams) {
+		inspector, signalerCtx, cancel, distributor, _, sporkID, idProvider, topicProviderOracle := inspectorFixture(t, func(params *validation.InspectorParams) {
 			// the 11th unknown cluster ID error should cause an error
 			params.Config.ClusterPrefixHardThreshold = 10
 		})
 		clusterID := flow.ChainID(unittest.IdentifierFixture().String())
-<<<<<<< HEAD
 		clusterPrefixedTopic := channels.Topic(fmt.Sprintf("%s/%s", channels.SyncCluster(clusterID), sporkID)).String()
-		require.NoError(t, inspector.SetTopicOracle(func() []string {
-			return []string{clusterPrefixedTopic}
-		}))
-=======
-		clusterPrefixedTopic := channels.Topic(fmt.Sprintf("%s/%s", channels.SyncCluster(clusterID), suite.sporkID)).String()
-		suite.topicProviderOracle.UpdateTopics([]string{clusterPrefixedTopic})
-		// the 11th unknown cluster ID error should cause an error
-		suite.config.ClusterPrefixHardThreshold = 10
->>>>>>> 60432343
+		topicProviderOracle.UpdateTopics([]string{clusterPrefixedTopic})
 		from := unittest.PeerIdFixture(t)
 		identity := unittest.IdentityFixture()
 		idProvider.On("ByPeerID", from).Return(identity, true).Times(11)
@@ -1189,16 +775,9 @@
 	for _, id := range unittest.IdentifierListFixture(5) {
 		activeClusterIds = append(activeClusterIds, flow.ChainID(id.String()))
 	}
-<<<<<<< HEAD
 	inspector.ActiveClustersChanged(activeClusterIds)
-	require.NoError(t, inspector.SetTopicOracle(defaultTopicOracle))
 	inspector.Start(signalerCtx)
 	from := unittest.PeerIdFixture(t)
-=======
-	suite.inspector.ActiveClustersChanged(activeClusterIds)
-	suite.inspector.Start(suite.signalerCtx)
-	from := unittest.PeerIdFixture(suite.T())
->>>>>>> 60432343
 	for _, id := range activeClusterIds {
 		topic := channels.Topic(fmt.Sprintf("%s/%s", channels.SyncCluster(id), sporkID)).String()
 		rpc := unittest.P2PRPCFixture(unittest.WithGrafts(unittest.P2PRPCGraftFixture(&topic)))
@@ -1235,8 +814,7 @@
 	}
 }
 
-<<<<<<< HEAD
-func inspectorFixture(t *testing.T, opts ...func(params *validation.InspectorParams)) (*validation.ControlMsgValidationInspector, *irrecoverable.MockSignalerContext, context.CancelFunc, *mockp2p.GossipSubInspectorNotificationDistributor, *mockp2p.RpcControlTracking, flow.Identifier, *mockmodule.IdentityProvider, *validation.InspectorParams) {
+func inspectorFixture(t *testing.T, opts ...func(params *validation.InspectorParams)) (*validation.ControlMsgValidationInspector, *irrecoverable.MockSignalerContext, context.CancelFunc, *mockp2p.GossipSubInspectorNotificationDistributor, *mockp2p.RpcControlTracking, flow.Identifier, *mockmodule.IdentityProvider, *internal.MockUpdatableTopicProvider) {
 	sporkID := unittest.IdentifierFixture()
 	flowConfig, err := config.DefaultConfig()
 	require.NoError(t, err)
@@ -1244,6 +822,7 @@
 	p2ptest.MockInspectorNotificationDistributorReadyDoneAware(distributor)
 	idProvider := mockmodule.NewIdentityProvider(t)
 	rpcTracker := mockp2p.NewRpcControlTracking(t)
+	topicProviderOracle := internal.NewMockUpdatableTopicProvider()
 	params := &validation.InspectorParams{
 		Logger:                  unittest.Logger(),
 		SporkID:                 sporkID,
@@ -1254,6 +833,9 @@
 		InspectorMetrics:        metrics.NewNoopCollector(),
 		RpcTracker:              rpcTracker,
 		NetworkingType:          network.PublicNetwork,
+		TopicOracle: func() p2p.TopicProvider {
+			return topicProviderOracle
+		},
 	}
 	for _, opt := range opts {
 		opt(params)
@@ -1262,7 +844,7 @@
 	require.NoError(t, err, "failed to create control message validation inspector fixture")
 	ctx, cancel := context.WithCancel(context.Background())
 	signalerCtx := irrecoverable.NewMockSignalerContext(t, ctx)
-	return validationInspector, signalerCtx, cancel, distributor, rpcTracker, sporkID, idProvider, params
+	return validationInspector, signalerCtx, cancel, distributor, rpcTracker, sporkID, idProvider, topicProviderOracle
 }
 
 func stopInspector(t *testing.T, cancel context.CancelFunc, inspector *validation.ControlMsgValidationInspector) {
@@ -1272,32 +854,4 @@
 
 func defaultTopicOracle() []string {
 	return []string{}
-=======
-// invalidTopics returns 3 invalid topics.
-// - unknown topic
-// - malformed topic
-// - topic with invalid spork ID
-func invalidTopics(t *testing.T, sporkID flow.Identifier) (string, string, string) {
-	// create unknown topic
-	unknownTopic := channels.Topic(fmt.Sprintf("%s/%s", unittest.IdentifierFixture(), sporkID)).String()
-	// create malformed topic
-	malformedTopic := channels.Topic(unittest.RandomStringFixture(t, 100)).String()
-	// a topics spork ID is considered invalid if it does not match the current spork ID
-	invalidSporkIDTopic := channels.Topic(fmt.Sprintf("%s/%s", channels.PushBlocks, unittest.IdentifierFixture())).String()
-	return unknownTopic, malformedTopic, invalidSporkIDTopic
-}
-
-// checkNotificationFunc returns util func used to ensure invalid control message notification disseminated contains expected information.
-func checkNotificationFunc(t *testing.T,
-	expectedPeerID peer.ID,
-	expectedMsgType p2pmsg.ControlMessageType,
-	isExpectedErr func(err error) bool) func(args mock.Arguments) {
-	return func(args mock.Arguments) {
-		notification, ok := args[0].(*p2p.InvCtrlMsgNotif)
-		require.True(t, ok)
-		require.Equal(t, expectedPeerID, notification.PeerID)
-		require.Equal(t, expectedMsgType, notification.MsgType)
-		require.True(t, isExpectedErr(notification.Error))
-	}
->>>>>>> 60432343
 }