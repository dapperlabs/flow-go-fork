package p2ptest

import (
	"bufio"
	"context"
	crand "math/rand"
	"sync"
	"testing"
	"time"

	dht "github.com/libp2p/go-libp2p-kad-dht"
	pb "github.com/libp2p/go-libp2p-pubsub/pb"
	"github.com/libp2p/go-libp2p/core/connmgr"
	"github.com/libp2p/go-libp2p/core/host"
	"github.com/libp2p/go-libp2p/core/network"
	"github.com/libp2p/go-libp2p/core/peer"
	"github.com/libp2p/go-libp2p/core/protocol"
	"github.com/libp2p/go-libp2p/core/routing"
	discoveryBackoff "github.com/libp2p/go-libp2p/p2p/discovery/backoff"
	"github.com/rs/zerolog"
	mockery "github.com/stretchr/testify/mock"
	"github.com/stretchr/testify/require"
	"golang.org/x/exp/rand"

	"github.com/onflow/flow-go/config"
	"github.com/onflow/flow-go/crypto"
	"github.com/onflow/flow-go/model/flow"
	"github.com/onflow/flow-go/module"
	"github.com/onflow/flow-go/module/irrecoverable"
	"github.com/onflow/flow-go/module/metrics"
	flownet "github.com/onflow/flow-go/network"
	"github.com/onflow/flow-go/network/channels"
	"github.com/onflow/flow-go/network/internal/p2pfixtures"
	"github.com/onflow/flow-go/network/message"
	"github.com/onflow/flow-go/network/p2p"
	p2pbuilder "github.com/onflow/flow-go/network/p2p/builder"
	p2pbuilderconfig "github.com/onflow/flow-go/network/p2p/builder/config"
	"github.com/onflow/flow-go/network/p2p/connection"
	p2pdht "github.com/onflow/flow-go/network/p2p/dht"
	mockp2p "github.com/onflow/flow-go/network/p2p/mock"
	"github.com/onflow/flow-go/network/p2p/unicast/protocols"
	"github.com/onflow/flow-go/network/p2p/utils"
	validator "github.com/onflow/flow-go/network/validator/pubsub"
	"github.com/onflow/flow-go/utils/logging"
	"github.com/onflow/flow-go/utils/unittest"
)

const (
	// libp2pNodeStartupTimeout is the timeout for starting a libp2p node in tests. Note that the
	// timeout has been selected to be large enough to allow for the node to start up on a CI even when
	// the test is run in parallel with other tests. Hence, no further increase of the timeout is
	// expected to be necessary. Any failure to start a node within this timeout is likely to be
	// caused by a bug in the code.
	libp2pNodeStartupTimeout = 10 * time.Second
	// libp2pNodeStartupTimeout is the timeout for starting a libp2p node in tests. Note that the
	// timeout has been selected to be large enough to allow for the node to start up on a CI even when
	// the test is run in parallel with other tests. Hence, no further increase of the timeout is
	// expected to be necessary. Any failure to start a node within this timeout is likely to be
	// caused by a bug in the code.
	libp2pNodeShutdownTimeout = 10 * time.Second

	// topicIDFixtureLen is the length of the topic ID fixture for testing.
	topicIDFixtureLen = 10
	// messageIDFixtureLen is the length of the message ID fixture for testing.
	messageIDFixtureLen = 10
)

// NetworkingKeyFixtures is a test helper that generates a ECDSA flow key pair.
func NetworkingKeyFixtures(t *testing.T) crypto.PrivateKey {
	seed := unittest.SeedFixture(48)
	key, err := crypto.GeneratePrivateKey(crypto.ECDSASecp256k1, seed)
	require.NoError(t, err)
	return key
}

// NodeFixture is a test fixture that creates a single libp2p node with the given key, spork id, and options.
// It returns the node and its identity.
func NodeFixture(t *testing.T,
	sporkID flow.Identifier,
	dhtPrefix string,
	idProvider module.IdentityProvider,
	opts ...NodeFixtureParameterOption) (p2p.LibP2PNode, flow.Identity) {

	defaultFlowConfig, err := config.DefaultConfig()
	require.NoError(t, err)
	require.NotNil(t, idProvider)
	connectionGater := NewConnectionGater(idProvider, func(p peer.ID) error {
		return nil
	})
	require.NotNil(t, connectionGater)

	parameters := &NodeFixtureParameters{
		NetworkingType: flownet.PrivateNetwork,
		HandlerFunc:    func(network.Stream) {},
		Unicasts:       nil,
		Key:            NetworkingKeyFixtures(t),
		Address:        unittest.DefaultAddress,
		Logger:         unittest.Logger().Level(zerolog.WarnLevel),
		Role:           flow.RoleCollection,
		IdProvider:     idProvider,
		MetricsCfg: &p2pbuilderconfig.MetricsConfig{
			HeroCacheFactory: metrics.NewNoopHeroCacheMetricsFactory(),
			Metrics:          metrics.NewNoopCollector(),
		},
		ResourceManager:   &network.NullResourceManager{},
		ConnGater:         connectionGater,
		PeerManagerConfig: PeerManagerConfigFixture(), // disabled by default
		FlowConfig:        defaultFlowConfig,
	}

	for _, opt := range opts {
		opt(parameters)
	}

	identity := unittest.IdentityFixture(unittest.WithNetworkingKey(parameters.Key.PublicKey()),
		unittest.WithAddress(parameters.Address),
		unittest.WithRole(parameters.Role))

	logger := parameters.Logger.With().Hex("node_id", logging.ID(identity.NodeID)).Logger()

	connManager, err := connection.NewConnManager(logger, parameters.MetricsCfg.Metrics, &parameters.FlowConfig.NetworkConfig.ConnectionManager)
	require.NoError(t, err)
<<<<<<< HEAD
	libP2PNodeBuilderParams := &p2pbuilder.LibP2PNodeBuilderConfig{
		Logger:                     logger,
		MetricsConfig:              parameters.MetricsCfg,
		NetworkingType:             parameters.NetworkingType,
		Address:                    parameters.Address,
		NetworkKey:                 parameters.Key,
		SporkId:                    sporkID,
		IdProvider:                 parameters.IdProvider,
		ResourceManagerParams:      &parameters.FlowConfig.NetworkConfig.ResourceManager,
		RpcInspectorParams:         &parameters.FlowConfig.NetworkConfig.GossipSubRPCInspectorsConfig,
		PeerManagerParams:          parameters.PeerManagerConfig,
		SubscriptionProviderParams: &parameters.FlowConfig.NetworkConfig.GossipSubConfig.SubscriptionProviderConfig,
		DisallowListCacheCfg: &p2p.DisallowListCacheConfig{
			MaxSize: uint32(1000),
			Metrics: metrics.NewNoopCollector(),
		},
		UnicastParams:                 parameters.UnicastConfig,
		GossipSubScorePenaltiesParams: &parameters.FlowConfig.NetworkConfig.GossipsubScorePenalties,
		ScoringRegistryParams:         &parameters.FlowConfig.NetworkConfig.GossipSubScoringRegistryConfig,
	}
	builder, err := p2pbuilder.NewNodeBuilder(libP2PNodeBuilderParams, parameters.PubSubTracer)
	require.NoError(t, err)
	builder.
=======

	builder := p2pbuilder.NewNodeBuilder(
		logger,
		&parameters.FlowConfig.NetworkConfig.GossipSub,
		parameters.MetricsCfg,
		parameters.NetworkingType,
		parameters.Address,
		parameters.Key,
		sporkID,
		parameters.IdProvider,
		&parameters.FlowConfig.NetworkConfig.ResourceManager,
		parameters.PeerManagerConfig,
		&p2p.DisallowListCacheConfig{
			MaxSize: uint32(1000),
			Metrics: metrics.NewNoopCollector(),
		},
		&p2pbuilderconfig.UnicastConfig{
			Unicast:                parameters.FlowConfig.NetworkConfig.Unicast,
			RateLimiterDistributor: parameters.UnicastRateLimiterDistributor,
		}).
>>>>>>> 7a2318ac
		SetConnectionManager(connManager).
		SetResourceManager(parameters.ResourceManager)

	if parameters.DhtOptions != nil && (parameters.Role != flow.RoleAccess && parameters.Role != flow.RoleExecution) {
		require.Fail(t, "DHT should not be enabled for non-access and non-execution nodes")
	}

	if parameters.Role == flow.RoleAccess || parameters.Role == flow.RoleExecution {
		// Only access and execution nodes need to run DHT;
		// Access nodes and execution nodes need DHT to run a blob service.
		// Moreover, access nodes run a DHT to let un-staked (public) access nodes find each other on the public network.
		builder.SetRoutingSystem(func(ctx context.Context, host host.Host) (routing.Routing, error) {
			return p2pdht.NewDHT(ctx,
				host,
				protocol.ID(protocols.FlowDHTProtocolIDPrefix+sporkID.String()+"/"+dhtPrefix),
				logger,
				parameters.MetricsCfg.Metrics,
				parameters.DhtOptions...)
		})
	}

	if parameters.GossipSubRpcInspectorSuiteFactory != nil {
		builder.OverrideDefaultRpcInspectorSuiteFactory(parameters.GossipSubRpcInspectorSuiteFactory)
	}

	if parameters.ResourceManager != nil {
		builder.SetResourceManager(parameters.ResourceManager)
	}

	if parameters.ConnGater != nil {
		builder.SetConnectionGater(parameters.ConnGater)
	}

	if parameters.PeerScoringEnabled {
		builder.OverrideGossipSubScoringConfig(parameters.PeerScoringConfigOverride)
	}

	if parameters.GossipSubFactory != nil && parameters.GossipSubConfig != nil {
		builder.SetGossipSubFactory(parameters.GossipSubFactory, parameters.GossipSubConfig)
	}

	if parameters.ConnManager != nil {
		builder.SetConnectionManager(parameters.ConnManager)
	}

	n, err := builder.Build()
	require.NoError(t, err)

	if parameters.HandlerFunc != nil {
		err = n.WithDefaultUnicastProtocol(parameters.HandlerFunc, parameters.Unicasts)
		require.NoError(t, err)
	}

	// get the actual IP and port that have been assigned by the subsystem
	ip, port, err := n.GetIPPort()
	require.NoError(t, err)
	identity.Address = ip + ":" + port

	if parameters.PeerProvider != nil {
		n.WithPeersProvider(parameters.PeerProvider)
	}

	return n, *identity
}

// RegisterPeerProviders registers the peer provider for all the nodes in the input slice.
// All node ids are registered as the peers provider for all the nodes.
// This means that every node will be connected to every other node by the peer manager.
// This is useful for suppressing the "peer provider not set" verbose warning logs in tests scenarios where
// it is desirable to have all nodes connected to each other.
// Args:
// - t: testing.T- the test object; not used, but included in the signature to defensively prevent misuse of the test utility in production.
// - nodes: nodes to register the peer provider for, each node will be connected to all other nodes.
func RegisterPeerProviders(_ *testing.T, nodes []p2p.LibP2PNode) {
	ids := peer.IDSlice{}
	for _, node := range nodes {
		ids = append(ids, node.ID())
	}
	for _, node := range nodes {
		node.WithPeersProvider(func() peer.IDSlice {
			return ids
		})
	}
}

type NodeFixtureParameterOption func(*NodeFixtureParameters)

type NodeFixtureParameters struct {
	HandlerFunc                       network.StreamHandler
	NetworkingType                    flownet.NetworkingType
	Unicasts                          []protocols.ProtocolName
	Key                               crypto.PrivateKey
	Address                           string
	DhtOptions                        []dht.Option
	Role                              flow.Role
	Logger                            zerolog.Logger
	PeerScoringEnabled                bool
	IdProvider                        module.IdentityProvider
	PeerScoringConfigOverride         *p2p.PeerScoringConfigOverride
	PeerManagerConfig                 *p2pbuilderconfig.PeerManagerConfig
	PeerProvider                      p2p.PeersProvider // peer manager parameter
	ConnGater                         p2p.ConnectionGater
	ConnManager                       connmgr.ConnManager
	GossipSubFactory                  p2p.GossipSubFactoryFunc
	GossipSubConfig                   p2p.GossipSubAdapterConfigFunc
	MetricsCfg                        *p2pbuilderconfig.MetricsConfig
	ResourceManager                   network.ResourceManager
	GossipSubRpcInspectorSuiteFactory p2p.GossipSubRpcInspectorSuiteFactoryFunc
	FlowConfig                        *config.FlowConfig
	UnicastRateLimiterDistributor     p2p.UnicastRateLimiterDistributor
}

func WithUnicastRateLimitDistributor(distributor p2p.UnicastRateLimiterDistributor) NodeFixtureParameterOption {
	return func(p *NodeFixtureParameters) {
		p.UnicastRateLimiterDistributor = distributor
	}
}

func OverrideGossipSubRpcInspectorSuiteFactory(factory p2p.GossipSubRpcInspectorSuiteFactoryFunc) NodeFixtureParameterOption {
	return func(p *NodeFixtureParameters) {
		p.GossipSubRpcInspectorSuiteFactory = factory
	}
}

func OverrideFlowConfig(cfg *config.FlowConfig) NodeFixtureParameterOption {
	return func(p *NodeFixtureParameters) {
		p.FlowConfig = cfg
	}
}

// EnablePeerScoringWithOverride enables peer scoring for the GossipSub pubsub system with the given override.
// Any existing peer scoring config attribute that is set in the override will override the default peer scoring config.
// Anything that is left to nil or zero value in the override will be ignored and the default value will be used.
// Note: it is not recommended to override the default peer scoring config in production unless you know what you are doing.
// Default Use Tip: use p2p.PeerScoringConfigNoOverride as the argument to this function to enable peer scoring without any override.
// Args:
//   - PeerScoringConfigOverride: override for the peer scoring config- Recommended to use p2p.PeerScoringConfigNoOverride for production or when
//     you don't want to override the default peer scoring config.
//
// Returns:
// - NodeFixtureParameterOption: a function that can be passed to the NodeFixture function to enable peer scoring.
func EnablePeerScoringWithOverride(override *p2p.PeerScoringConfigOverride) NodeFixtureParameterOption {
	return func(p *NodeFixtureParameters) {
		p.PeerScoringEnabled = true
		p.PeerScoringConfigOverride = override
	}
}

func WithDefaultStreamHandler(handler network.StreamHandler) NodeFixtureParameterOption {
	return func(p *NodeFixtureParameters) {
		p.HandlerFunc = handler
	}
}

func WithPeerManagerEnabled(cfg *p2pbuilderconfig.PeerManagerConfig, peerProvider p2p.PeersProvider) NodeFixtureParameterOption {
	return func(p *NodeFixtureParameters) {
		p.PeerManagerConfig = cfg
		p.PeerProvider = peerProvider
	}
}

func WithPreferredUnicasts(unicasts []protocols.ProtocolName) NodeFixtureParameterOption {
	return func(p *NodeFixtureParameters) {
		p.Unicasts = unicasts
	}
}

func WithNetworkingPrivateKey(key crypto.PrivateKey) NodeFixtureParameterOption {
	return func(p *NodeFixtureParameters) {
		p.Key = key
	}
}

func WithNetworkingAddress(address string) NodeFixtureParameterOption {
	return func(p *NodeFixtureParameters) {
		p.Address = address
	}
}

func WithDHTOptions(opts ...dht.Option) NodeFixtureParameterOption {
	return func(p *NodeFixtureParameters) {
		p.DhtOptions = opts
	}
}

func WithConnectionGater(connGater p2p.ConnectionGater) NodeFixtureParameterOption {
	return func(p *NodeFixtureParameters) {
		p.ConnGater = connGater
	}
}

func WithConnectionManager(connManager connmgr.ConnManager) NodeFixtureParameterOption {
	return func(p *NodeFixtureParameters) {
		p.ConnManager = connManager
	}
}

func WithRole(role flow.Role) NodeFixtureParameterOption {
	return func(p *NodeFixtureParameters) {
		p.Role = role
	}
}

func WithPeerScoreParamsOption(cfg *p2p.PeerScoringConfigOverride) NodeFixtureParameterOption {
	return func(p *NodeFixtureParameters) {
		p.PeerScoringConfigOverride = cfg
	}
}

func WithLogger(logger zerolog.Logger) NodeFixtureParameterOption {
	return func(p *NodeFixtureParameters) {
		p.Logger = logger
	}
}

func WithMetricsCollector(metrics module.NetworkMetrics) NodeFixtureParameterOption {
	return func(p *NodeFixtureParameters) {
		p.MetricsCfg.Metrics = metrics
	}
}

// WithDefaultResourceManager sets the resource manager to nil, which will cause the node to use the default resource manager.
// Otherwise, it uses the resource manager provided by the test (the infinite resource manager).
func WithDefaultResourceManager() NodeFixtureParameterOption {
	return func(p *NodeFixtureParameters) {
		p.ResourceManager = nil
	}
}

// WithResourceManager sets the resource manager to the provided resource manager.
// Otherwise, it uses the resource manager provided by the test (the infinite resource manager).
func WithResourceManager(resourceManager network.ResourceManager) NodeFixtureParameterOption {
	return func(p *NodeFixtureParameters) {
		p.ResourceManager = resourceManager
	}
}

func WithUnicastHandlerFunc(handler network.StreamHandler) NodeFixtureParameterOption {
	return func(p *NodeFixtureParameters) {
		p.HandlerFunc = handler
	}
}

// PeerManagerConfigFixture is a test fixture that sets the default config for the peer manager.
func PeerManagerConfigFixture(opts ...func(*p2pbuilderconfig.PeerManagerConfig)) *p2pbuilderconfig.PeerManagerConfig {
	cfg := &p2pbuilderconfig.PeerManagerConfig{
		ConnectionPruning: true,
		UpdateInterval:    1 * time.Second,
		ConnectorFactory:  connection.DefaultLibp2pBackoffConnectorFactory(),
	}
	for _, opt := range opts {
		opt(cfg)
	}
	return cfg
}

// WithZeroJitterAndZeroBackoff is a test fixture that sets the default config for the peer manager.
// It uses a backoff connector with zero jitter and zero backoff.
func WithZeroJitterAndZeroBackoff(t *testing.T) func(*p2pbuilderconfig.PeerManagerConfig) {
	return func(cfg *p2pbuilderconfig.PeerManagerConfig) {
		cfg.ConnectorFactory = func(host host.Host) (p2p.Connector, error) {
			cacheSize := 100
			dialTimeout := time.Minute * 2
			backoff := discoveryBackoff.NewExponentialBackoff(1*time.Second, 1*time.Hour, func(_, _, _ time.Duration, _ *crand.Rand) time.Duration {
				return 0 // no jitter
			}, time.Second, 1, 0, crand.NewSource(crand.Int63()))
			backoffConnector, err := discoveryBackoff.NewBackoffConnector(host, cacheSize, dialTimeout, backoff)
			require.NoError(t, err)
			return backoffConnector, nil
		}
	}
}

// NodesFixture is a test fixture that creates a number of libp2p nodes with the given callback function for stream handling.
// It returns the nodes and their identities.
func NodesFixture(t *testing.T,
	sporkID flow.Identifier,
	dhtPrefix string,
	count int,
	idProvider module.IdentityProvider,
	opts ...NodeFixtureParameterOption) ([]p2p.LibP2PNode, flow.IdentityList) {
	var nodes []p2p.LibP2PNode

	// creating nodes
	var identities flow.IdentityList
	for i := 0; i < count; i++ {
		// create a node on localhost with a random port assigned by the OS
		node, identity := NodeFixture(t, sporkID, dhtPrefix, idProvider, opts...)
		nodes = append(nodes, node)
		identities = append(identities, &identity)
	}

	return nodes, identities
}

// StartNodes start all nodes in the input slice using the provided context, timing out if nodes are
// not all Ready() before duration expires
func StartNodes(t *testing.T, ctx irrecoverable.SignalerContext, nodes []p2p.LibP2PNode) {
	rdas := make([]module.ReadyDoneAware, 0, len(nodes))
	for _, node := range nodes {
		node.Start(ctx)
		rdas = append(rdas, node)

		if peerManager := node.PeerManagerComponent(); peerManager != nil {
			// we need to start the peer manager post the node startup (if such component exists).
			peerManager.Start(ctx)
			rdas = append(rdas, peerManager)
		}
	}
	for _, r := range rdas {
		// Any failure to start a node within this timeout is likely to be caused by a bug in the code.
		unittest.RequireComponentsReadyBefore(t, libp2pNodeStartupTimeout, r)
	}
}

// StartNode start a single node using the provided context, timing out if nodes are not all Ready()
// before duration expires, (i.e., 2 seconds).
// Args:
// - t: testing.T- the test object.
// - ctx: context to use.
// - node: node to start.
func StartNode(t *testing.T, ctx irrecoverable.SignalerContext, node p2p.LibP2PNode) {
	node.Start(ctx)
	// Any failure to start a node within this timeout is likely to be caused by a bug in the code.
	unittest.RequireComponentsReadyBefore(t, libp2pNodeStartupTimeout, node)
}

// StopNodes stops all nodes in the input slice using the provided cancel func, timing out if nodes are
// not all Done() before duration expires (i.e., 5 seconds).
// Args:
// - t: testing.T- the test object.
// - nodes: nodes to stop.
// - cancel: cancel func, the function first cancels the context and then waits for the nodes to be done.
func StopNodes(t *testing.T, nodes []p2p.LibP2PNode, cancel context.CancelFunc) {
	cancel()
	for _, node := range nodes {
		// Any failure to start a node within this timeout is likely to be caused by a bug in the code.
		unittest.RequireComponentsDoneBefore(t, libp2pNodeShutdownTimeout, node)
	}
}

// StopNode stops a single node using the provided cancel func, timing out if nodes are not all Done()
// before duration expires, (i.e., 2 seconds).
// Args:
// - t: testing.T- the test object.
// - node: node to stop.
// - cancel: cancel func, the function first cancels the context and then waits for the nodes to be done.
func StopNode(t *testing.T, node p2p.LibP2PNode, cancel context.CancelFunc) {
	cancel()
	// Any failure to start a node within this timeout is likely to be caused by a bug in the code.
	unittest.RequireComponentsDoneBefore(t, libp2pNodeShutdownTimeout, node)
}

// StreamHandlerFixture returns a stream handler that writes the received message to the given channel.
func StreamHandlerFixture(t *testing.T) (func(s network.Stream), chan string) {
	ch := make(chan string, 1) // channel to receive messages

	return func(s network.Stream) {
		rw := bufio.NewReadWriter(bufio.NewReader(s), bufio.NewWriter(s))
		str, err := rw.ReadString('\n')
		require.NoError(t, err)
		ch <- str
	}, ch
}

// LetNodesDiscoverEachOther connects all nodes to each other on the pubsub mesh.
func LetNodesDiscoverEachOther(t *testing.T, ctx context.Context, nodes []p2p.LibP2PNode, ids flow.IdentityList) {
	for _, node := range nodes {
		for i, other := range nodes {
			if node == other {
				continue
			}
			otherPInfo, err := utils.PeerAddressInfo(*ids[i])
			require.NoError(t, err)
			require.NoError(t, node.ConnectToPeer(ctx, otherPInfo))
		}
	}
}

// TryConnectionAndEnsureConnected tries connecting nodes to each other and ensures that the given nodes are connected to each other.
// It fails the test if any of the nodes is not connected to any other node.
func TryConnectionAndEnsureConnected(t *testing.T, ctx context.Context, nodes []p2p.LibP2PNode) {
	for _, node := range nodes {
		for _, other := range nodes {
			if node == other {
				continue
			}
			require.NoError(t, node.Host().Connect(ctx, other.Host().Peerstore().PeerInfo(other.ID())))
			// the other node should be connected to this node
			require.Equal(t, node.Host().Network().Connectedness(other.ID()), network.Connected)
			// at least one connection should be established
			require.True(t, len(node.Host().Network().ConnsToPeer(other.ID())) > 0)
		}
	}
}

// RequireConnectedEventually ensures eventually that the given nodes are already connected to each other.
// It fails the test if any of the nodes is not connected to any other node.
// Args:
// - nodes: the nodes to check
// - tick: the tick duration
// - timeout: the timeout duration
func RequireConnectedEventually(t *testing.T, nodes []p2p.LibP2PNode, tick time.Duration, timeout time.Duration) {
	require.Eventually(t, func() bool {
		for _, node := range nodes {
			for _, other := range nodes {
				if node == other {
					continue
				}
				if node.Host().Network().Connectedness(other.ID()) != network.Connected {
					return false
				}
				if len(node.Host().Network().ConnsToPeer(other.ID())) == 0 {
					return false
				}
			}
		}
		return true
	}, timeout, tick)
}

// RequireEventuallyNotConnected ensures eventually that the given groups of nodes are not connected to each other.
// It fails the test if any of the nodes from groupA is connected to any of the nodes from groupB.
// Args:
// - groupA: the first group of nodes
// - groupB: the second group of nodes
// - tick: the tick duration
// - timeout: the timeout duration
func RequireEventuallyNotConnected(t *testing.T, groupA []p2p.LibP2PNode, groupB []p2p.LibP2PNode, tick time.Duration, timeout time.Duration) {
	require.Eventually(t, func() bool {
		for _, node := range groupA {
			for _, other := range groupB {
				if node.Host().Network().Connectedness(other.ID()) == network.Connected {
					return false
				}
				if len(node.Host().Network().ConnsToPeer(other.ID())) > 0 {
					return false
				}
			}
		}
		return true
	}, timeout, tick)
}

// EnsureStreamCreationInBothDirections ensure that between each pair of nodes in the given list, a stream is created in both directions.
func EnsureStreamCreationInBothDirections(t *testing.T, ctx context.Context, nodes []p2p.LibP2PNode) {
	for _, this := range nodes {
		for _, other := range nodes {
			if this == other {
				continue
			}
			// stream creation should pass without error
			err := this.OpenAndWriteOnStream(ctx, other.ID(), t.Name(), func(stream network.Stream) error {
				// do nothing
				require.NotNil(t, stream)
				return nil
			})
			require.NoError(t, err)

		}
	}
}

// EnsurePubsubMessageExchange ensures that the given connected nodes exchange the given message on the given channel through pubsub.
// Args:
//   - nodes: the nodes to exchange messages
//   - ctx: the context- the test will fail if the context expires.
//   - topic: the topic to exchange messages on
//   - count: the number of messages to exchange from each node.
//   - messageFactory: a function that creates a unique message to be published by the node.
//     The function should return a different message each time it is called.
//
// Note-1: this function assumes a timeout of 5 seconds for each message to be received.
// Note-2: TryConnectionAndEnsureConnected() must be called to connect all nodes before calling this function.
func EnsurePubsubMessageExchange(t *testing.T, ctx context.Context, nodes []p2p.LibP2PNode, topic channels.Topic, count int, messageFactory func() interface{}) {
	subs := make([]p2p.Subscription, len(nodes))
	for i, node := range nodes {
		ps, err := node.Subscribe(topic, validator.TopicValidator(unittest.Logger(), unittest.AllowAllPeerFilter()))
		require.NoError(t, err)
		subs[i] = ps
	}

	// let subscriptions propagate
	time.Sleep(1 * time.Second)

	for _, node := range nodes {
		for i := 0; i < count; i++ {
			// creates a unique message to be published by the node
			payload := messageFactory()
			outgoingMessageScope, err := message.NewOutgoingScope(flow.IdentifierList{unittest.IdentifierFixture()},
				topic,
				payload,
				unittest.NetworkCodec().Encode,
				message.ProtocolTypePubSub)
			require.NoError(t, err)
			require.NoError(t, node.Publish(ctx, outgoingMessageScope))

			// wait for the message to be received by all nodes
			ctx, cancel := context.WithTimeout(ctx, 5*time.Second)
			expectedReceivedData, err := outgoingMessageScope.Proto().Marshal()
			require.NoError(t, err)
			p2pfixtures.SubsMustReceiveMessage(t, ctx, expectedReceivedData, subs)
			cancel()
		}
	}
}

// EnsurePubsubMessageExchangeFromNode ensures that the given node exchanges the given message on the given channel through pubsub with the other nodes.
// Args:
//   - node: the node to exchange messages
//
// - ctx: the context- the test will fail if the context expires.
// - sender: the node that sends the message to the other node.
// - receiverNode: the node that receives the message from the other node.
// - receiverIdentifier: the identifier of the receiver node.
// - topic: the topic to exchange messages on.
// - count: the number of messages to exchange from `sender` to `receiver`.
// - messageFactory: a function that creates a unique message to be published by the node.
func EnsurePubsubMessageExchangeFromNode(t *testing.T,
	ctx context.Context,
	sender p2p.LibP2PNode,
	receiverNode p2p.LibP2PNode,
	receiverIdentifier flow.Identifier,
	topic channels.Topic,
	count int,
	messageFactory func() interface{}) {
	_, err := sender.Subscribe(topic, validator.TopicValidator(unittest.Logger(), unittest.AllowAllPeerFilter()))
	require.NoError(t, err)

	toSub, err := receiverNode.Subscribe(topic, validator.TopicValidator(unittest.Logger(), unittest.AllowAllPeerFilter()))
	require.NoError(t, err)

	// let subscriptions propagate
	time.Sleep(1 * time.Second)

	for i := 0; i < count; i++ {
		// creates a unique message to be published by the node
		payload := messageFactory()
		outgoingMessageScope, err := message.NewOutgoingScope(flow.IdentifierList{receiverIdentifier},
			topic,
			payload,
			unittest.NetworkCodec().Encode,
			message.ProtocolTypePubSub)
		require.NoError(t, err)
		require.NoError(t, sender.Publish(ctx, outgoingMessageScope))

		// wait for the message to be received by all nodes
		ctx, cancel := context.WithTimeout(ctx, 5*time.Second)
		expectedReceivedData, err := outgoingMessageScope.Proto().Marshal()
		require.NoError(t, err)
		p2pfixtures.SubsMustReceiveMessage(t, ctx, expectedReceivedData, []p2p.Subscription{toSub})
		cancel()
	}
}

// EnsureNotConnectedBetweenGroups ensures no connection exists between the given groups of nodes.
func EnsureNotConnectedBetweenGroups(t *testing.T, ctx context.Context, groupA []p2p.LibP2PNode, groupB []p2p.LibP2PNode) {
	// ensure no connection from group A to group B
	p2pfixtures.EnsureNotConnected(t, ctx, groupA, groupB)
	// ensure no connection from group B to group A
	p2pfixtures.EnsureNotConnected(t, ctx, groupB, groupA)
}

// EnsureNoPubsubMessageExchange ensures that the no pubsub message is exchanged "from" the given nodes "to" the given nodes.
// Args:
//   - from: the nodes that send messages to the other group but their message must not be received by the other group.
//
// - to: the nodes that are the target of the messages sent by the other group ("from") but must not receive any message from them.
// - topic: the topic to exchange messages on.
// - count: the number of messages to exchange from each node.
// - messageFactory: a function that creates a unique message to be published by the node.
func EnsureNoPubsubMessageExchange(t *testing.T,
	ctx context.Context,
	from []p2p.LibP2PNode,
	to []p2p.LibP2PNode,
	toIdentifiers flow.IdentifierList,
	topic channels.Topic,
	count int,
	messageFactory func() interface{}) {
	subs := make([]p2p.Subscription, len(to))
	tv := validator.TopicValidator(unittest.Logger(), unittest.AllowAllPeerFilter())
	var err error
	for _, node := range from {
		_, err = node.Subscribe(topic, tv)
		require.NoError(t, err)
	}

	for i, node := range to {
		s, err := node.Subscribe(topic, tv)
		require.NoError(t, err)
		subs[i] = s
	}

	// let subscriptions propagate
	time.Sleep(1 * time.Second)

	wg := &sync.WaitGroup{}
	for _, node := range from {
		node := node // capture range variable
		for i := 0; i < count; i++ {
			wg.Add(1)
			go func() {
				// creates a unique message to be published by the node.

				payload := messageFactory()
				outgoingMessageScope, err := message.NewOutgoingScope(toIdentifiers, topic, payload, unittest.NetworkCodec().Encode, message.ProtocolTypePubSub)
				require.NoError(t, err)
				require.NoError(t, node.Publish(ctx, outgoingMessageScope))

				ctx, cancel := context.WithTimeout(ctx, 5*time.Second)
				p2pfixtures.SubsMustNeverReceiveAnyMessage(t, ctx, subs)
				cancel()
				wg.Done()
			}()
		}
	}

	// we wait for 5 seconds at most for the messages to be exchanged, hence we wait for a total of 6 seconds here to ensure
	// that the goroutines are done in a timely manner.
	unittest.RequireReturnsBefore(t, wg.Wait, 6*time.Second, "timed out waiting for messages to be exchanged")
}

// EnsureNoPubsubExchangeBetweenGroups ensures that no pubsub message is exchanged between the given groups of nodes.
// Args:
// - t: *testing.T instance
// - ctx: context.Context instance
// - groupANodes: first group of nodes- no message should be exchanged from any node of this group to the other group.
// - groupAIdentifiers: identifiers of the nodes in the first group.
// - groupBNodes: second group of nodes- no message should be exchanged from any node of this group to the other group.
// - groupBIdentifiers: identifiers of the nodes in the second group.
// - topic: pubsub topic- no message should be exchanged on this topic.
// - count: number of messages to be exchanged- no message should be exchanged.
// - messageFactory: function to create a unique message to be published by the node.
func EnsureNoPubsubExchangeBetweenGroups(t *testing.T,
	ctx context.Context,
	groupANodes []p2p.LibP2PNode,
	groupAIdentifiers flow.IdentifierList,
	groupBNodes []p2p.LibP2PNode,
	groupBIdentifiers flow.IdentifierList,
	topic channels.Topic,
	count int,
	messageFactory func() interface{}) {
	// ensure no message exchange from group A to group B
	EnsureNoPubsubMessageExchange(t, ctx, groupANodes, groupBNodes, groupBIdentifiers, topic, count, messageFactory)
	// ensure no message exchange from group B to group A
	EnsureNoPubsubMessageExchange(t, ctx, groupBNodes, groupANodes, groupAIdentifiers, topic, count, messageFactory)
}

// PeerIdSliceFixture returns a slice of random peer IDs for testing.
// peer ID is the identifier of a node on the libp2p network.
// Args:
// - t: *testing.T instance
// - n: number of peer IDs to generate
// Returns:
// - peer.IDSlice: slice of peer IDs
func PeerIdSliceFixture(t *testing.T, n int) peer.IDSlice {
	ids := make([]peer.ID, n)
	for i := 0; i < n; i++ {
		ids[i] = unittest.PeerIdFixture(t)
	}
	return ids
}

// NewConnectionGater creates a new connection gater for testing with given allow listing filter.
func NewConnectionGater(idProvider module.IdentityProvider, allowListFilter p2p.PeerFilter) p2p.ConnectionGater {
	filters := []p2p.PeerFilter{allowListFilter}
	return connection.NewConnGater(unittest.Logger(), idProvider, connection.WithOnInterceptPeerDialFilters(filters), connection.WithOnInterceptSecuredFilters(filters))
}

// MockInspectorNotificationDistributorReadyDoneAware mocks the Ready and Done methods of the distributor to return a channel that is already closed,
// so that the distributor is considered ready and done when the test needs.
func MockInspectorNotificationDistributorReadyDoneAware(d *mockp2p.GossipSubInspectorNotificationDistributor) {
	d.On("Start", mockery.Anything).Return().Maybe()
	d.On("Ready").Return(func() <-chan struct{} {
		ch := make(chan struct{})
		close(ch)
		return ch
	}()).Maybe()
	d.On("Done").Return(func() <-chan struct{} {
		ch := make(chan struct{})
		close(ch)
		return ch
	}()).Maybe()
}

// GossipSubRpcFixtures returns a slice of random message IDs for testing.
// Args:
// - t: *testing.T instance
// - count: number of message IDs to generate
// Returns:
// - []string: slice of message IDs.
// Note: evey other parameters that are not explicitly set are set to 10. This function suites applications that need to generate a large number of RPC messages with
// filled random data. For a better control over the generated data, use GossipSubRpcFixture.
func GossipSubRpcFixtures(t *testing.T, count int) []*pb.RPC {
	c := 10
	rpcs := make([]*pb.RPC, 0)
	for i := 0; i < count; i++ {
		rpcs = append(rpcs,
			GossipSubRpcFixture(t,
				c,
				WithPrune(c, GossipSubTopicIdFixture()),
				WithGraft(c, GossipSubTopicIdFixture()),
				WithIHave(c, c, GossipSubTopicIdFixture()),
				WithIWant(c, c)))
	}
	return rpcs
}

// GossipSubRpcFixture returns a random GossipSub RPC message. An RPC message is the GossipSub-level message that is exchanged between nodes.
// It contains individual messages, subscriptions, and control messages.
// Args:
// - t: *testing.T instance
// - msgCnt: number of messages to generate
// - opts: options to customize control messages (not having an option means no control message).
// Returns:
// - *pb.RPC: a random GossipSub RPC message
// Note: the message is not signed.
func GossipSubRpcFixture(t *testing.T, msgCnt int, opts ...GossipSubCtrlOption) *pb.RPC {
	rand.Seed(uint64(time.Now().UnixNano()))

	// creates a random number of Subscriptions
	numSubscriptions := 10
	topicIdSize := 10
	subscriptions := make([]*pb.RPC_SubOpts, numSubscriptions)
	for i := 0; i < numSubscriptions; i++ {
		subscribe := rand.Intn(2) == 1
		topicID := unittest.RandomStringFixture(t, topicIdSize)
		subscriptions[i] = &pb.RPC_SubOpts{
			Subscribe: &subscribe,
			Topicid:   &topicID,
		}
	}

	// generates random messages
	messages := make([]*pb.Message, msgCnt)
	for i := 0; i < msgCnt; i++ {
		messages[i] = GossipSubMessageFixture(t)
	}

	// Create a Control Message
	controlMessages := GossipSubCtrlFixture(opts...)

	// Create the RPC
	rpc := &pb.RPC{
		Subscriptions: subscriptions,
		Publish:       messages,
		Control:       controlMessages,
	}

	return rpc
}

type GossipSubCtrlOption func(*pb.ControlMessage)

// GossipSubCtrlFixture returns a ControlMessage with the given options.
//
// Args:
//
//	opts: variable number of GossipSubCtrlOption functions to configure the ControlMessage.
//
// Returns:
// A ControlMessage configured with the specified options.
// Example: GossipSubCtrlFixture(WithGraft(2, "exampleTopic"), WithPrune("topic1", "topic2")) will return a ControlMessage
// with configured GRAFT and PRUNE messages.
func GossipSubCtrlFixture(opts ...GossipSubCtrlOption) *pb.ControlMessage {
	msg := &pb.ControlMessage{}
	for _, opt := range opts {
		opt(msg)
	}
	return msg
}

// WithIHave adds iHave control messages of the given size and number to the control message.
//
// Args:
//
//	msgCount: number of iHave messages to add.
//	msgIDCount: number of message IDs to add to each iHave message.
//	topicId: topic ID for the iHave messages.
//
// Returns:
// A GossipSubCtrlOption that adds iHave messages to the control message.
// Example: WithIHave(2, 3, "exampleTopic") will add 2 iHave messages, each with 3 message IDs and the specified topic ID.
func WithIHave(msgCount, msgIDCount int, topicId string) GossipSubCtrlOption {
	return func(msg *pb.ControlMessage) {
		iHaves := make([]*pb.ControlIHave, msgCount)
		for i := 0; i < msgCount; i++ {
			iHaves[i] = &pb.ControlIHave{
				TopicID:    &topicId,
				MessageIDs: GossipSubMessageIdsFixture(msgIDCount),
			}
		}
		msg.Ihave = iHaves
	}
}

// WithIHaves adds iHave control messages for each topic ID with m number of message IDs.
//
// Args:
//
//	m: number of message IDs to add to each iHave message.
//	topicIds: variable number of topic IDs for which iHave messages will be added.
//
// Returns:
// A GossipSubCtrlOption that adds iHave messages to the control message.
// Example: WithIHaves(3, "topic1", "topic2") will add iHave messages for each specified topic ID, each with 3 message IDs.
func WithIHaves(m int, topicIds ...string) GossipSubCtrlOption {
	return func(msg *pb.ControlMessage) {
		iHaves := make([]*pb.ControlIHave, len(topicIds))
		for i, topicId := range topicIds {
			topicId := topicId
			iHaves[i] = &pb.ControlIHave{
				TopicID:    &topicId,
				MessageIDs: GossipSubMessageIdsFixture(m),
			}
		}
		msg.Ihave = iHaves
	}
}

// WithIWantMessageIds adds an iWant control message to the list of iWants with the provided message ids.
// Args:
//
//	msgIds: list of message ids.
//
// Returns:
// A GossipSubCtrlOption that adds iWant messages to the control message.
// Example: WithIWantMessageIds("message_id_1", "message_id_2") will add one iWant message with 2 message IDs.
func WithIWantMessageIds(messageIds ...string) GossipSubCtrlOption {
	return func(msg *pb.ControlMessage) {
		msg.Iwant = append(msg.Iwant, &pb.ControlIWant{
			MessageIDs: messageIds,
		})
	}
}

// WithIWant adds iWant control messages of the given size and number to the control message.
// The message IDs are generated randomly.
// Args:
//
//	msgCount: number of iWant messages to add.
//	msgIdsPerIWant: number of message IDs to add to each iWant message.
//
// Returns:
// A GossipSubCtrlOption that adds iWant messages to the control message.
// Example: WithIWant(2, 3) will add 2 iWant messages, each with 3 message IDs.
func WithIWant(iWantCount int, msgIdsPerIWant int) GossipSubCtrlOption {
	return func(msg *pb.ControlMessage) {
		iWants := make([]*pb.ControlIWant, iWantCount)
		for i := 0; i < iWantCount; i++ {
			iWants[i] = &pb.ControlIWant{
				MessageIDs: GossipSubMessageIdsFixture(msgIdsPerIWant),
			}
		}
		msg.Iwant = iWants
	}
}

// WithGraft adds Graft control messages to the control message.
// Graft messages are added based on the specified number and topic ID.
//
// Args:
//
//	msgCount: number of Graft messages to add.
//	topicId: topic ID for the Graft messages.
//
// Returns:
// A GossipSubCtrlOption that adds Graft messages to the control message.
// Example: WithGraft(2, "exampleTopic") will add 2 Graft messages, each with the specified topic ID.
func WithGraft(msgCount int, topicId string) GossipSubCtrlOption {
	return func(msg *pb.ControlMessage) {
		grafts := make([]*pb.ControlGraft, msgCount)
		for i := 0; i < msgCount; i++ {
			grafts[i] = &pb.ControlGraft{
				TopicID: &topicId,
			}
		}
		msg.Graft = grafts
	}
}

// WithGrafts adds GRAFT control messages for each topic ID to the control message.
//
// Args:
//
//	topicIds: variable number of topic IDs for which GRAFT messages will be added.
//
// Returns:
// A GossipSubCtrlOption that adds GRAFT messages to the control message.
// Example: WithGrafts("topic1", "topic2", "topic3") will add one GRAFT messages for each specified topic ID.
func WithGrafts(topicIds ...string) GossipSubCtrlOption {
	return func(msg *pb.ControlMessage) {
		grafts := make([]*pb.ControlGraft, len(topicIds))
		for i, topicId := range topicIds {
			topicId := topicId
			grafts[i] = &pb.ControlGraft{
				TopicID: &topicId,
			}
		}
		msg.Graft = grafts
	}
}

// WithPrunes adds PRUNE control messages for each topic ID to the control message.
//
// Args:
//
//	topicIds: variable number of topic IDs for which PRUNE messages will be added.
//
// Returns:
// A GossipSubCtrlOption that adds PRUNE messages to the control message.
// Example: WithPrunes("topic1", "topic2", "topic3") will add one PRUNE messages for each specified topic ID.
func WithPrunes(topicIds ...string) GossipSubCtrlOption {
	return func(msg *pb.ControlMessage) {
		prunes := make([]*pb.ControlPrune, len(topicIds))
		for i, topicId := range topicIds {
			topicId := topicId
			prunes[i] = &pb.ControlPrune{
				TopicID: &topicId,
			}
		}
		msg.Prune = prunes
	}
}

// WithPrune adds PRUNE control messages with the given topic ID to the control message.
//
// Args:
//
//	msgCount: number of PRUNE messages to add.
//	topicId: topic ID for the PRUNE messages.
//
// Returns:
// A GossipSubCtrlOption that adds PRUNE messages to the control message.
// Example: WithPrune(2, "exampleTopic") will add 2 PRUNE messages, each with the specified topic ID.
func WithPrune(msgCount int, topicId string) GossipSubCtrlOption {
	return func(msg *pb.ControlMessage) {
		prunes := make([]*pb.ControlPrune, msgCount)
		for i := 0; i < msgCount; i++ {
			prunes[i] = &pb.ControlPrune{
				TopicID: &topicId,
			}
		}
		msg.Prune = prunes
	}
}

// gossipSubMessageIdFixture returns a random gossipSub message ID.
func gossipSubMessageIdFixture() string {
	// TODO: messageID length should be a parameter.
	return unittest.GenerateRandomStringWithLen(messageIDFixtureLen)
}

// GossipSubTopicIdFixture returns a random gossipSub topic ID.
func GossipSubTopicIdFixture() string {
	// TODO: topicID length should be a parameter.
	return unittest.GenerateRandomStringWithLen(topicIDFixtureLen)
}

// GossipSubMessageIdsFixture returns a slice of random gossipSub message IDs of the given size.
func GossipSubMessageIdsFixture(count int) []string {
	msgIds := make([]string, count)
	for i := 0; i < count; i++ {
		msgIds[i] = gossipSubMessageIdFixture()
	}
	return msgIds
}

// GossipSubMessageFixture returns a random gossipSub message; this contains a single pubsub message that is exchanged between nodes.
// The message is generated randomly.
// Args:
// - t: *testing.T instance
// Returns:
// - *pb.Message: a random gossipSub message
// Note: the message is not signed.
func GossipSubMessageFixture(t *testing.T) *pb.Message {
	byteSize := 100
	topic := unittest.RandomStringFixture(t, byteSize)
	return &pb.Message{
		From:      unittest.RandomBytes(byteSize),
		Data:      unittest.RandomBytes(byteSize),
		Seqno:     unittest.RandomBytes(byteSize),
		Topic:     &topic,
		Signature: unittest.RandomBytes(byteSize),
		Key:       unittest.RandomBytes(byteSize),
	}
}<|MERGE_RESOLUTION|>--- conflicted
+++ resolved
@@ -120,7 +120,6 @@
 
 	connManager, err := connection.NewConnManager(logger, parameters.MetricsCfg.Metrics, &parameters.FlowConfig.NetworkConfig.ConnectionManager)
 	require.NoError(t, err)
-<<<<<<< HEAD
 	libP2PNodeBuilderParams := &p2pbuilder.LibP2PNodeBuilderConfig{
 		Logger:                     logger,
 		MetricsConfig:              parameters.MetricsCfg,
@@ -130,42 +129,20 @@
 		SporkId:                    sporkID,
 		IdProvider:                 parameters.IdProvider,
 		ResourceManagerParams:      &parameters.FlowConfig.NetworkConfig.ResourceManager,
-		RpcInspectorParams:         &parameters.FlowConfig.NetworkConfig.GossipSubRPCInspectorsConfig,
+		RpcInspectorParams:         &parameters.FlowConfig.NetworkConfig.GossipSub.RpcInspector,
 		PeerManagerParams:          parameters.PeerManagerConfig,
-		SubscriptionProviderParams: &parameters.FlowConfig.NetworkConfig.GossipSubConfig.SubscriptionProviderConfig,
+		SubscriptionProviderParams: &parameters.FlowConfig.NetworkConfig.GossipSub.SubscriptionProvider,
 		DisallowListCacheCfg: &p2p.DisallowListCacheConfig{
 			MaxSize: uint32(1000),
 			Metrics: metrics.NewNoopCollector(),
 		},
-		UnicastParams:                 parameters.UnicastConfig,
+		UnicastParams:                 parameters.FlowConfig.NetworkConfig.Unicast,
 		GossipSubScorePenaltiesParams: &parameters.FlowConfig.NetworkConfig.GossipsubScorePenalties,
 		ScoringRegistryParams:         &parameters.FlowConfig.NetworkConfig.GossipSubScoringRegistryConfig,
 	}
 	builder, err := p2pbuilder.NewNodeBuilder(libP2PNodeBuilderParams, parameters.PubSubTracer)
 	require.NoError(t, err)
 	builder.
-=======
-
-	builder := p2pbuilder.NewNodeBuilder(
-		logger,
-		&parameters.FlowConfig.NetworkConfig.GossipSub,
-		parameters.MetricsCfg,
-		parameters.NetworkingType,
-		parameters.Address,
-		parameters.Key,
-		sporkID,
-		parameters.IdProvider,
-		&parameters.FlowConfig.NetworkConfig.ResourceManager,
-		parameters.PeerManagerConfig,
-		&p2p.DisallowListCacheConfig{
-			MaxSize: uint32(1000),
-			Metrics: metrics.NewNoopCollector(),
-		},
-		&p2pbuilderconfig.UnicastConfig{
-			Unicast:                parameters.FlowConfig.NetworkConfig.Unicast,
-			RateLimiterDistributor: parameters.UnicastRateLimiterDistributor,
-		}).
->>>>>>> 7a2318ac
 		SetConnectionManager(connManager).
 		SetResourceManager(parameters.ResourceManager)
 
