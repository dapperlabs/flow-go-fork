package p2p_test

import (
	"context"
	"math/rand"
	"os"
	"sync"
	"testing"
	"time"

	"github.com/ipfs/go-log"
	"github.com/libp2p/go-libp2p/core/peer"
	"github.com/rs/zerolog"
	"github.com/stretchr/testify/assert"
	"github.com/stretchr/testify/mock"
	"github.com/stretchr/testify/require"
	"github.com/stretchr/testify/suite"

	"github.com/onflow/flow-go/module/irrecoverable"
	"github.com/onflow/flow-go/network/mocknetwork"
	"github.com/onflow/flow-go/network/p2p"
	"github.com/onflow/flow-go/network/p2p/keyutils"
	"github.com/onflow/flow-go/utils/unittest"
)

type PeerManagerTestSuite struct {
	suite.Suite
	log zerolog.Logger
}

func TestPeerManagerTestSuite(t *testing.T) {
	suite.Run(t, new(PeerManagerTestSuite))
}

func (suite *PeerManagerTestSuite) SetupTest() {
	suite.log = zerolog.New(os.Stderr).Level(zerolog.ErrorLevel)
	log.SetAllLoggers(log.LevelError)
}

func (suite *PeerManagerTestSuite) generatePeerIDs(n int) peer.IDSlice {
	pids := peer.IDSlice{}
	for i := 0; i < n; i++ {
		key := generateNetworkingKey(suite.T())
		pid, err := keyutils.PeerIDFromFlowPublicKey(key.PublicKey())
		require.NoError(suite.T(), err)
		pids = append(pids, pid)
	}

	return pids
}

// TestUpdatePeers tests that updatePeers calls the connector with the expected list of ids to connect and disconnect
// from. The tests are cumulative and ordered.
func (suite *PeerManagerTestSuite) TestUpdatePeers() {
	ctx, cancel := context.WithCancel(context.Background())
	defer cancel()

	signalCtx, errChan := irrecoverable.WithSignaler(ctx)
	go unittest.NoIrrecoverableError(ctx, suite.T(), errChan)

	// create some test ids
	pids := suite.generatePeerIDs(10)

	// create the connector mock to check ids requested for connect and disconnect
	connector := new(mocknetwork.Connector)
	connector.On("UpdatePeers", mock.Anything, mock.AnythingOfType("peer.IDSlice")).
		Run(func(args mock.Arguments) {
			idArg := args[1].(peer.IDSlice)
			assert.ElementsMatch(suite.T(), pids, idArg)
		}).
		Return(nil)

	// create the peer manager (but don't start it)
	pm := p2p.NewPeerManager(suite.log, p2p.DefaultPeerUpdateInterval, func() peer.IDSlice {
		return pids
	}, connector)

	// very first call to updatepeer
	suite.Run("updatePeers only connects to all peers the first time", func() {
		pm.ForceUpdatePeers(signalCtx)
		connector.AssertNumberOfCalls(suite.T(), "UpdatePeers", 1)
	})

	// a subsequent call to updatePeers should request a connector.UpdatePeers to existing ids and new ids
	suite.Run("updatePeers connects to old and new peers", func() {
		// create a new id
		newPIDs := suite.generatePeerIDs(1)
		pids = append(pids, newPIDs...)

		pm.ForceUpdatePeers(signalCtx)
		connector.AssertNumberOfCalls(suite.T(), "UpdatePeers", 2)
	})

	// when ids are only excluded, connector.UpdatePeers should be called
	suite.Run("updatePeers disconnects from extra peers", func() {
		// delete an id
		pids = removeRandomElement(pids)

		pm.ForceUpdatePeers(signalCtx)
		connector.AssertNumberOfCalls(suite.T(), "UpdatePeers", 3)
	})

	// addition and deletion of ids should result in a call to connector.UpdatePeers
	suite.Run("updatePeers connects to new peers and disconnects from extra peers", func() {
		// remove a couple of ids
		pids = removeRandomElement(pids)
		pids = removeRandomElement(pids)

		// add a couple of new ids
		newPIDs := suite.generatePeerIDs(2)
		pids = append(pids, newPIDs...)

		pm.ForceUpdatePeers(signalCtx)

		connector.AssertNumberOfCalls(suite.T(), "UpdatePeers", 4)
	})
}

func removeRandomElement(pids peer.IDSlice) peer.IDSlice {
	i := rand.Intn(len(pids))
	pids[i] = pids[len(pids)-1]
	return pids[:len(pids)-1]
}

// TestPeriodicPeerUpdate tests that the peer manager runs periodically
func (suite *PeerManagerTestSuite) TestPeriodicPeerUpdate() {
	ctx, cancel := context.WithCancel(context.Background())
	defer cancel()

	signalCtx, errChan := irrecoverable.WithSignaler(ctx)
	go unittest.NoIrrecoverableError(ctx, suite.T(), errChan)

	// create some test ids
	pids := suite.generatePeerIDs(10)

	connector := new(mocknetwork.Connector)
	wg := &sync.WaitGroup{} // keeps track of number of calls on `ConnectPeers`
	mu := &sync.Mutex{}     // provides mutual exclusion on calls to `ConnectPeers`
	count := 0
	times := 2 // we expect it to be called twice at least
	wg.Add(times)
	connector.On("UpdatePeers", mock.Anything, mock.Anything).Run(func(args mock.Arguments) {
		mu.Lock()
		defer mu.Unlock()

		if count < times {
			count++
			wg.Done()
		}
	}).Return(nil)

	peerUpdateInterval := 10 * time.Millisecond
	pm := p2p.NewPeerManager(suite.log, peerUpdateInterval, func() peer.IDSlice {
		return pids
	}, connector)

	pm.Start(signalCtx)
	unittest.RequireCloseBefore(suite.T(), pm.Ready(), 2*time.Second, "could not start peer manager")

	unittest.RequireReturnsBefore(suite.T(), wg.Wait, 2*peerUpdateInterval,
		"UpdatePeers is not running on UpdateIntervals")
}

// TestOnDemandPeerUpdate tests that the peer update can be requested on demand and in between the periodic runs
func (suite *PeerManagerTestSuite) TestOnDemandPeerUpdate() {
	ctx, cancel := context.WithCancel(context.Background())
	defer cancel()

	signalCtx, errChan := irrecoverable.WithSignaler(ctx)
	go unittest.NoIrrecoverableError(ctx, suite.T(), errChan)

	// create some test ids
	pids := suite.generatePeerIDs(10)

	// chooses peer interval rate deliberately long to capture on demand peer update
	peerUpdateInterval := time.Hour

	// creates mock connector
	wg := &sync.WaitGroup{} // keeps track of number of calls on `ConnectPeers`
	mu := &sync.Mutex{}     // provides mutual exclusion on calls to `ConnectPeers`
	count := 0
	times := 2 // we expect it to be called twice overall
	wg.Add(1)  // this accounts for one invocation, the other invocation is subsequent
	connector := new(mocknetwork.Connector)
	// captures the first periodic update initiated after start to complete
	connector.On("UpdatePeers", mock.Anything, mock.Anything).Run(func(args mock.Arguments) {
		mu.Lock()
		defer mu.Unlock()

		if count < times {
			count++
			wg.Done()
		}
	}).Return(nil)

<<<<<<< HEAD
	pm := p2p.NewPeerManager(suite.log, idProvider, connector, p2p.WithInterval(peerUpdateInterval))

	pm.Start(signalCtx)
=======
	pm := p2p.NewPeerManager(suite.log, peerUpdateInterval, func() peer.IDSlice {
		return pids
	}, connector)
>>>>>>> c3d5cb11
	unittest.RequireCloseBefore(suite.T(), pm.Ready(), 2*time.Second, "could not start peer manager")

	unittest.RequireReturnsBefore(suite.T(), wg.Wait, 1*time.Second,
		"UpdatePeers is not running on startup")

	// makes a request for peer update
	wg.Add(1) // expects a call to `ConnectPeers` by requesting peer update
	pm.RequestPeerUpdate()

	// assert that a call to connect to peers is made
	unittest.RequireReturnsBefore(suite.T(), wg.Wait, 1*time.Second,
		"UpdatePeers is not running on request")
}

// TestConcurrentOnDemandPeerUpdate tests that concurrent on-demand peer update request never block
func (suite *PeerManagerTestSuite) TestConcurrentOnDemandPeerUpdate() {
	ctx, cancel := context.WithCancel(context.Background())
	defer cancel()

	signalCtx, errChan := irrecoverable.WithSignaler(ctx)
	go unittest.NoIrrecoverableError(ctx, suite.T(), errChan)

	// create some test ids
	pids := suite.generatePeerIDs(10)

	connector := new(mocknetwork.Connector)
	// connectPeerGate channel gates the return of the connector
	connectPeerGate := make(chan time.Time)
	defer close(connectPeerGate)

	// choose the periodic interval as a high value so that periodic runs don't interfere with this test
	peerUpdateInterval := time.Hour

	connector.On("UpdatePeers", mock.Anything, mock.Anything).Return(nil).
		WaitUntil(connectPeerGate) // blocks call for connectPeerGate channel
	pm := p2p.NewPeerManager(suite.log, peerUpdateInterval, func() peer.IDSlice {
		return pids
	}, connector)

	// start the peer manager
	pm.Start(signalCtx)

	// this should trigger the first update and which will block on the ConnectPeers to return
	unittest.RequireCloseBefore(suite.T(), pm.Ready(), 2*time.Second, "could not start peer manager")

	// assert that the first update started
	assert.Eventually(suite.T(), func() bool {
		return connector.AssertNumberOfCalls(suite.T(), "UpdatePeers", 1)
	}, 3*time.Second, 100*time.Millisecond)

	// makes 10 concurrent request for peer update
	unittest.RequireConcurrentCallsReturnBefore(suite.T(), pm.RequestPeerUpdate, 10, time.Second,
		"concurrent peer update requests could not return on time")

	// allow the first periodic update (which should be currently blocked) to finish
	connectPeerGate <- time.Now()

	// assert that only two calls to UpdatePeers were made (one by the periodic update and one by the on-demand update)
	assert.Eventually(suite.T(), func() bool {
		return connector.AssertNumberOfCalls(suite.T(), "UpdatePeers", 2)
	}, 10*time.Second, 100*time.Millisecond)
}<|MERGE_RESOLUTION|>--- conflicted
+++ resolved
@@ -193,15 +193,10 @@
 		}
 	}).Return(nil)
 
-<<<<<<< HEAD
-	pm := p2p.NewPeerManager(suite.log, idProvider, connector, p2p.WithInterval(peerUpdateInterval))
-
+	pm := p2p.NewPeerManager(suite.log, peerUpdateInterval, func() peer.IDSlice {
+		return pids
+	}, connector)
 	pm.Start(signalCtx)
-=======
-	pm := p2p.NewPeerManager(suite.log, peerUpdateInterval, func() peer.IDSlice {
-		return pids
-	}, connector)
->>>>>>> c3d5cb11
 	unittest.RequireCloseBefore(suite.T(), pm.Ready(), 2*time.Second, "could not start peer manager")
 
 	unittest.RequireReturnsBefore(suite.T(), wg.Wait, 1*time.Second,
