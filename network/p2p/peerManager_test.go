package p2p

import (
	"math/rand"
	"os"
	"sync"
	"testing"
	"time"

	"github.com/ipfs/go-log"
	"github.com/libp2p/go-libp2p-core/peer"
	"github.com/rs/zerolog"
	"github.com/stretchr/testify/assert"
	"github.com/stretchr/testify/mock"
	"github.com/stretchr/testify/require"
	"github.com/stretchr/testify/suite"

	"github.com/onflow/flow-go/network/mocknetwork"
	"github.com/onflow/flow-go/network/p2p/keyutils"
	"github.com/onflow/flow-go/utils/unittest"
)

type PeerManagerTestSuite struct {
	suite.Suite
	log zerolog.Logger
}

func TestPeerManagerTestSuite(t *testing.T) {
	suite.Run(t, new(PeerManagerTestSuite))
}

func (suite *PeerManagerTestSuite) SetupTest() {
	suite.log = zerolog.New(os.Stderr).Level(zerolog.ErrorLevel)
	log.SetAllLoggers(log.LevelError)
}

func (suite *PeerManagerTestSuite) generatePeerIDs(n int) peer.IDSlice {
	pids := peer.IDSlice{}
	for i := 0; i < n; i++ {
		key := generateNetworkingKey(suite.T())
<<<<<<< HEAD
		pid, err := ExtractPeerID(key.PublicKey())
=======
		pid, err := keyutils.PeerIDFromFlowPublicKey(key.PublicKey())
>>>>>>> 0a8729c7
		require.NoError(suite.T(), err)
		pids = append(pids, pid)
	}

	return pids
}

// TestUpdatePeers tests that updatePeers calls the connector with the expected list of ids to connect and disconnect
// from. The tests are cumulative and ordered.
func (suite *PeerManagerTestSuite) TestUpdatePeers() {
	// create some test ids
	pids := suite.generatePeerIDs(10)

	// setup a ID provider callback to return peer IDs
	idProvider := func() (peer.IDSlice, error) {
		return pids, nil
	}

	// create the connector mock to check ids requested for connect and disconnect
	connector := new(mocknetwork.Connector)
	connector.On("UpdatePeers", mock.Anything, mock.AnythingOfType("peer.IDSlice")).
		Run(func(args mock.Arguments) {
			idArg := args[1].(peer.IDSlice)
			assert.ElementsMatch(suite.T(), pids, idArg)
		}).
		Return(nil)

	// create the peer manager (but don't start it)
	pm := NewPeerManager(suite.log, idProvider, connector)

	// very first call to updatepeer
	suite.Run("updatePeers only connects to all peers the first time", func() {
		pm.updatePeers()
		connector.AssertNumberOfCalls(suite.T(), "UpdatePeers", 1)
	})

	// a subsequent call to updatePeers should request a connector.UpdatePeers to existing ids and new ids
	suite.Run("updatePeers connects to old and new peers", func() {
		// create a new id
		newPIDs := suite.generatePeerIDs(1)
		pids = append(pids, newPIDs...)

		pm.updatePeers()
		connector.AssertNumberOfCalls(suite.T(), "UpdatePeers", 2)
	})

	// when ids are only excluded, connector.UpdatePeers should be called
	suite.Run("updatePeers disconnects from extra peers", func() {
		// delete an id
		pids = removeRandomElement(pids)

		pm.updatePeers()
		connector.AssertNumberOfCalls(suite.T(), "UpdatePeers", 3)
	})

	// addition and deletion of ids should result in a call to connector.UpdatePeers
	suite.Run("updatePeers connects to new peers and disconnects from extra peers", func() {
		// remove a couple of ids
		pids = removeRandomElement(pids)
		pids = removeRandomElement(pids)

		// add a couple of new ids
		newPIDs := suite.generatePeerIDs(2)
		pids = append(pids, newPIDs...)

		pm.updatePeers()

		connector.AssertNumberOfCalls(suite.T(), "UpdatePeers", 4)
	})
}

func removeRandomElement(pids peer.IDSlice) peer.IDSlice {
	i := rand.Intn(len(pids))
	pids[i] = pids[len(pids)-1]
	return pids[:len(pids)-1]
}

// TestPeriodicPeerUpdate tests that the peer manager runs periodically
func (suite *PeerManagerTestSuite) TestPeriodicPeerUpdate() {
	// create some test ids
	pids := suite.generatePeerIDs(10)

	// setup a ID provider callback to return peer IDs
	idProvider := func() (peer.IDSlice, error) {
		return pids, nil
	}

	connector := new(mocknetwork.Connector)
	wg := &sync.WaitGroup{} // keeps track of number of calls on `ConnectPeers`
	mu := &sync.Mutex{}     // provides mutual exclusion on calls to `ConnectPeers`
	count := 0
	times := 2 // we expect it to be called twice at least
	wg.Add(times)
	connector.On("UpdatePeers", mock.Anything, mock.Anything).Run(func(args mock.Arguments) {
		mu.Lock()
		defer mu.Unlock()

		if count < times {
			count++
			wg.Done()
		}
	}).Return(nil)

	peerUpdateInterval := 5 * time.Millisecond
	pm := NewPeerManager(suite.log, idProvider, connector, WithInterval(peerUpdateInterval))

	unittest.RequireCloseBefore(suite.T(), pm.Ready(), 2*time.Second, "could not start peer manager")

	unittest.RequireReturnsBefore(suite.T(), wg.Wait, 2*peerUpdateInterval,
		"UpdatePeers is not running on UpdateIntervals")
}

// TestOnDemandPeerUpdate tests that the a peer update can be requested on demand and in between the periodic runs
func (suite *PeerManagerTestSuite) TestOnDemandPeerUpdate() {
	// create some test ids
	pids := suite.generatePeerIDs(10)

	// setup a ID provider callback to return peer IDs
	idProvider := func() (peer.IDSlice, error) {
		return pids, nil
	}

	// chooses peer interval rate deliberately long to capture on demand peer update
	peerUpdateInterval := time.Hour

	// creates mock connector
	wg := &sync.WaitGroup{} // keeps track of number of calls on `ConnectPeers`
	mu := &sync.Mutex{}     // provides mutual exclusion on calls to `ConnectPeers`
	count := 0
	times := 2 // we expect it to be called twice overall
	wg.Add(1)  // this accounts for one invocation, the other invocation is subsequent
	connector := new(mocknetwork.Connector)
	// captures the first periodic update initiated after start to complete
	connector.On("UpdatePeers", mock.Anything, mock.Anything).Run(func(args mock.Arguments) {
		mu.Lock()
		defer mu.Unlock()

		if count < times {
			count++
			wg.Done()
		}
	}).Return(nil)

	pm := NewPeerManager(suite.log, idProvider, connector, WithInterval(peerUpdateInterval))
	unittest.RequireCloseBefore(suite.T(), pm.Ready(), 2*time.Second, "could not start peer manager")

	unittest.RequireReturnsBefore(suite.T(), wg.Wait, 1*time.Second,
		"UpdatePeers is not running on startup")

	// makes a request for peer update
	wg.Add(1) // expects a call to `ConnectPeers` by requesting peer update
	pm.RequestPeerUpdate()

	// assert that a call to connect to peers is made
	unittest.RequireReturnsBefore(suite.T(), wg.Wait, 1*time.Second,
		"UpdatePeers is not running on request")
}

// TestConcurrentOnDemandPeerUpdate tests that concurrent on-demand peer update request never block
func (suite *PeerManagerTestSuite) TestConcurrentOnDemandPeerUpdate() {
	// create some test ids
	pids := suite.generatePeerIDs(10)

	// setup a ID provider callback to return peer IDs
	idProvider := func() (peer.IDSlice, error) {
		return pids, nil
	}

	connector := new(mocknetwork.Connector)
	// connectPeerGate channel gates the return of the connector
	connectPeerGate := make(chan time.Time)
	defer close(connectPeerGate)

	// choose the periodic interval as a high value so that periodic runs don't interfere with this test
	peerUpdateInterval := time.Hour

	connector.On("UpdatePeers", mock.Anything, mock.Anything).Return(nil).
		WaitUntil(connectPeerGate) // blocks call for connectPeerGate channel
	pm := NewPeerManager(suite.log, idProvider, connector, WithInterval(peerUpdateInterval))

	// start the peer manager
	// this should trigger the first update and which will block on the ConnectPeers to return
	unittest.RequireCloseBefore(suite.T(), pm.Ready(), 2*time.Second, "could not start peer manager")

	// assert that the first update started
	assert.Eventually(suite.T(), func() bool {
		return connector.AssertNumberOfCalls(suite.T(), "UpdatePeers", 1)
	}, 3*time.Second, 100*time.Millisecond)

	// makes 10 concurrent request for peer update
	unittest.RequireConcurrentCallsReturnBefore(suite.T(), pm.RequestPeerUpdate, 10, time.Second,
		"concurrent peer update requests could not return on time")

	// allow the first periodic update (which should be currently blocked) to finish
	connectPeerGate <- time.Now()

	// assert that only two calls to UpdatePeers were made (one by the periodic update and one by the on-demand update)
	assert.Eventually(suite.T(), func() bool {
		return connector.AssertNumberOfCalls(suite.T(), "UpdatePeers", 2)
	}, 10*time.Second, 100*time.Millisecond)
}<|MERGE_RESOLUTION|>--- conflicted
+++ resolved
@@ -38,11 +38,7 @@
 	pids := peer.IDSlice{}
 	for i := 0; i < n; i++ {
 		key := generateNetworkingKey(suite.T())
-<<<<<<< HEAD
-		pid, err := ExtractPeerID(key.PublicKey())
-=======
 		pid, err := keyutils.PeerIDFromFlowPublicKey(key.PublicKey())
->>>>>>> 0a8729c7
 		require.NoError(suite.T(), err)
 		pids = append(pids, pid)
 	}
