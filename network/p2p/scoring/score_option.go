--- conflicted
+++ resolved
@@ -16,10 +16,7 @@
 	"github.com/onflow/flow-go/network/p2p"
 	netcache "github.com/onflow/flow-go/network/p2p/cache"
 	"github.com/onflow/flow-go/network/p2p/p2pconf"
-<<<<<<< HEAD
 	"github.com/onflow/flow-go/network/p2p/scoring/internal"
-=======
->>>>>>> 9577079f
 	"github.com/onflow/flow-go/network/p2p/utils"
 	"github.com/onflow/flow-go/utils/logging"
 )
@@ -363,11 +360,7 @@
 }
 
 // NewScoreOption creates a new penalty option with the given configuration.
-<<<<<<< HEAD
 func NewScoreOption(cfg *ScoreOptionConfig, provider p2p.SubscriptionProvider) (*ScoreOption, error) {
-=======
-func NewScoreOption(scoreRegistryConfig p2pconf.GossipSubScoringRegistryConfig, scoreOptionConfig *ScoreOptionConfig, provider p2p.SubscriptionProvider) *ScoreOption {
->>>>>>> 9577079f
 	throttledSampler := logging.BurstSampler(MaxDebugLogs, time.Second)
 	logger := scoreOptionConfig.logger.With().
 		Str("module", "pubsub_score_option").
@@ -376,7 +369,6 @@
 			TraceSampler: throttledSampler,
 			DebugSampler: throttledSampler,
 		})
-<<<<<<< HEAD
 	validator := NewSubscriptionValidator(cfg.logger, provider)
 	scoreRegistry, err := NewGossipSubAppSpecificScoreRegistry(&GossipSubAppSpecificScoreRegistryConfig{
 		Logger:                  logger,
@@ -390,25 +382,6 @@
 		},
 		SpamRecordCacheFactory: func() p2p.GossipSubSpamRecordCache {
 			return netcache.NewGossipSubSpamRecordCache(cfg.params.SpamRecordCacheSize, cfg.logger, cfg.heroCacheMetricsFactory, DefaultDecayFunction())
-=======
-	validator := NewSubscriptionValidator(scoreOptionConfig.logger, provider)
-	scoreRegistry := NewGossipSubAppSpecificScoreRegistry(&GossipSubAppSpecificScoreRegistryConfig{
-		Logger:     logger,
-		Penalty:    DefaultGossipSubCtrlMsgPenaltyValue(),
-		Validator:  validator,
-		Init:       InitAppScoreRecordState,
-		IdProvider: scoreOptionConfig.provider,
-		CacheFactory: func() p2p.GossipSubSpamRecordCache {
-			return netcache.NewGossipSubSpamRecordCache(
-				scoreOptionConfig.cacheSize,
-				scoreOptionConfig.logger,
-				scoreOptionConfig.cacheMetrics,
-				DefaultDecayFunction(
-					scoreRegistryConfig.PenaltyDecaySlowdownThreshold,
-					scoreRegistryConfig.DecayRateReductionFactor,
-					scoreRegistryConfig.PenaltyDecayEvaluationPeriod,
-				))
->>>>>>> 9577079f
 		},
 		Parameters: cfg.params.AppSpecificScore,
 	})
@@ -433,7 +406,6 @@
 			Msg("app specific score function is overridden, should never happen in production")
 	}
 
-<<<<<<< HEAD
 	if cfg.params.DecayInterval > 0 && cfg.params.DecayInterval != s.peerScoreParams.DecayInterval {
 		// overrides the default decay interval if the decay interval is set.
 		s.peerScoreParams.DecayInterval = cfg.params.DecayInterval
@@ -441,15 +413,6 @@
 			Warn().
 			Str(logging.KeyNetworkingSecurity, "true").
 			Dur("decay_interval_ms", cfg.params.DecayInterval).
-=======
-	if scoreOptionConfig.decayInterval > 0 {
-		// overrides the default decay interval if the decay interval is set.
-		s.peerScoreParams.DecayInterval = scoreOptionConfig.decayInterval
-		s.logger.
-			Warn().
-			Str(logging.KeyNetworkingSecurity, "true").
-			Dur("decay_interval_ms", scoreOptionConfig.decayInterval).
->>>>>>> 9577079f
 			Msg("decay interval is overridden, should never happen in production")
 	}
 
