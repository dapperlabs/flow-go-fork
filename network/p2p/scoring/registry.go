--- conflicted
+++ resolved
@@ -110,15 +110,12 @@
 
 	// spamScoreCache currently only holds the control message misbehaviour penalty (spam related penalty).
 	spamScoreCache p2p.GossipSubSpamRecordCache
-<<<<<<< HEAD
+
 	// getDuplicateMessageCount callback used to get a gauge of the number of duplicate messages detected for each peer.
 	getDuplicateMessageCount func(id peer.ID) float64
-	penalty                  GossipSubCtrlMsgPenaltyValue
-=======
 
 	penalty GossipSubCtrlMsgPenaltyValue
 
->>>>>>> eb7e444c
 	// initial application specific penalty record, used to initialize the penalty cache entry.
 	init func() p2p.GossipSubSpamRecord
 
@@ -159,14 +156,9 @@
 	// a peer when the peer is first observed by the local peer.
 	Init func() p2p.GossipSubSpamRecord `validate:"required"`
 
-<<<<<<< HEAD
-	// GossipSubSpamRecordCacheFactory is a factory function that returns a new GossipSubSpamRecordCache. It is used to initialize the spamScoreCache.
-	// The cache is used to store the application specific penalty of peers.
-	GossipSubSpamRecordCacheFactory func() p2p.GossipSubSpamRecordCache
-
 	// GetDuplicateMessageCount callback used to get a gauge of the number of duplicate messages detected for each peer.
 	GetDuplicateMessageCount func(id peer.ID) float64
-=======
+
 	// SpamRecordCacheFactory is a factory function that returns a new GossipSubSpamRecordCache. It is used to initialize the spamScoreCache.
 	// The cache is used to store the application specific penalty of peers.
 	SpamRecordCacheFactory func() p2p.GossipSubSpamRecordCache `validate:"required"`
@@ -178,7 +170,6 @@
 	HeroCacheMetricsFactory metrics.HeroCacheMetricsFactory `validate:"required"`
 
 	NetworkingType network.NetworkingType `validate:"required"`
->>>>>>> eb7e444c
 }
 
 // NewGossipSubAppSpecificScoreRegistry returns a new GossipSubAppSpecificScoreRegistry.
@@ -202,24 +193,15 @@
 		metrics.GossipSubAppSpecificScoreUpdateQueueMetricFactory(config.HeroCacheMetricsFactory, config.NetworkingType))
 
 	reg := &GossipSubAppSpecificScoreRegistry{
-<<<<<<< HEAD
 		logger:                   config.Logger.With().Str("module", "app_score_registry").Logger(),
-		spamScoreCache:           config.GossipSubSpamRecordCacheFactory(),
 		getDuplicateMessageCount: config.GetDuplicateMessageCount,
+		spamScoreCache:           config.SpamRecordCacheFactory(),
+		appScoreCache:            config.AppScoreCacheFactory(),
 		penalty:                  config.Penalty,
 		init:                     config.Init,
 		validator:                config.Validator,
 		idProvider:               config.IdProvider,
-=======
-		logger:         config.Logger.With().Str("module", "app_score_registry").Logger(),
-		spamScoreCache: config.SpamRecordCacheFactory(),
-		appScoreCache:  config.AppScoreCacheFactory(),
-		penalty:        config.Penalty,
-		init:           config.Init,
-		validator:      config.Validator,
-		idProvider:     config.IdProvider,
-		scoreTTL:       config.Parameters.ScoreTTL,
->>>>>>> eb7e444c
+		scoreTTL:                 config.Parameters.ScoreTTL,
 	}
 
 	reg.appScoreUpdateWorkerPool = worker.NewWorkerPoolBuilder[peer.ID](lg.With().Str("component", "app_specific_score_update_worker_pool").Logger(),
@@ -346,27 +328,21 @@
 		}
 	}
 
-<<<<<<< HEAD
-		// (5) duplicate messages penalty: the duplicate messages penalty is applied to the application specific penalty as long
-		// as the number of duplicate messages detected for a peer is greater than 0. This counter is decayed overtime, thus sustained
-		// good behavior should eventually lead to the duplicate messages penalty applied being 0.
-		duplicateMessagesPenalty := r.duplicateMessagePenalty(pid)
-
-		lg = lg.With().Float64("duplicate_messages_penalty", duplicateMessagesPenalty).Logger()
-		if duplicateMessagesPenalty < 0 {
-			appSpecificScore += duplicateMessagesPenalty
-		}
-
-		lg.Trace().
-			Float64("total_app_specific_score", appSpecificScore).
-			Msg("application specific penalty computed")
-=======
 	// (4) staking reward: for staked peers, a default positive reward is applied only if the peer has no penalty on spamming and subscription.
 	if stakingScore > 0 && appSpecificScore == float64(0) {
 		lg = lg.With().Float64("staking_reward", stakingScore).Logger()
 		appSpecificScore += stakingScore
 	}
->>>>>>> eb7e444c
+
+	// (5) duplicate messages penalty: the duplicate messages penalty is applied to the application specific penalty as long
+	// as the number of duplicate messages detected for a peer is greater than 0. This counter is decayed overtime, thus sustained
+	// good behavior should eventually lead to the duplicate messages penalty applied being 0.
+	duplicateMessagesPenalty := r.duplicateMessagePenalty(pid)
+
+	lg = lg.With().Float64("duplicate_messages_penalty", duplicateMessagesPenalty).Logger()
+	if duplicateMessagesPenalty < 0 {
+		appSpecificScore += duplicateMessagesPenalty
+	}
 
 	lg.Trace().
 		Float64("total_app_specific_score", appSpecificScore).
