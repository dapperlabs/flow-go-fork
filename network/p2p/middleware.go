--- conflicted
+++ resolved
@@ -134,32 +134,18 @@
 
 	// create the node entity and inject dependencies & config
 	mw := &Middleware{
-<<<<<<< HEAD
-		log:                   log,
-		wg:                    &sync.WaitGroup{},
-		me:                    flowID,
-		libP2PNode:            libP2PNode,
-		metrics:               metrics,
-		rootBlockID:           rootBlockID,
-		validators:            DefaultValidators(log, flowID),
-		unicastMessageTimeout: unicastMessageTimeout,
-		idTranslator:          idTranslator,
-		codec:                 codec,
-=======
 		log:                        log,
 		wg:                         &sync.WaitGroup{},
 		me:                         flowID,
-		libP2PNodeFactory:          libP2PNodeFactory,
+		libP2PNode:                 libP2PNode,
 		metrics:                    met,
 		bitswapMetrics:             bitswapMet,
 		rootBlockID:                rootBlockID,
 		validators:                 DefaultValidators(log, flowID),
 		unicastMessageTimeout:      unicastMessageTimeout,
-		peerManagerFactory:         nil,
 		idTranslator:               idTranslator,
 		codec:                      codec,
 		slashingViolationsConsumer: slashingViolationsConsumer,
->>>>>>> c3d5cb11
 	}
 
 	for _, opt := range opts {
@@ -283,43 +269,19 @@
 		return fmt.Errorf("could not start middleware: overlay must be configured by calling SetOverlay before middleware can be started")
 	}
 
-<<<<<<< HEAD
+	m.authorizedSenderValidator = validator.NewAuthorizedSenderValidator(m.log, m.slashingViolationsConsumer, m.ov.Identity)
+
 	err := m.libP2PNode.WithDefaultUnicastProtocol(m.handleIncomingStream, m.preferredUnicasts)
-=======
-	m.authorizedSenderValidator = validator.NewAuthorizedSenderValidator(m.log, m.slashingViolationsConsumer, m.ov.Identity)
-
-	libP2PNode, err := m.libP2PNodeFactory(ctx)
-	if err != nil {
-		return fmt.Errorf("could not create libp2p node: %w", err)
-	}
-
-	m.libP2PNode = libP2PNode
-	err = m.libP2PNode.WithDefaultUnicastProtocol(m.handleIncomingStream, m.preferredUnicasts)
->>>>>>> c3d5cb11
 	if err != nil {
 		return fmt.Errorf("could not register preferred unicast protocols on libp2p node: %w", err)
 	}
 
 	m.UpdateNodeAddresses()
 
-<<<<<<< HEAD
 	err = m.libP2PNode.WithPeersProvider(m.topologyPeers)
-=======
-	// create and use a peer manager if a peer manager factory was passed in during initialization
-	if m.peerManagerFactory != nil {
-		m.peerManager, err = m.peerManagerFactory(m.libP2PNode.host, func() peer.IDSlice {
-			return m.topologyPeers()
-		}, m.log)
-		if err != nil {
-			return fmt.Errorf("failed to create peer manager: %w", err)
-		}
-
-		select {
-		case <-m.peerManager.Ready():
-			m.log.Debug().Msg("peer manager successfully started")
-		case <-time.After(30 * time.Second):
-			return fmt.Errorf("could not start peer manager")
-		}
+
+	if err != nil {
+		return fmt.Errorf("failed to add libp2p node peers provider: %w", err)
 	}
 
 	return nil
@@ -329,25 +291,6 @@
 // which this node should be directly connected to as peers.
 func (m *Middleware) topologyPeers() peer.IDSlice {
 	return m.peerIDs(m.ov.Topology().NodeIDs())
-}
-
-// stop will end the execution of the middleware and wait for it to end.
-func (m *Middleware) stop() {
-	mgr, found := m.peerMgr()
-	if found {
-		// stops peer manager
-		<-mgr.Done()
-		m.log.Debug().Msg("peer manager successfully stopped")
-	}
-
-	// stops libp2p
-	done, err := m.libP2PNode.Stop()
->>>>>>> c3d5cb11
-	if err != nil {
-		return fmt.Errorf("failed to add libp2p node peers provider: %w", err)
-	}
-
-	return nil
 }
 
 // SendDirect sends msg on a 1-1 direct connection to the target ID. It models a guaranteed delivery asynchronous
