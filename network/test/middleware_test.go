--- conflicted
+++ resolved
@@ -610,13 +610,10 @@
 	targetNode := m.ids[targetIndex].NodeID
 	targetMW := m.mws[targetIndex]
 
-<<<<<<< HEAD
 	// subscribe to channels.ProvideChunks so that the message is not dropped
 	require.NoError(m.T(), targetMW.Subscribe(channels.ProvideChunks))
-	msg, _ := messageutils.CreateMessage(m.T(), sourceNode, targetNode, testChannel, "")
-
-=======
->>>>>>> db18895f
+	msg, _, _ := messageutils.CreateMessage(m.T(), sourceNode, targetNode, testChannel, "")
+
 	// creates a network payload with a size greater than the default max size using a known large message type
 	targetSize := uint64(middleware.DefaultMaxUnicastMsgSize) + 1000
 	event := unittest.ChunkDataResponseMsgFixture(unittest.IdentifierFixture(), unittest.WithApproximateSize(targetSize))
