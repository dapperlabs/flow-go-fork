--- conflicted
+++ resolved
@@ -98,13 +98,9 @@
 		log:  m.logger,
 	}
 
-<<<<<<< HEAD
 	m.slashingViolationsConsumer = mocknetwork.NewViolationsConsumer(m.T())
 
-	m.ids, m.mws, obs, m.providers = GenerateIDsAndMiddlewares(m.T(), m.size, logger, unittest.NetworkCodec(), m.slashingViolationsConsumer)
-=======
-	m.ids, m.mws, obs, m.providers = GenerateIDsAndMiddlewares(m.T(), m.size, m.logger, unittest.NetworkCodec())
->>>>>>> 1df5f1e5
+	m.ids, m.mws, obs, m.providers = GenerateIDsAndMiddlewares(m.T(), m.size, m.logger, unittest.NetworkCodec(), m.slashingViolationsConsumer)
 
 	for _, observableConnMgr := range obs {
 		observableConnMgr.Subscribe(&ob)
