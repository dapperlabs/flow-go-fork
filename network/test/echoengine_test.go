package test

import (
	"context"
	"fmt"
	"strings"
	"sync"
	"testing"
	"time"

	"github.com/ipfs/go-log"
	"github.com/stretchr/testify/assert"
	"github.com/stretchr/testify/require"
	"github.com/stretchr/testify/suite"

	"github.com/onflow/flow-go/model/flow"
	"github.com/onflow/flow-go/model/libp2p/message"
	"github.com/onflow/flow-go/module/irrecoverable"
	"github.com/onflow/flow-go/network"
	"github.com/onflow/flow-go/network/channels"
	"github.com/onflow/flow-go/network/internal/testutils"
	"github.com/onflow/flow-go/network/p2p"
	"github.com/onflow/flow-go/network/p2p/p2pnet"
	"github.com/onflow/flow-go/utils/unittest"
)

// EchoEngineTestSuite tests the correctness of the entire pipeline of network -> libp2p
// protocol stack. It creates two instances of a stubengine, connects them through network, and sends a
// single message from one engine to the other one through different scenarios.
type EchoEngineTestSuite struct {
	suite.Suite
	testutils.ConduitWrapper                   // used as a wrapper around conduit methods
	networks                 []*p2pnet.Network // used to keep track of the networks
	libp2pNodes              []p2p.LibP2PNode  // used to keep track of the libp2p nodes
	ids                      flow.IdentityList // used to keep track of the identifiers associated with networks
	cancel                   context.CancelFunc
}

// Some tests are skipped in short mode to speedup the build.

// TestEchoEngineTestSuite runs all the test methods in this test suit
func TestEchoEngineTestSuite(t *testing.T) {
	unittest.SkipUnless(t, unittest.TEST_FLAKY, "this should be revisited once network/test is running in a separate CI job, runs fine locally")
	suite.Run(t, new(EchoEngineTestSuite))
}

func (suite *EchoEngineTestSuite) SetupTest() {
	const count = 2
	log.SetAllLoggers(log.LevelError)

	ctx, cancel := context.WithCancel(context.Background())
	suite.cancel = cancel

	signalerCtx := irrecoverable.NewMockSignalerContext(suite.T(), ctx)

	// both nodes should be of the same role to get connected on epidemic dissemination
	var nodes []p2p.LibP2PNode
	sporkId := unittest.IdentifierFixture()
<<<<<<< HEAD

	suite.ids, nodes = testutils.LibP2PNodeForNetworkFixture(suite.T(), sporkId, count)
	suite.libp2pNodes = nodes
	suite.networks, _ = testutils.NetworksFixture(suite.T(), sporkId, suite.ids, nodes)
	// starts the nodes and networks
	testutils.StartNodes(signalerCtx, suite.T(), nodes, 1*time.Second)
	for _, net := range suite.networks {
		testutils.StartNetworks(signalerCtx, suite.T(), []network.Network{net}, 1*time.Second)
		unittest.RequireComponentsReadyBefore(suite.T(), 1*time.Second, net)
	}
=======
	suite.ids, nodes = testutils.LibP2PNodeForMiddlewareFixture(suite.T(), sporkId, count)
	suite.mws, _ = testutils.MiddlewareFixtures(
		suite.T(),
		suite.ids,
		nodes,
		testutils.MiddlewareConfigFixture(suite.T(), sporkId),
		mocknetwork.NewViolationsConsumer(suite.T()))
	suite.nets = testutils.NetworksFixture(suite.T(), sporkId, suite.ids, suite.mws)
	testutils.StartNodesAndNetworks(signalerCtx, suite.T(), nodes, suite.nets)
>>>>>>> bc25e342
}

// TearDownTest closes the networks within a specified timeout
func (suite *EchoEngineTestSuite) TearDownTest() {
	suite.cancel()
	testutils.StopComponents(suite.T(), suite.networks, 3*time.Second)
	testutils.StopComponents(suite.T(), suite.libp2pNodes, 3*time.Second)
}

// TestUnknownChannel evaluates that registering an engine with an unknown channel returns an error.
// All channels should be registered as topics in engine.topicMap.
func (suite *EchoEngineTestSuite) TestUnknownChannel() {
	e := NewEchoEngine(suite.T(), suite.networks[0], 1, channels.TestNetworkChannel, false, suite.Unicast)
	_, err := suite.networks[0].Register("unknown-channel-id", e)
	require.Error(suite.T(), err)
}

// TestClusterChannel evaluates that registering a cluster channel  is done without any error.
func (suite *EchoEngineTestSuite) TestClusterChannel() {
	e := NewEchoEngine(suite.T(), suite.networks[0], 1, channels.TestNetworkChannel, false, suite.Unicast)
	// creates a cluster channel
	clusterChannel := channels.SyncCluster(flow.Testnet)
	// registers engine with cluster channel
	_, err := suite.networks[0].Register(clusterChannel, e)
	// registering cluster channel should not cause an error
	require.NoError(suite.T(), err)
}

// TestDuplicateChannel evaluates that registering an engine with duplicate channel returns an error.
func (suite *EchoEngineTestSuite) TestDuplicateChannel() {
	// creates an echo engine, which registers it on test network channel
	e := NewEchoEngine(suite.T(), suite.networks[0], 1, channels.TestNetworkChannel, false, suite.Unicast)

	// attempts to register the same engine again on test network channel which
	// should cause an error
	_, err := suite.networks[0].Register(channels.TestNetworkChannel, e)
	require.Error(suite.T(), err)
}

// TestEchoMultiMsgAsync_Publish tests sending multiple messages from sender to receiver
// using the Publish method of their Conduit.
// It also evaluates the correct reception of an echo message back for each send.
// Sender and receiver are not synchronized
func (suite *EchoEngineTestSuite) TestEchoMultiMsgAsync_Publish() {
	// set to true for an echo expectation
	suite.multiMessageAsync(true, 10, suite.Publish)
}

// TestEchoMultiMsgAsync_Unicast tests sending multiple messages from sender to receiver
// using the Unicast method of their Conduit.
// It also evaluates the correct reception of an echo message back for each send.
// Sender and receiver are not synchronized
func (suite *EchoEngineTestSuite) TestEchoMultiMsgAsync_Unicast() {
	// set to true for an echo expectation
	suite.multiMessageAsync(true, 10, suite.Unicast)
}

// TestEchoMultiMsgAsync_Multicast tests sending multiple messages from sender to receiver
// using the Multicast method of their Conduit.
// It also evaluates the correct reception of an echo message back for each send.
// Sender and receiver are not synchronized
func (suite *EchoEngineTestSuite) TestEchoMultiMsgAsync_Multicast() {
	// set to true for an echo expectation
	suite.multiMessageAsync(true, 10, suite.Multicast)
}

// TestDuplicateMessageSequential_Publish evaluates the correctness of network layer on deduplicating
// the received messages over Publish method of nodes' Conduits.
// Messages are delivered to the receiver in a sequential manner.
func (suite *EchoEngineTestSuite) TestDuplicateMessageSequential_Publish() {
	unittest.SkipUnless(suite.T(), unittest.TEST_LONG_RUNNING, "covered by TestDuplicateMessageParallel_Publish")
	suite.duplicateMessageSequential(suite.Publish)
}

// TestDuplicateMessageSequential_Unicast evaluates the correctness of network layer on deduplicating
// the received messages over Unicast method of nodes' Conduits.
// Messages are delivered to the receiver in a sequential manner.
func (suite *EchoEngineTestSuite) TestDuplicateMessageSequential_Unicast() {
	unittest.SkipUnless(suite.T(), unittest.TEST_LONG_RUNNING, "covered by TestDuplicateMessageParallel_Unicast")
	suite.duplicateMessageSequential(suite.Unicast)
}

// TestDuplicateMessageSequential_Multicast evaluates the correctness of network layer on deduplicating
// the received messages over Multicast method of nodes' Conduits.
// Messages are delivered to the receiver in a sequential manner.
func (suite *EchoEngineTestSuite) TestDuplicateMessageSequential_Multicast() {
	unittest.SkipUnless(suite.T(), unittest.TEST_LONG_RUNNING, "covered by TestDuplicateMessageParallel_Multicast")
	suite.duplicateMessageSequential(suite.Multicast)
}

// TestDuplicateMessageParallel_Publish evaluates the correctness of network layer
// on deduplicating the received messages via Publish method of nodes' Conduits.
// Messages are delivered to the receiver in parallel via the Publish method of Conduits.
func (suite *EchoEngineTestSuite) TestDuplicateMessageParallel_Publish() {
	unittest.SkipUnless(suite.T(), unittest.TEST_LONG_RUNNING, "covered by TestDuplicateMessageParallel_Multicast")
	suite.duplicateMessageParallel(suite.Publish)
}

// TestDuplicateMessageParallel_Unicast evaluates the correctness of network layer
// on deduplicating the received messages via Unicast method of nodes' Conduits.
// Messages are delivered to the receiver in parallel via the Unicast method of Conduits.
func (suite *EchoEngineTestSuite) TestDuplicateMessageParallel_Unicast() {
	suite.duplicateMessageParallel(suite.Unicast)
}

// TestDuplicateMessageParallel_Multicast evaluates the correctness of network layer
// on deduplicating the received messages via Multicast method of nodes' Conduits.
// Messages are delivered to the receiver in parallel via the Multicast method of Conduits.
func (suite *EchoEngineTestSuite) TestDuplicateMessageParallel_Multicast() {
	suite.duplicateMessageParallel(suite.Multicast)
}

// TestDuplicateMessageDifferentChan_Publish evaluates the correctness of network layer
// on deduplicating the received messages against different engine ids. In specific, the
// desire behavior is that the deduplication should happen based on both eventID and channel.
// Messages are sent via the Publish methods of the Conduits.
func (suite *EchoEngineTestSuite) TestDuplicateMessageDifferentChan_Publish() {
	suite.duplicateMessageDifferentChan(suite.Publish)
}

// TestDuplicateMessageDifferentChan_Unicast evaluates the correctness of network layer
// on deduplicating the received messages against different engine ids. In specific, the
// desire behavior is that the deduplication should happen based on both eventID and channel.
// Messages are sent via the Unicast methods of the Conduits.
func (suite *EchoEngineTestSuite) TestDuplicateMessageDifferentChan_Unicast() {
	suite.duplicateMessageDifferentChan(suite.Unicast)
}

// TestDuplicateMessageDifferentChan_Multicast evaluates the correctness of network layer
// on deduplicating the received messages against different engine ids. In specific, the
// desire behavior is that the deduplication should happen based on both eventID and channel.
// Messages are sent via the Multicast methods of the Conduits.
func (suite *EchoEngineTestSuite) TestDuplicateMessageDifferentChan_Multicast() {
	suite.duplicateMessageDifferentChan(suite.Multicast)
}

// duplicateMessageSequential is a helper function that sends duplicate messages sequentially
// from a receiver to the sender via the injected send wrapper function of conduit.
func (suite *EchoEngineTestSuite) duplicateMessageSequential(send testutils.ConduitSendWrapperFunc) {
	sndID := 0
	rcvID := 1
	// registers engines in the network
	// sender's engine
	sender := NewEchoEngine(suite.Suite.T(), suite.networks[sndID], 10, channels.TestNetworkChannel, false, send)

	// receiver's engine
	receiver := NewEchoEngine(suite.Suite.T(), suite.networks[rcvID], 10, channels.TestNetworkChannel, false, send)

	// allow nodes to heartbeat and discover each other if using PubSub
	testutils.OptionalSleep(send)

	// Sends a message from sender to receiver
	event := &message.TestMessage{
		Text: "hello",
	}

	// sends the same message 10 times
	for i := 0; i < 10; i++ {
		require.NoError(suite.Suite.T(), send(event, sender.con, suite.ids[rcvID].NodeID))
	}

	time.Sleep(1 * time.Second)

	// receiver should only see the message once, and the rest should be dropped due to
	// duplication
	receiver.RLock()
	require.Equal(suite.Suite.T(), 1, receiver.seen[event.Text])
	require.Len(suite.Suite.T(), receiver.seen, 1)
	receiver.RUnlock()
}

// duplicateMessageParallel is a helper function that sends duplicate messages concurrent;u
// from a receiver to the sender via the injected send wrapper function of conduit.
func (suite *EchoEngineTestSuite) duplicateMessageParallel(send testutils.ConduitSendWrapperFunc) {
	sndID := 0
	rcvID := 1
	// registers engines in the network
	// sender's engine
	sender := NewEchoEngine(suite.Suite.T(), suite.networks[sndID], 10, channels.TestNetworkChannel, false, send)

	// receiver's engine
	receiver := NewEchoEngine(suite.Suite.T(), suite.networks[rcvID], 10, channels.TestNetworkChannel, false, send)

	// allow nodes to heartbeat and discover each other
	testutils.OptionalSleep(send)

	// Sends a message from sender to receiver
	event := &message.TestMessage{
		Text: "hello",
	}

	// sends the same message 10 times
	wg := sync.WaitGroup{}
	for i := 0; i < 10; i++ {
		wg.Add(1)
		go func() {
			require.NoError(suite.Suite.T(), send(event, sender.con, suite.ids[rcvID].NodeID))
			wg.Done()
		}()
	}
	unittest.RequireReturnsBefore(suite.T(), wg.Wait, 3*time.Second, "could not send message on time")

	require.Eventually(suite.T(), func() bool {
		return len(receiver.seen) > 0
	}, 3*time.Second, 500*time.Millisecond)

	// receiver should only see the message once, and the rest should be dropped due to
	// duplication
	receiver.RLock()
	require.Equal(suite.Suite.T(), 1, receiver.seen[event.Text])
	require.Len(suite.Suite.T(), receiver.seen, 1)
	receiver.RUnlock()
}

// duplicateMessageDifferentChan is a helper function that sends the same message from two distinct
// sender engines to the two distinct receiver engines via the send wrapper function of Conduits.
func (suite *EchoEngineTestSuite) duplicateMessageDifferentChan(send testutils.ConduitSendWrapperFunc) {
	const (
		sndNode = iota
		rcvNode
	)
	const (
		channel1 = channels.TestNetworkChannel
		channel2 = channels.TestMetricsChannel
	)
	// registers engines in the network
	// first type
	// sender'suite engine
	sender1 := NewEchoEngine(suite.Suite.T(), suite.networks[sndNode], 10, channel1, false, send)

	// receiver's engine
	receiver1 := NewEchoEngine(suite.Suite.T(), suite.networks[rcvNode], 10, channel1, false, send)

	// second type
	// registers engines in the network
	// sender'suite engine
	sender2 := NewEchoEngine(suite.Suite.T(), suite.networks[sndNode], 10, channel2, false, send)

	// receiver's engine
	receiver2 := NewEchoEngine(suite.Suite.T(), suite.networks[rcvNode], 10, channel2, false, send)

	// allow nodes to heartbeat and discover each other
	testutils.OptionalSleep(send)

	// Sends a message from sender to receiver
	event := &message.TestMessage{
		Text: "hello",
	}

	// sends the same message 10 times on both channels
	wg := sync.WaitGroup{}
	for i := 0; i < 10; i++ {
		wg.Add(1)
		go func() {
			defer wg.Done()
			// sender1 to receiver1 on channel1
			require.NoError(suite.Suite.T(), send(event, sender1.con, suite.ids[rcvNode].NodeID))

			// sender2 to receiver2 on channel2
			require.NoError(suite.Suite.T(), send(event, sender2.con, suite.ids[rcvNode].NodeID))
		}()
	}
	unittest.RequireReturnsBefore(suite.T(), wg.Wait, 3*time.Second, "could not handle sending unicasts on time")
	time.Sleep(1 * time.Second)

	// each receiver should only see the message once, and the rest should be dropped due to
	// duplication
	receiver1.RLock()
	receiver2.RLock()
	require.Equal(suite.Suite.T(), 1, receiver1.seen[event.Text])
	require.Equal(suite.Suite.T(), 1, receiver2.seen[event.Text])

	require.Len(suite.Suite.T(), receiver1.seen, 1)
	require.Len(suite.Suite.T(), receiver2.seen, 1)
	receiver1.RUnlock()
	receiver2.RUnlock()
}

// singleMessage sends a single message from one network instance to the other one
// it evaluates the correctness of implementation against correct delivery of the message.
// in case echo is true, it also evaluates correct reception of the echo message from the receiver side
func (suite *EchoEngineTestSuite) singleMessage(echo bool, send testutils.ConduitSendWrapperFunc) {
	sndID := 0
	rcvID := 1

	// registers engines in the network
	// sender's engine
	sender := NewEchoEngine(suite.Suite.T(), suite.networks[sndID], 10, channels.TestNetworkChannel, echo, send)

	// receiver's engine
	receiver := NewEchoEngine(suite.Suite.T(), suite.networks[rcvID], 10, channels.TestNetworkChannel, echo, send)

	// allow nodes to heartbeat and discover each other
	testutils.OptionalSleep(send)

	// Sends a message from sender to receiver
	event := &message.TestMessage{
		Text: "hello",
	}
	require.NoError(suite.Suite.T(), send(event, sender.con, suite.ids[rcvID].NodeID))

	// evaluates reception of echo request
	select {
	case <-receiver.received:
		// evaluates reception of message at the other side
		// does not evaluate the content
		receiver.RLock()
		require.NotNil(suite.Suite.T(), receiver.originID)
		require.NotNil(suite.Suite.T(), receiver.event)
		assert.Equal(suite.Suite.T(), suite.ids[sndID].NodeID, receiver.originID)
		receiver.RUnlock()

		assertMessageReceived(suite.T(), receiver, event, channels.TestNetworkChannel)

	case <-time.After(10 * time.Second):
		assert.Fail(suite.Suite.T(), "sender failed to send a message to receiver")
	}

	// evaluates echo back
	if echo {
		// evaluates reception of echo response
		select {
		case <-sender.received:
			// evaluates reception of message at the other side
			// does not evaluate the content
			sender.RLock()
			require.NotNil(suite.Suite.T(), sender.originID)
			require.NotNil(suite.Suite.T(), sender.event)
			assert.Equal(suite.Suite.T(), suite.ids[rcvID].NodeID, sender.originID)
			sender.RUnlock()

			echoEvent := &message.TestMessage{
				Text: fmt.Sprintf("%s: %s", receiver.echomsg, event.Text),
			}
			assertMessageReceived(suite.T(), sender, echoEvent, channels.TestNetworkChannel)

		case <-time.After(10 * time.Second):
			assert.Fail(suite.Suite.T(), "receiver failed to send an echo message back to sender")
		}
	}
}

// multiMessageSync sends a multiple messages from one network instance to the other one
// it evaluates the correctness of implementation against correct delivery of the messages.
// sender and receiver are sync over reception, i.e., sender sends one message at a time and
// waits for its reception
// count defines number of messages
func (suite *EchoEngineTestSuite) multiMessageSync(echo bool, count int, send testutils.ConduitSendWrapperFunc) {
	sndID := 0
	rcvID := 1
	// registers engines in the network
	// sender's engine
	sender := NewEchoEngine(suite.Suite.T(), suite.networks[sndID], 10, channels.TestNetworkChannel, echo, send)

	// receiver's engine
	receiver := NewEchoEngine(suite.Suite.T(), suite.networks[rcvID], 10, channels.TestNetworkChannel, echo, send)

	// allow nodes to heartbeat and discover each other
	testutils.OptionalSleep(send)

	for i := 0; i < count; i++ {
		// Send the message to receiver
		event := &message.TestMessage{
			Text: fmt.Sprintf("hello%d", i),
		}
		// sends a message from sender to receiver using send wrapper function
		require.NoError(suite.Suite.T(), send(event, sender.con, suite.ids[rcvID].NodeID))

		select {
		case <-receiver.received:
			// evaluates reception of message at the other side
			// does not evaluate the content
			receiver.RLock()
			require.NotNil(suite.Suite.T(), receiver.originID)
			require.NotNil(suite.Suite.T(), receiver.event)
			assert.Equal(suite.Suite.T(), suite.ids[sndID].NodeID, receiver.originID)
			receiver.RUnlock()

			assertMessageReceived(suite.T(), receiver, event, channels.TestNetworkChannel)

		case <-time.After(2 * time.Second):
			assert.Fail(suite.Suite.T(), "sender failed to send a message to receiver")
		}

		// evaluates echo back
		if echo {
			// evaluates reception of echo response
			select {
			case <-sender.received:
				// evaluates reception of message at the other side
				// does not evaluate the content
				sender.RLock()
				require.NotNil(suite.Suite.T(), sender.originID)
				require.NotNil(suite.Suite.T(), sender.event)
				assert.Equal(suite.Suite.T(), suite.ids[rcvID].NodeID, sender.originID)

				receiver.RLock()
				echoEvent := &message.TestMessage{
					Text: fmt.Sprintf("%s: %s", receiver.echomsg, event.Text),
				}
				assertMessageReceived(suite.T(), sender, echoEvent, channels.TestNetworkChannel)
				receiver.RUnlock()
				sender.RUnlock()

			case <-time.After(10 * time.Second):
				assert.Fail(suite.Suite.T(), "receiver failed to send an echo message back to sender")
			}
		}

	}

}

// multiMessageAsync sends a multiple messages from one network instance to the other one
// it evaluates the correctness of implementation against correct delivery of the messages.
// sender and receiver are async, i.e., sender sends all its message at blast
// count defines number of messages
func (suite *EchoEngineTestSuite) multiMessageAsync(echo bool, count int, send testutils.ConduitSendWrapperFunc) {
	sndID := 0
	rcvID := 1

	// registers engines in the network
	// sender's engine
	sender := NewEchoEngine(suite.Suite.T(), suite.networks[sndID], 10, channels.TestNetworkChannel, echo, send)

	// receiver's engine
	receiver := NewEchoEngine(suite.Suite.T(), suite.networks[rcvID], 10, channels.TestNetworkChannel, echo, send)

	// allow nodes to heartbeat and discover each other
	testutils.OptionalSleep(send)

	// keeps track of async received messages at receiver side
	received := make(map[string]struct{})

	// keeps track of async received echo messages at sender side
	// echorcv := make(map[string]struct{})

	for i := 0; i < count; i++ {
		// Send the message to node 2 using the conduit of node 1
		event := &message.TestMessage{
			Text: fmt.Sprintf("hello%d", i),
		}
		require.NoError(suite.Suite.T(), send(event, sender.con, suite.ids[1].NodeID))
	}

	for i := 0; i < count; i++ {
		select {
		case <-receiver.received:
			// evaluates reception of message at the other side
			// does not evaluate the content
			receiver.RLock()
			require.NotNil(suite.Suite.T(), receiver.originID)
			require.NotNil(suite.Suite.T(), receiver.event)
			assert.Equal(suite.Suite.T(), suite.ids[0].NodeID, receiver.originID)
			receiver.RUnlock()

			// wrap blocking channel reads with a timeout
			unittest.AssertReturnsBefore(suite.T(), func() {
				// evaluates proper reception of event
				// casts the received event at the receiver side
				rcvEvent, ok := (<-receiver.event).(*message.TestMessage)
				// evaluates correctness of casting
				require.True(suite.T(), ok)

				// evaluates content of received message
				// the content should not yet received and be unique
				_, rcv := received[rcvEvent.Text]
				assert.False(suite.T(), rcv)
				// marking event as received
				received[rcvEvent.Text] = struct{}{}

				// evaluates channel that message was received on
				assert.Equal(suite.T(), channels.TestNetworkChannel, <-receiver.channel)
			}, 100*time.Millisecond)

		case <-time.After(2 * time.Second):
			assert.Fail(suite.Suite.T(), "sender failed to send a message to receiver")
		}
	}

	for i := 0; i < count; i++ {
		// evaluates echo back
		if echo {
			// evaluates reception of echo response
			select {
			case <-sender.received:
				// evaluates reception of message at the other side
				// does not evaluate the content
				sender.RLock()
				require.NotNil(suite.Suite.T(), sender.originID)
				require.NotNil(suite.Suite.T(), sender.event)
				assert.Equal(suite.Suite.T(), suite.ids[rcvID].NodeID, sender.originID)
				sender.RUnlock()

				// wrap blocking channel reads with a timeout
				unittest.AssertReturnsBefore(suite.T(), func() {
					// evaluates proper reception of event
					// casts the received event at the receiver side
					rcvEvent, ok := (<-sender.event).(*message.TestMessage)
					// evaluates correctness of casting
					require.True(suite.T(), ok)
					// evaluates content of received echo message
					// the content should not yet received and be unique
					_, rcv := received[rcvEvent.Text]
					assert.False(suite.T(), rcv)
					// echo messages should start with prefix msg of receiver that echos back
					assert.True(suite.T(), strings.HasPrefix(rcvEvent.Text, receiver.echomsg))
					// marking echo event as received
					received[rcvEvent.Text] = struct{}{}

					// evaluates channel that message was received on
					assert.Equal(suite.T(), channels.TestNetworkChannel, <-sender.channel)
				}, 100*time.Millisecond)

			case <-time.After(10 * time.Second):
				assert.Fail(suite.Suite.T(), "receiver failed to send an echo message back to sender")
			}
		}
	}
}

// assertMessageReceived asserts that the given message was received on the given channel
// for the given engine
func assertMessageReceived(t *testing.T, e *EchoEngine, m *message.TestMessage, c channels.Channel) {
	// wrap blocking channel reads with a timeout
	unittest.AssertReturnsBefore(t, func() {
		// evaluates proper reception of event
		// casts the received event at the receiver side
		rcvEvent, ok := (<-e.event).(*message.TestMessage)
		// evaluates correctness of casting
		require.True(t, ok)
		// evaluates content of received message
		assert.Equal(t, m, rcvEvent)

		// evaluates channel that message was received on
		assert.Equal(t, c, <-e.channel)
	}, 100*time.Millisecond)
}<|MERGE_RESOLUTION|>--- conflicted
+++ resolved
@@ -56,18 +56,6 @@
 	// both nodes should be of the same role to get connected on epidemic dissemination
 	var nodes []p2p.LibP2PNode
 	sporkId := unittest.IdentifierFixture()
-<<<<<<< HEAD
-
-	suite.ids, nodes = testutils.LibP2PNodeForNetworkFixture(suite.T(), sporkId, count)
-	suite.libp2pNodes = nodes
-	suite.networks, _ = testutils.NetworksFixture(suite.T(), sporkId, suite.ids, nodes)
-	// starts the nodes and networks
-	testutils.StartNodes(signalerCtx, suite.T(), nodes, 1*time.Second)
-	for _, net := range suite.networks {
-		testutils.StartNetworks(signalerCtx, suite.T(), []network.Network{net}, 1*time.Second)
-		unittest.RequireComponentsReadyBefore(suite.T(), 1*time.Second, net)
-	}
-=======
 	suite.ids, nodes = testutils.LibP2PNodeForMiddlewareFixture(suite.T(), sporkId, count)
 	suite.mws, _ = testutils.MiddlewareFixtures(
 		suite.T(),
@@ -77,7 +65,16 @@
 		mocknetwork.NewViolationsConsumer(suite.T()))
 	suite.nets = testutils.NetworksFixture(suite.T(), sporkId, suite.ids, suite.mws)
 	testutils.StartNodesAndNetworks(signalerCtx, suite.T(), nodes, suite.nets)
->>>>>>> bc25e342
+
+	suite.ids, nodes = testutils.LibP2PNodeForNetworkFixture(suite.T(), sporkId, count)
+	suite.libp2pNodes = nodes
+	suite.networks, _ = testutils.NetworksFixture(suite.T(), sporkId, suite.ids, nodes)
+	// starts the nodes and networks
+	testutils.StartNodes(signalerCtx, suite.T(), nodes, 1*time.Second)
+	for _, net := range suite.networks {
+		testutils.StartNetworks(signalerCtx, suite.T(), []network.Network{net}, 1*time.Second)
+		unittest.RequireComponentsReadyBefore(suite.T(), 1*time.Second, net)
+	}
 }
 
 // TearDownTest closes the networks within a specified timeout
