--- conflicted
+++ resolved
@@ -58,11 +58,7 @@
 // Overlay represents the interface that middleware uses to interact with the
 // overlay network layer.
 type Overlay interface {
-<<<<<<< HEAD
-	// Topology returns the identities of a uniform subset of nodes in protocol state
-=======
 	// Topology returns an identity list of nodes which this node should be directly connected to as peers
->>>>>>> add3a38f
 	Topology() (flow.IdentityList, error)
 	// Identity returns a map of all identifier to flow identity
 	Identity() (map[flow.Identifier]flow.Identity, error)
