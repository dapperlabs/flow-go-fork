package alspmgr_test

import (
	"context"
	"math"
	"math/rand"
	"sync"
	"testing"
	"time"

	"github.com/rs/zerolog"
	"github.com/stretchr/testify/assert"
	"github.com/stretchr/testify/mock"
	"github.com/stretchr/testify/require"

	"github.com/onflow/flow-go/config"
	"github.com/onflow/flow-go/model/flow"
	"github.com/onflow/flow-go/module"
	"github.com/onflow/flow-go/module/irrecoverable"
	"github.com/onflow/flow-go/module/metrics"
	mockmodule "github.com/onflow/flow-go/module/mock"
	"github.com/onflow/flow-go/network"
	"github.com/onflow/flow-go/network/alsp"
	"github.com/onflow/flow-go/network/alsp/internal"
	alspmgr "github.com/onflow/flow-go/network/alsp/manager"
	mockalsp "github.com/onflow/flow-go/network/alsp/mock"
	"github.com/onflow/flow-go/network/alsp/model"
	"github.com/onflow/flow-go/network/channels"
	"github.com/onflow/flow-go/network/internal/testutils"
	"github.com/onflow/flow-go/network/mocknetwork"
	"github.com/onflow/flow-go/network/p2p"
	p2ptest "github.com/onflow/flow-go/network/p2p/test"
	"github.com/onflow/flow-go/utils/unittest"
)

// TestHandleReportedMisbehavior tests the handling of reported misbehavior by the network.
//
// The test sets up a mock MisbehaviorReportManager and a conduitFactory with this manager.
// It generates a single node network with the conduitFactory and starts it.
// It then uses a mock engine to register a channel with the network.
// It prepares a set of misbehavior reports and reports them to the conduit on the test channel.
// The test ensures that the MisbehaviorReportManager receives and handles all reported misbehavior
// without any duplicate reports and within a specified time.
func TestNetworkPassesReportedMisbehavior(t *testing.T) {
	misbehaviorReportManger := mocknetwork.NewMisbehaviorReportManager(t)
	misbehaviorReportManger.On("Start", mock.Anything).Return().Once()

	readyDoneChan := func() <-chan struct{} {
		ch := make(chan struct{})
		close(ch)
		return ch
	}()

	misbehaviorReportManger.On("Ready").Return(readyDoneChan).Once()
	misbehaviorReportManger.On("Done").Return(readyDoneChan).Once()

	ids, nodes, mws, _, _ := testutils.GenerateIDsAndMiddlewares(
		t,
		1,
		unittest.Logger(),
		unittest.NetworkCodec(),
		unittest.NetworkSlashingViolationsConsumer(unittest.Logger(), metrics.NewNoopCollector()))
	sms := testutils.GenerateSubscriptionManagers(t, mws)

	networkCfg := testutils.NetworkConfigFixture(t, unittest.Logger(), *ids[0], ids, mws[0], sms[0])
	net, err := p2p.NewNetwork(networkCfg, p2p.WithAlspManager(misbehaviorReportManger))
	require.NoError(t, err)

	ctx, cancel := context.WithCancel(context.Background())
	signalerCtx := irrecoverable.NewMockSignalerContext(t, ctx)
	testutils.StartNodesAndNetworks(signalerCtx, t, nodes, []network.Network{net}, 100*time.Millisecond)
	defer testutils.StopComponents[p2p.LibP2PNode](t, nodes, 100*time.Millisecond)
	defer cancel()

	e := mocknetwork.NewEngine(t)
	con, err := net.Register(channels.TestNetworkChannel, e)
	require.NoError(t, err)

	reports := testutils.MisbehaviorReportsFixture(t, 10)
	allReportsManaged := sync.WaitGroup{}
	allReportsManaged.Add(len(reports))
	var seenReports []network.MisbehaviorReport
	misbehaviorReportManger.On("HandleMisbehaviorReport", channels.TestNetworkChannel, mock.Anything).Run(func(args mock.Arguments) {
		report := args.Get(1).(network.MisbehaviorReport)
		require.Contains(t, reports, report)                                         // ensures that the report is one of the reports we expect.
		require.NotContainsf(t, seenReports, report, "duplicate report: %v", report) // ensures that we have not seen this report before.
		seenReports = append(seenReports, report)                                    // adds the report to the list of seen reports.
		allReportsManaged.Done()
	}).Return(nil)

	for _, report := range reports {
		con.ReportMisbehavior(report) // reports the misbehavior
	}

	unittest.RequireReturnsBefore(t, allReportsManaged.Wait, 100*time.Millisecond, "did not receive all reports")
}

// TestHandleReportedMisbehavior tests the handling of reported misbehavior by the network.
//
// The test sets up a mock MisbehaviorReportManager and a conduitFactory with this manager.
// It generates a single node network with the conduitFactory and starts it.
// It then uses a mock engine to register a channel with the network.
// It prepares a set of misbehavior reports and reports them to the conduit on the test channel.
// The test ensures that the MisbehaviorReportManager receives and handles all reported misbehavior
// without any duplicate reports and within a specified time.
func TestHandleReportedMisbehavior_Cache_Integration(t *testing.T) {
<<<<<<< HEAD
	cfg := managerCfgFixture()
=======
	cfg := managerCfgFixture(t)
>>>>>>> 37ece4cd

	// this test is assessing the integration of the ALSP manager with the network. As the ALSP manager is an attribute
	// of the network, we need to configure the ALSP manager via the network configuration, and let the network create
	// the ALSP manager.
	var cache alsp.SpamRecordCache
	cfg.Opts = []alspmgr.MisbehaviorReportManagerOption{
		alspmgr.WithSpamRecordsCacheFactory(func(logger zerolog.Logger, size uint32, metrics module.HeroCacheMetrics) alsp.SpamRecordCache {
			cache = internal.NewSpamRecordCache(size, logger, metrics, model.SpamRecordFactory())
			return cache
		}),
	}

	ids, nodes, mws, _, _ := testutils.GenerateIDsAndMiddlewares(
		t,
		1,
		unittest.Logger(),
		unittest.NetworkCodec(),
		unittest.NetworkSlashingViolationsConsumer(unittest.Logger(), metrics.NewNoopCollector()))
	sms := testutils.GenerateSubscriptionManagers(t, mws)
	networkCfg := testutils.NetworkConfigFixture(t, unittest.Logger(), *ids[0], ids, mws[0], sms[0], p2p.WithAlspConfig(cfg))
	net, err := p2p.NewNetwork(networkCfg)
	require.NoError(t, err)

	ctx, cancel := context.WithCancel(context.Background())
	signalerCtx := irrecoverable.NewMockSignalerContext(t, ctx)
	testutils.StartNodesAndNetworks(signalerCtx, t, nodes, []network.Network{net}, 100*time.Millisecond)
	defer testutils.StopComponents[p2p.LibP2PNode](t, nodes, 100*time.Millisecond)
	defer cancel()

	e := mocknetwork.NewEngine(t)
	con, err := net.Register(channels.TestNetworkChannel, e)
	require.NoError(t, err)

	// create a map of origin IDs to their respective misbehavior reports (10 peers, 5 reports each)
	numPeers := 10
	numReportsPerPeer := 5
	peersReports := make(map[flow.Identifier][]network.MisbehaviorReport)

	for i := 0; i < numPeers; i++ {
		originID := unittest.IdentifierFixture()
		reports := createRandomMisbehaviorReportsForOriginId(t, originID, numReportsPerPeer)
		peersReports[originID] = reports
	}

	wg := sync.WaitGroup{}
	for _, reports := range peersReports {
		wg.Add(len(reports))
		// reports the misbehavior
		for _, report := range reports {
			r := report // capture range variable
			go func() {
				defer wg.Done()

				con.ReportMisbehavior(r)
			}()
		}
	}

	unittest.RequireReturnsBefore(t, wg.Wait, 100*time.Millisecond, "not all misbehavior reports have been processed")

	// check if the misbehavior reports have been processed by verifying that the Adjust method was called on the cache
	require.Eventually(t, func() bool {
		for originID, reports := range peersReports {
			totalPenalty := float64(0)
			for _, report := range reports {
				totalPenalty += report.Penalty()
			}

			record, ok := cache.Get(originID)
			if !ok {
				return false
			}
			require.NotNil(t, record)

			require.Equal(t, totalPenalty, record.Penalty)
			// with just reporting a single misbehavior report, the cutoff counter should not be incremented.
			require.Equal(t, uint64(0), record.CutoffCounter)
			// with just reporting a single misbehavior report, the node should not be disallowed.
			require.False(t, record.DisallowListed)
			// the decay should be the default decay value.
			require.Equal(t, model.SpamRecordFactory()(unittest.IdentifierFixture()).Decay, record.Decay)
		}

		return true
	}, 1*time.Second, 10*time.Millisecond, "ALSP manager did not handle the misbehavior report")
}

// TestHandleReportedMisbehavior_And_DisallowListing_Integration implements an end-to-end integration test for the
// handling of reported misbehavior and disallow listing.
//
<<<<<<< HEAD
// The test sets up 3 nodes, one victim, one honest, and one (alleged) spammer.
=======
// The test sets up 3 nodes, one victim, one honest, and one (alledged) spammer.
>>>>>>> 37ece4cd
// Initially, the test ensures that all nodes are connected to each other.
// Then, test imitates that victim node reports the spammer node for spamming.
// The test generates enough spam reports to trigger the disallow-listing of the victim node.
// The test ensures that the victim node is disconnected from the spammer node.
// The test ensures that despite attempting on connections, no inbound or outbound connections between the victim and
// the disallow-listed spammer node are established.
func TestHandleReportedMisbehavior_And_DisallowListing_Integration(t *testing.T) {
<<<<<<< HEAD
	cfg := managerCfgFixture()
=======
	cfg := managerCfgFixture(t)
>>>>>>> 37ece4cd

	// this test is assessing the integration of the ALSP manager with the network. As the ALSP manager is an attribute
	// of the network, we need to configure the ALSP manager via the network configuration, and let the network create
	// the ALSP manager.
	var victimSpamRecordCacheCache alsp.SpamRecordCache
	cfg.Opts = []alspmgr.MisbehaviorReportManagerOption{
		alspmgr.WithSpamRecordsCacheFactory(func(logger zerolog.Logger, size uint32, metrics module.HeroCacheMetrics) alsp.SpamRecordCache {
			victimSpamRecordCacheCache = internal.NewSpamRecordCache(size, logger, metrics, model.SpamRecordFactory())
			return victimSpamRecordCacheCache
		}),
	}

	ids, nodes, mws, _, _ := testutils.GenerateIDsAndMiddlewares(
		t,
		3,
		unittest.Logger(),
		unittest.NetworkCodec(),
		unittest.NetworkSlashingViolationsConsumer(unittest.Logger(), metrics.NewNoopCollector()))
	sms := testutils.GenerateSubscriptionManagers(t, mws)
	networkCfg := testutils.NetworkConfigFixture(t, unittest.Logger(), *ids[0], ids, mws[0], sms[0], p2p.WithAlspConfig(cfg))
	victimNetwork, err := p2p.NewNetwork(networkCfg)
	require.NoError(t, err)

	// index of the victim node in the nodes slice.
	victimIndex := 0
	// index of the spammer node in the nodes slice (the node that will be reported for misbehavior and disallow-listed by victim).
	spammerIndex := 1
	// other node (not victim and not spammer) that we have to ensure is not affected by the disallow-listing of the spammer.
	honestIndex := 2

	ctx, cancel := context.WithCancel(context.Background())
	signalerCtx := irrecoverable.NewMockSignalerContext(t, ctx)
	testutils.StartNodesAndNetworks(signalerCtx, t, nodes, []network.Network{victimNetwork}, 100*time.Millisecond)
	defer testutils.StopComponents[p2p.LibP2PNode](t, nodes, 100*time.Millisecond)
	defer cancel()

	p2ptest.LetNodesDiscoverEachOther(t, ctx, nodes, ids)
	// initially victim and spammer should be able to connect to each other.
	p2ptest.TryConnectionAndEnsureConnected(t, ctx, nodes)

	e := mocknetwork.NewEngine(t)
	con, err := victimNetwork.Register(channels.TestNetworkChannel, e)
	require.NoError(t, err)

	// creates a misbehavior report for the spammer
	report := misbehaviorReportFixtureWithPenalty(t, ids[spammerIndex].NodeID, model.DefaultPenaltyValue)

	// simulates the victim node reporting the spammer node misbehavior 120 times
	// to the network. As each report has the default penalty, ideally the spammer should be disallow-listed after
	// 100 reports (each having 0.01 * disallow-listing penalty). But we take 120 as a safe number to ensure that
	// the spammer is definitely disallow-listed.
	reportCount := 120
	wg := sync.WaitGroup{}
	for i := 0; i < reportCount; i++ {
		wg.Add(1)
		// reports the misbehavior
		r := report // capture range variable
		go func() {
			defer wg.Done()

			con.ReportMisbehavior(r)
		}()
	}

	unittest.RequireReturnsBefore(t, wg.Wait, 100*time.Millisecond, "not all misbehavior reports have been processed")

	// ensures that the spammer is disallow-listed by the victim
<<<<<<< HEAD
	p2ptest.RequireEventuallyNotConnected(t, []p2p.LibP2PNode{nodes[victimIndex]}, []p2p.LibP2PNode{nodes[spammerIndex]}, 100*time.Millisecond, 3*time.Second)

	// despite disallow-listing spammer, ensure that (victim and honest) and (honest and spammer) are still connected.
	p2ptest.RequireConnectedEventually(t, []p2p.LibP2PNode{nodes[spammerIndex], nodes[honestIndex]}, 1*time.Millisecond, 100*time.Millisecond)
	p2ptest.RequireConnectedEventually(t, []p2p.LibP2PNode{nodes[honestIndex], nodes[victimIndex]}, 1*time.Millisecond, 100*time.Millisecond)

	// while the spammer node is disallow-listed, it cannot connect to the victim node. Also, the victim node  cannot directly dial and connect to the spammer node, unless
	// it is allow-listed again.
	p2ptest.RequireEventuallyNotConnected(t, []p2p.LibP2PNode{nodes[victimIndex]}, []p2p.LibP2PNode{nodes[spammerIndex]}, 100*time.Millisecond, 2*time.Second)
}

// TestHandleReportedMisbehavior_And_DisallowListing_RepeatOffender_Integration implements an end-to-end integration test for the
// handling of repeated reported misbehavior and disallow listing.
func TestHandleReportedMisbehavior_And_DisallowListing_RepeatOffender_Integration(t *testing.T) {
	cfg := managerCfgFixture()
	resetZero := false
	decayFuc := func(record model.ProtocolSpamRecord) float64 {
		t.Logf("decayFuc called with record: %+v", record)
		if resetZero {
			// decay to zero in a single heart beat
			t.Logf("resetZero is true, so decay to zero")
			return 0
		} else {
			// decay as usual
			t.Logf("resetZero is false, so decay as usual")
			return math.Min(record.Penalty+record.Decay, 0)
		}
	}

	// this test is assessing the integration of the ALSP manager with the network. As the ALSP manager is an attribute
	// of the network, we need to configure the ALSP manager via the network configuration, and let the network create
	// the ALSP manager.
	var victimSpamRecordCacheCache alsp.SpamRecordCache
	cfg.Opts = []alspmgr.MisbehaviorReportManagerOption{
		alspmgr.WithSpamRecordsCacheFactory(func(logger zerolog.Logger, size uint32, metrics module.HeroCacheMetrics) alsp.SpamRecordCache {
			victimSpamRecordCacheCache = internal.NewSpamRecordCache(size, logger, metrics, model.SpamRecordFactory())
			return victimSpamRecordCacheCache
		}),
		alspmgr.WithDecayFunc(decayFuc),
	}

	ids, nodes, mws, _, _ := testutils.GenerateIDsAndMiddlewares(
		t,
		3,
		unittest.Logger(),
		unittest.NetworkCodec(),
		unittest.NetworkSlashingViolationsConsumer(unittest.Logger(), metrics.NewNoopCollector()))
	sms := testutils.GenerateSubscriptionManagers(t, mws)
	networkCfg := testutils.NetworkConfigFixture(t, unittest.Logger(), *ids[0], ids, mws[0], sms[0], p2p.WithAlspConfig(cfg))
	victimNetwork, err := p2p.NewNetwork(networkCfg)
	require.NoError(t, err)

	// index of the victim node in the nodes slice.
	victimIndex := 0
	// index of the spammer node in the nodes slice (the node that will be reported for misbehavior and disallow-listed by victim).
	spammerIndex := 1
	// other node (not victim and not spammer) that we have to ensure is not affected by the disallow-listing of the spammer.
	honestIndex := 2

	ctx, cancel := context.WithCancel(context.Background())
	signalerCtx := irrecoverable.NewMockSignalerContext(t, ctx)
	testutils.StartNodesAndNetworks(signalerCtx, t, nodes, []network.Network{victimNetwork}, 100*time.Millisecond)
	defer testutils.StopComponents[p2p.LibP2PNode](t, nodes, 100*time.Millisecond)
	defer cancel()

	p2ptest.LetNodesDiscoverEachOther(t, ctx, nodes, ids)
	// initially victim and spammer should be able to connect to each other.
	p2ptest.TryConnectionAndEnsureConnected(t, ctx, nodes)

	e := mocknetwork.NewEngine(t)
	con, err := victimNetwork.Register(channels.TestNetworkChannel, e)
	require.NoError(t, err)

	// creates a misbehavior report for the spammer
	report := misbehaviorReportFixtureWithPenalty(t, ids[spammerIndex].NodeID, model.DefaultPenaltyValue)

	// simulates the victim node reporting the spammer node misbehavior 120 times
	// to the network. As each report has the default penalty, ideally the spammer should be disallow-listed after
	// 100 reports (each having 0.01 * disallow-listing penalty). But we take 120 as a safe number to ensure that
	// the spammer is definitely disallow-listed.
	reportCount := 120
	wg := sync.WaitGroup{}
	for i := 0; i < reportCount; i++ {
		wg.Add(1)
		// reports the misbehavior
		r := report // capture range variable
		go func() {
			defer wg.Done()

			con.ReportMisbehavior(r)
		}()
	}

	unittest.RequireReturnsBefore(t, wg.Wait, 100*time.Millisecond, "not all misbehavior reports have been processed")

	// ensures that the spammer is disallow-listed by the victim
	//victimSpamRecordCacheCache.Get(ids[spammerIndex].NodeID)
	record, ok := victimSpamRecordCacheCache.Get(ids[spammerIndex].NodeID)
	require.True(t, ok)
	require.NotNil(t, record)

	// ensures that the spammer is disallow-listed by the victim
	// while the spammer node is disallow-listed, it cannot connect to the victim node. Also, the victim node  cannot directly dial and connect to the spammer node, unless
	// it is allow-listed again.
	p2ptest.RequireEventuallyNotConnected(t, []p2p.LibP2PNode{nodes[victimIndex]}, []p2p.LibP2PNode{nodes[spammerIndex]}, 100*time.Millisecond, 3*time.Second)

	// despite disallow-listing spammer, ensure that (victim and honest) and (honest and spammer) are still connected.
	p2ptest.RequireConnectedEventually(t, []p2p.LibP2PNode{nodes[spammerIndex], nodes[honestIndex]}, 1*time.Millisecond, 100*time.Millisecond)
	p2ptest.RequireConnectedEventually(t, []p2p.LibP2PNode{nodes[honestIndex], nodes[victimIndex]}, 1*time.Millisecond, 100*time.Millisecond)

	// decay the disallow-listing penalty of the spammer node to zero.
	t.Logf("about to decay the disallow-listing penalty of the spammer node to zero")
	resetZero = true
	t.Logf("decayed the disallow-listing penalty of the spammer node to zero")

	// after serving the disallow-listing period, the spammer should be able to connect to the victim node again.
	p2ptest.RequireConnectedEventually(t, []p2p.LibP2PNode{nodes[spammerIndex], nodes[victimIndex]}, 1*time.Millisecond, 1*time.Second)

	// all the nodes should be able to connect to each other again.
	p2ptest.TryConnectionAndEnsureConnected(t, ctx, nodes)

	// go back to regular decay to prepare for the next set of misbehavior reports.
	resetZero = false
	t.Logf("about to report misbehavior again")

	// simulates the victim node reporting the spammer node misbehavior 120 times
	// to the network. As each report has the default penalty, ideally the spammer should be disallow-listed after
	// 100 reports (each having 0.01 * disallow-listing penalty). But we take 120 as a safe number to ensure that
	// the spammer is definitely disallow-listed.
	reportCount = 120
	wg = sync.WaitGroup{}
	for i := 0; i < reportCount; i++ {
		wg.Add(1)
		// reports the misbehavior
		r := report // capture range variable
		go func() {
			defer wg.Done()

			con.ReportMisbehavior(r)
		}()
	}

	unittest.RequireReturnsBefore(t, wg.Wait, 100*time.Millisecond, "not all misbehavior reports have been processed")
=======
	p2ptest.RequireEventuallyNotConnected(t, []p2p.LibP2PNode{nodes[victimIndex]}, []p2p.LibP2PNode{nodes[spammerIndex]}, 100*time.Millisecond, 2*time.Second)
>>>>>>> 37ece4cd

	// despite disallow-listing spammer, ensure that (victim and honest) and (honest and spammer) are still connected.
	p2ptest.RequireConnectedEventually(t, []p2p.LibP2PNode{nodes[spammerIndex], nodes[honestIndex]}, 1*time.Millisecond, 100*time.Millisecond)
	p2ptest.RequireConnectedEventually(t, []p2p.LibP2PNode{nodes[honestIndex], nodes[victimIndex]}, 1*time.Millisecond, 100*time.Millisecond)

	// while the spammer node is disallow-listed, it cannot connect to the victim node. Also, the victim node  cannot directly dial and connect to the spammer node, unless
	// it is allow-listed again.
<<<<<<< HEAD
	p2ptest.RequireEventuallyNotConnected(t, []p2p.LibP2PNode{nodes[victimIndex]}, []p2p.LibP2PNode{nodes[spammerIndex]}, 100*time.Millisecond, 2*time.Second)

	// decay the disallow-listing penalty of the spammer node to zero.
	t.Logf("about to decay the disallow-listing penalty of the spammer node to zero (2nd time)")
	resetZero = true
	t.Logf("decayed the disallow-listing penalty of the spammer node to zero (2nd time)")

	// after serving the disallow-listing period, the spammer should be able to connect to the victim node again.
	p2ptest.RequireConnectedEventually(t, []p2p.LibP2PNode{nodes[spammerIndex], nodes[victimIndex]}, 1*time.Millisecond, 1*time.Second)

	// all the nodes should be able to connect to each other again.
	p2ptest.TryConnectionAndEnsureConnected(t, ctx, nodes)
=======
	p2ptest.EnsureNotConnectedBetweenGroups(t, ctx, []p2p.LibP2PNode{nodes[victimIndex]}, []p2p.LibP2PNode{nodes[spammerIndex]})
>>>>>>> 37ece4cd
}

// TestMisbehaviorReportMetrics tests the recording of misbehavior report metrics.
// It checks that when a misbehavior report is received by the ALSP manager, the metrics are recorded.
// It fails the test if the metrics are not recorded or if they are recorded incorrectly.
func TestMisbehaviorReportMetrics(t *testing.T) {
<<<<<<< HEAD
	cfg := managerCfgFixture()
=======
	cfg := managerCfgFixture(t)
>>>>>>> 37ece4cd

	// this test is assessing the integration of the ALSP manager with the network. As the ALSP manager is an attribute
	// of the network, we need to configure the ALSP manager via the network configuration, and let the network create
	// the ALSP manager.
	alspMetrics := mockmodule.NewAlspMetrics(t)
	cfg.AlspMetrics = alspMetrics

	ids, nodes, mws, _, _ := testutils.GenerateIDsAndMiddlewares(
		t,
		1,
		unittest.Logger(),
		unittest.NetworkCodec(),
		unittest.NetworkSlashingViolationsConsumer(unittest.Logger(), metrics.NewNoopCollector()))
	sms := testutils.GenerateSubscriptionManagers(t, mws)

	networkCfg := testutils.NetworkConfigFixture(t, unittest.Logger(), *ids[0], ids, mws[0], sms[0], p2p.WithAlspConfig(cfg))
	net, err := p2p.NewNetwork(networkCfg)
	require.NoError(t, err)

	ctx, cancel := context.WithCancel(context.Background())

	signalerCtx := irrecoverable.NewMockSignalerContext(t, ctx)
	testutils.StartNodesAndNetworks(signalerCtx, t, nodes, []network.Network{net}, 100*time.Millisecond)
	defer testutils.StopComponents[p2p.LibP2PNode](t, nodes, 100*time.Millisecond)
	defer cancel()

	e := mocknetwork.NewEngine(t)
	con, err := net.Register(channels.TestNetworkChannel, e)
	require.NoError(t, err)

	report := testutils.MisbehaviorReportFixture(t)

	// this channel is used to signal that the metrics have been recorded by the ALSP manager correctly.
	reported := make(chan struct{})

	// ensures that the metrics are recorded when a misbehavior report is received.
	alspMetrics.On("OnMisbehaviorReported", channels.TestNetworkChannel.String(), report.Reason().String()).Run(func(args mock.Arguments) {
		close(reported)
	}).Once()

	con.ReportMisbehavior(report) // reports the misbehavior

	unittest.RequireCloseBefore(t, reported, 100*time.Millisecond, "metrics for the misbehavior report were not recorded")
}

// The TestReportCreation tests the creation of misbehavior reports using the alsp.NewMisbehaviorReport function.
// The function tests the creation of both valid and invalid misbehavior reports by setting different penalty amplification values.
func TestReportCreation(t *testing.T) {

	// creates a valid misbehavior report (i.e., amplification between 1 and 100)
	report, err := alsp.NewMisbehaviorReport(
		unittest.IdentifierFixture(),
		testutils.MisbehaviorTypeFixture(t),
		alsp.WithPenaltyAmplification(10))
	require.NoError(t, err)
	require.NotNil(t, report)

	// creates a valid misbehavior report with default amplification.
	report, err = alsp.NewMisbehaviorReport(
		unittest.IdentifierFixture(),
		testutils.MisbehaviorTypeFixture(t))
	require.NoError(t, err)
	require.NotNil(t, report)

	// creates an in valid misbehavior report (i.e., amplification greater than 100 and less than 1)
	report, err = alsp.NewMisbehaviorReport(
		unittest.IdentifierFixture(),
		testutils.MisbehaviorTypeFixture(t),
		alsp.WithPenaltyAmplification(100*rand.Float64()-101))
	require.Error(t, err)
	require.Nil(t, report)

	report, err = alsp.NewMisbehaviorReport(
		unittest.IdentifierFixture(),
		testutils.MisbehaviorTypeFixture(t),
		alsp.WithPenaltyAmplification(100*rand.Float64()+101))
	require.Error(t, err)
	require.Nil(t, report)

	// 0 is not a valid amplification
	report, err = alsp.NewMisbehaviorReport(
		unittest.IdentifierFixture(),
		testutils.MisbehaviorTypeFixture(t),
		alsp.WithPenaltyAmplification(0))
	require.Error(t, err)
	require.Nil(t, report)
}

// TestNewMisbehaviorReportManager tests the creation of a new ALSP manager.
// It is a minimum viable test that ensures that a non-nil ALSP manager is created with expected set of inputs.
// In other words, variation of input values do not cause a nil ALSP manager to be created or a panic.
func TestNewMisbehaviorReportManager(t *testing.T) {
<<<<<<< HEAD
	cfg := managerCfgFixture()
=======
	cfg := managerCfgFixture(t)
>>>>>>> 37ece4cd
	consumer := mocknetwork.NewDisallowListNotificationConsumer(t)
	var cache alsp.SpamRecordCache
	cfg.Opts = []alspmgr.MisbehaviorReportManagerOption{
		alspmgr.WithSpamRecordsCacheFactory(func(logger zerolog.Logger, size uint32, metrics module.HeroCacheMetrics) alsp.SpamRecordCache {
			cache = internal.NewSpamRecordCache(size, logger, metrics, model.SpamRecordFactory())
			return cache
		}),
	}

	t.Run("with default values", func(t *testing.T) {
		m, err := alspmgr.NewMisbehaviorReportManager(cfg, consumer)
		require.NoError(t, err)
		assert.NotNil(t, m)
	})

	t.Run("with a custom spam record cache", func(t *testing.T) {
		m, err := alspmgr.NewMisbehaviorReportManager(cfg, consumer)
		require.NoError(t, err)
		assert.NotNil(t, m)
	})

	t.Run("with ALSP module enabled", func(t *testing.T) {
		m, err := alspmgr.NewMisbehaviorReportManager(cfg, consumer)
		require.NoError(t, err)
		assert.NotNil(t, m)
	})

	t.Run("with ALSP module disabled", func(t *testing.T) {
		m, err := alspmgr.NewMisbehaviorReportManager(cfg, consumer)
		require.NoError(t, err)
		assert.NotNil(t, m)
	})
}

// TestMisbehaviorReportManager_InitializationError tests the creation of a new ALSP manager with invalid inputs.
// It is a minimum viable test that ensures that a nil ALSP manager is created with invalid set of inputs.
func TestMisbehaviorReportManager_InitializationError(t *testing.T) {
<<<<<<< HEAD
	cfg := managerCfgFixture()
=======
	cfg := managerCfgFixture(t)
>>>>>>> 37ece4cd
	consumer := mocknetwork.NewDisallowListNotificationConsumer(t)

	t.Run("missing spam report queue size", func(t *testing.T) {
		cfg.SpamReportQueueSize = 0
		m, err := alspmgr.NewMisbehaviorReportManager(cfg, consumer)
		require.Error(t, err)
		require.ErrorIs(t, err, alspmgr.ErrSpamReportQueueSizeNotSet)
		assert.Nil(t, m)
	})

	t.Run("missing spam record cache size", func(t *testing.T) {
		cfg.SpamRecordCacheSize = 0
		m, err := alspmgr.NewMisbehaviorReportManager(cfg, consumer)
		require.Error(t, err)
		require.ErrorIs(t, err, alspmgr.ErrSpamRecordCacheSizeNotSet)
		assert.Nil(t, m)
	})

	t.Run("missing heartbeat intervals", func(t *testing.T) {
		cfg.HeartBeatInterval = 0
		m, err := alspmgr.NewMisbehaviorReportManager(cfg, consumer)
		require.Error(t, err)
		require.ErrorIs(t, err, alspmgr.ErrSpamRecordCacheSizeNotSet)
		assert.Nil(t, m)
	})
}

// TestHandleMisbehaviorReport_SinglePenaltyReport tests the handling of a single misbehavior report.
// The test ensures that the misbehavior report is handled correctly and the penalty is applied to the peer in the cache.
func TestHandleMisbehaviorReport_SinglePenaltyReport(t *testing.T) {
<<<<<<< HEAD
	cfg := managerCfgFixture()
=======
	cfg := managerCfgFixture(t)
>>>>>>> 37ece4cd
	consumer := mocknetwork.NewDisallowListNotificationConsumer(t)

	// create a new MisbehaviorReportManager
	var cache alsp.SpamRecordCache
	cfg.Opts = []alspmgr.MisbehaviorReportManagerOption{
		alspmgr.WithSpamRecordsCacheFactory(func(logger zerolog.Logger, size uint32, metrics module.HeroCacheMetrics) alsp.SpamRecordCache {
			cache = internal.NewSpamRecordCache(size, logger, metrics, model.SpamRecordFactory())
			return cache
		}),
	}

	m, err := alspmgr.NewMisbehaviorReportManager(cfg, consumer)
	require.NoError(t, err)

	// start the ALSP manager
	ctx, cancel := context.WithCancel(context.Background())
	defer func() {
		cancel()
		unittest.RequireCloseBefore(t, m.Done(), 100*time.Millisecond, "ALSP manager did not stop")
	}()
	signalerCtx := irrecoverable.NewMockSignalerContext(t, ctx)
	m.Start(signalerCtx)
	unittest.RequireCloseBefore(t, m.Ready(), 100*time.Millisecond, "ALSP manager did not start")

	// create a mock misbehavior report with a negative penalty value
	penalty := float64(-5)
	report := mocknetwork.NewMisbehaviorReport(t)
	report.On("OriginId").Return(unittest.IdentifierFixture())
	report.On("Reason").Return(alsp.InvalidMessage)
	report.On("Penalty").Return(penalty)

	channel := channels.Channel("test-channel")

	// handle the misbehavior report
	m.HandleMisbehaviorReport(channel, report)

	require.Eventually(t, func() bool {
		// check if the misbehavior report has been processed by verifying that the Adjust method was called on the cache
		record, ok := cache.Get(report.OriginId())
		if !ok {
			return false
		}
		require.NotNil(t, record)
		require.Equal(t, penalty, record.Penalty)
		require.False(t, record.DisallowListed)                                                       // the peer should not be disallow listed yet
		require.Equal(t, uint64(0), record.CutoffCounter)                                             // with just reporting a misbehavior, the cutoff counter should not be incremented.
		require.Equal(t, model.SpamRecordFactory()(unittest.IdentifierFixture()).Decay, record.Decay) // the decay should be the default decay value.

		return true
	}, 1*time.Second, 10*time.Millisecond, "ALSP manager did not handle the misbehavior report")
}

// TestHandleMisbehaviorReport_SinglePenaltyReport_PenaltyDisable tests the handling of a single misbehavior report when the penalty is disabled.
// The test ensures that the misbehavior is reported on metrics but the penalty is not applied to the peer in the cache.
func TestHandleMisbehaviorReport_SinglePenaltyReport_PenaltyDisable(t *testing.T) {
<<<<<<< HEAD
	cfg := managerCfgFixture()
=======
	cfg := managerCfgFixture(t)
>>>>>>> 37ece4cd
	consumer := mocknetwork.NewDisallowListNotificationConsumer(t)

	cfg.DisablePenalty = true // disable penalty for misbehavior reports
	alspMetrics := mockmodule.NewAlspMetrics(t)
	cfg.AlspMetrics = alspMetrics

	// we use a mock cache but we do not expect any calls to the cache, since the penalty is disabled.
	var cache *mockalsp.SpamRecordCache
	cfg.Opts = []alspmgr.MisbehaviorReportManagerOption{
		alspmgr.WithSpamRecordsCacheFactory(func(logger zerolog.Logger, size uint32, metrics module.HeroCacheMetrics) alsp.SpamRecordCache {
			cache = mockalsp.NewSpamRecordCache(t)
			return cache
		}),
	}
	m, err := alspmgr.NewMisbehaviorReportManager(cfg, consumer)
	require.NoError(t, err)

	// start the ALSP manager
	ctx, cancel := context.WithCancel(context.Background())
	defer func() {
		cancel()
		unittest.RequireCloseBefore(t, m.Done(), 100*time.Millisecond, "ALSP manager did not stop")
	}()
	signalerCtx := irrecoverable.NewMockSignalerContext(t, ctx)
	m.Start(signalerCtx)
	unittest.RequireCloseBefore(t, m.Ready(), 100*time.Millisecond, "ALSP manager did not start")

	// create a mock misbehavior report with a negative penalty value
	penalty := float64(-5)
	report := mocknetwork.NewMisbehaviorReport(t)
	report.On("OriginId").Return(unittest.IdentifierFixture())
	report.On("Reason").Return(alsp.InvalidMessage)
	report.On("Penalty").Return(penalty)

	channel := channels.Channel("test-channel")

	// this channel is used to signal that the metrics have been recorded by the ALSP manager correctly.
	// even in case of a disabled penalty, the metrics should be recorded.
	reported := make(chan struct{})

	// ensures that the metrics are recorded when a misbehavior report is received.
	alspMetrics.On("OnMisbehaviorReported", channel.String(), report.Reason().String()).Run(func(args mock.Arguments) {
		close(reported)
	}).Once()

	// handle the misbehavior report
	m.HandleMisbehaviorReport(channel, report)

	unittest.RequireCloseBefore(t, reported, 100*time.Millisecond, "metrics for the misbehavior report were not recorded")

	// since the penalty is disabled, we do not expect any calls to the cache.
	cache.AssertNotCalled(t, "Adjust", mock.Anything, mock.Anything)
}

// TestHandleMisbehaviorReport_MultiplePenaltyReportsForSinglePeer_Sequentially tests the handling of multiple misbehavior reports for a single peer.
// Reports are coming in sequentially.
// The test ensures that each misbehavior report is handled correctly and the penalties are cumulatively applied to the peer in the cache.
func TestHandleMisbehaviorReport_MultiplePenaltyReportsForSinglePeer_Sequentially(t *testing.T) {
<<<<<<< HEAD
	cfg := managerCfgFixture()
=======
	cfg := managerCfgFixture(t)
>>>>>>> 37ece4cd
	consumer := mocknetwork.NewDisallowListNotificationConsumer(t)

	// create a new MisbehaviorReportManager
	var cache alsp.SpamRecordCache
	cfg.Opts = []alspmgr.MisbehaviorReportManagerOption{
		alspmgr.WithSpamRecordsCacheFactory(func(logger zerolog.Logger, size uint32, metrics module.HeroCacheMetrics) alsp.SpamRecordCache {
			cache = internal.NewSpamRecordCache(size, logger, metrics, model.SpamRecordFactory())
			return cache
		}),
	}
	m, err := alspmgr.NewMisbehaviorReportManager(cfg, consumer)
	require.NoError(t, err)

	// start the ALSP manager
	ctx, cancel := context.WithCancel(context.Background())
	defer func() {
		cancel()
		unittest.RequireCloseBefore(t, m.Done(), 100*time.Millisecond, "ALSP manager did not stop")
	}()
	signalerCtx := irrecoverable.NewMockSignalerContext(t, ctx)
	m.Start(signalerCtx)
	unittest.RequireCloseBefore(t, m.Ready(), 100*time.Millisecond, "ALSP manager did not start")

	// creates a list of mock misbehavior reports with negative penalty values for a single peer
	originId := unittest.IdentifierFixture()
	reports := createRandomMisbehaviorReportsForOriginId(t, originId, 5)

	channel := channels.Channel("test-channel")

	// handle the misbehavior reports
	totalPenalty := float64(0)
	for _, report := range reports {
		totalPenalty += report.Penalty()
		m.HandleMisbehaviorReport(channel, report)
	}

	require.Eventually(t, func() bool {
		// check if the misbehavior report has been processed by verifying that the Adjust method was called on the cache
		record, ok := cache.Get(originId)
		if !ok {
			return false
		}
		require.NotNil(t, record)

		if totalPenalty != record.Penalty {
			// all the misbehavior reports should be processed by now, so the penalty should be equal to the total penalty
			return false
		}
		require.False(t, record.DisallowListed) // the peer should not be disallow listed yet.
		// with just reporting a few misbehavior reports, the cutoff counter should not be incremented.
		require.Equal(t, uint64(0), record.CutoffCounter)
		// the decay should be the default decay value.
		require.Equal(t, model.SpamRecordFactory()(unittest.IdentifierFixture()).Decay, record.Decay)

		return true
	}, 1*time.Second, 10*time.Millisecond, "ALSP manager did not handle the misbehavior report")
}

// TestHandleMisbehaviorReport_MultiplePenaltyReportsForSinglePeer_Sequential tests the handling of multiple misbehavior reports for a single peer.
// Reports are coming in concurrently.
// The test ensures that each misbehavior report is handled correctly and the penalties are cumulatively applied to the peer in the cache.
func TestHandleMisbehaviorReport_MultiplePenaltyReportsForSinglePeer_Concurrently(t *testing.T) {
<<<<<<< HEAD
	cfg := managerCfgFixture()
=======
	cfg := managerCfgFixture(t)
>>>>>>> 37ece4cd
	consumer := mocknetwork.NewDisallowListNotificationConsumer(t)

	var cache alsp.SpamRecordCache
	cfg.Opts = []alspmgr.MisbehaviorReportManagerOption{
		alspmgr.WithSpamRecordsCacheFactory(func(logger zerolog.Logger, size uint32, metrics module.HeroCacheMetrics) alsp.SpamRecordCache {
			cache = internal.NewSpamRecordCache(size, logger, metrics, model.SpamRecordFactory())
			return cache
		}),
	}
	m, err := alspmgr.NewMisbehaviorReportManager(cfg, consumer)
	require.NoError(t, err)

	// start the ALSP manager
	ctx, cancel := context.WithCancel(context.Background())
	defer func() {
		cancel()
		unittest.RequireCloseBefore(t, m.Done(), 100*time.Millisecond, "ALSP manager did not stop")
	}()
	signalerCtx := irrecoverable.NewMockSignalerContext(t, ctx)
	m.Start(signalerCtx)
	unittest.RequireCloseBefore(t, m.Ready(), 100*time.Millisecond, "ALSP manager did not start")

	// creates a list of mock misbehavior reports with negative penalty values for a single peer
	originId := unittest.IdentifierFixture()
	reports := createRandomMisbehaviorReportsForOriginId(t, originId, 5)

	channel := channels.Channel("test-channel")

	wg := sync.WaitGroup{}
	wg.Add(len(reports))
	// handle the misbehavior reports
	totalPenalty := float64(0)
	for _, report := range reports {
		r := report // capture range variable
		totalPenalty += report.Penalty()
		go func() {
			defer wg.Done()

			m.HandleMisbehaviorReport(channel, r)
		}()
	}

	unittest.RequireReturnsBefore(t, wg.Wait, 100*time.Millisecond, "not all misbehavior reports have been processed")

	require.Eventually(t, func() bool {
		// check if the misbehavior report has been processed by verifying that the Adjust method was called on the cache
		record, ok := cache.Get(originId)
		if !ok {
			return false
		}
		require.NotNil(t, record)

		if totalPenalty != record.Penalty {
			// all the misbehavior reports should be processed by now, so the penalty should be equal to the total penalty
			return false
		}
		require.False(t, record.DisallowListed) // the peer should not be disallow listed yet.
		// with just reporting a few misbehavior reports, the cutoff counter should not be incremented.
		require.Equal(t, uint64(0), record.CutoffCounter)
		// the decay should be the default decay value.
		require.Equal(t, model.SpamRecordFactory()(unittest.IdentifierFixture()).Decay, record.Decay)

		return true
	}, 1*time.Second, 10*time.Millisecond, "ALSP manager did not handle the misbehavior report")
}

// TestHandleMisbehaviorReport_SinglePenaltyReportsForMultiplePeers_Sequentially tests the handling of single misbehavior reports for multiple peers.
// Reports are coming in sequentially.
// The test ensures that each misbehavior report is handled correctly and the penalties are applied to the corresponding peers in the cache.
func TestHandleMisbehaviorReport_SinglePenaltyReportsForMultiplePeers_Sequentially(t *testing.T) {
<<<<<<< HEAD
	cfg := managerCfgFixture()
=======
	cfg := managerCfgFixture(t)
>>>>>>> 37ece4cd
	consumer := mocknetwork.NewDisallowListNotificationConsumer(t)

	var cache alsp.SpamRecordCache
	cfg.Opts = []alspmgr.MisbehaviorReportManagerOption{
		alspmgr.WithSpamRecordsCacheFactory(func(logger zerolog.Logger, size uint32, metrics module.HeroCacheMetrics) alsp.SpamRecordCache {
			cache = internal.NewSpamRecordCache(size, logger, metrics, model.SpamRecordFactory())
			return cache
		}),
	}
	m, err := alspmgr.NewMisbehaviorReportManager(cfg, consumer)
	require.NoError(t, err)

	// start the ALSP manager
	ctx, cancel := context.WithCancel(context.Background())
	defer func() {
		cancel()
		unittest.RequireCloseBefore(t, m.Done(), 100*time.Millisecond, "ALSP manager did not stop")
	}()
	signalerCtx := irrecoverable.NewMockSignalerContext(t, ctx)
	m.Start(signalerCtx)
	unittest.RequireCloseBefore(t, m.Ready(), 100*time.Millisecond, "ALSP manager did not start")

	// creates a list of single misbehavior reports for multiple peers (10 peers)
	numPeers := 10
	reports := createRandomMisbehaviorReports(t, numPeers)

	channel := channels.Channel("test-channel")

	// handle the misbehavior reports
	for _, report := range reports {
		m.HandleMisbehaviorReport(channel, report)
	}

	// check if the misbehavior reports have been processed by verifying that the Adjust method was called on the cache
	require.Eventually(t, func() bool {
		for _, report := range reports {
			originID := report.OriginId()
			record, ok := cache.Get(originID)
			if !ok {
				return false
			}
			require.NotNil(t, record)
			require.False(t, record.DisallowListed) // the peer should not be disallow listed yet.
			require.Equal(t, report.Penalty(), record.Penalty)
			// with just reporting a single misbehavior report, the cutoff counter should not be incremented.
			require.Equal(t, uint64(0), record.CutoffCounter)
			// the decay should be the default decay value.
			require.Equal(t, model.SpamRecordFactory()(unittest.IdentifierFixture()).Decay, record.Decay)
		}

		return true
	}, 1*time.Second, 10*time.Millisecond, "ALSP manager did not handle the misbehavior report")

}

// TestHandleMisbehaviorReport_SinglePenaltyReportsForMultiplePeers_Concurrently tests the handling of single misbehavior reports for multiple peers.
// Reports are coming in concurrently.
// The test ensures that each misbehavior report is handled correctly and the penalties are applied to the corresponding peers in the cache.
func TestHandleMisbehaviorReport_SinglePenaltyReportsForMultiplePeers_Concurrently(t *testing.T) {
<<<<<<< HEAD
	cfg := managerCfgFixture()
=======
	cfg := managerCfgFixture(t)
>>>>>>> 37ece4cd
	consumer := mocknetwork.NewDisallowListNotificationConsumer(t)

	var cache alsp.SpamRecordCache
	cfg.Opts = []alspmgr.MisbehaviorReportManagerOption{
		alspmgr.WithSpamRecordsCacheFactory(func(logger zerolog.Logger, size uint32, metrics module.HeroCacheMetrics) alsp.SpamRecordCache {
			cache = internal.NewSpamRecordCache(size, logger, metrics, model.SpamRecordFactory())
			return cache
		}),
	}
	m, err := alspmgr.NewMisbehaviorReportManager(cfg, consumer)
	require.NoError(t, err)

	// start the ALSP manager
	ctx, cancel := context.WithCancel(context.Background())
	defer func() {
		cancel()
		unittest.RequireCloseBefore(t, m.Done(), 100*time.Millisecond, "ALSP manager did not stop")
	}()
	signalerCtx := irrecoverable.NewMockSignalerContext(t, ctx)
	m.Start(signalerCtx)
	unittest.RequireCloseBefore(t, m.Ready(), 100*time.Millisecond, "ALSP manager did not start")

	// creates a list of single misbehavior reports for multiple peers (10 peers)
	numPeers := 10
	reports := createRandomMisbehaviorReports(t, numPeers)

	channel := channels.Channel("test-channel")

	wg := sync.WaitGroup{}
	wg.Add(len(reports))
	// handle the misbehavior reports
	totalPenalty := float64(0)
	for _, report := range reports {
		r := report // capture range variable
		totalPenalty += report.Penalty()
		go func() {
			defer wg.Done()

			m.HandleMisbehaviorReport(channel, r)
		}()
	}

	unittest.RequireReturnsBefore(t, wg.Wait, 100*time.Millisecond, "not all misbehavior reports have been processed")

	// check if the misbehavior reports have been processed by verifying that the Adjust method was called on the cache
	require.Eventually(t, func() bool {
		for _, report := range reports {
			originID := report.OriginId()
			record, ok := cache.Get(originID)
			if !ok {
				return false
			}
			require.NotNil(t, record)
			require.False(t, record.DisallowListed) // the peer should not be disallow listed yet.
			require.Equal(t, report.Penalty(), record.Penalty)
			// with just reporting a single misbehavior report, the cutoff counter should not be incremented.
			require.Equal(t, uint64(0), record.CutoffCounter)
			// the decay should be the default decay value.
			require.Equal(t, model.SpamRecordFactory()(unittest.IdentifierFixture()).Decay, record.Decay)
		}

		return true
	}, 1*time.Second, 10*time.Millisecond, "ALSP manager did not handle the misbehavior report")
}

// TestHandleMisbehaviorReport_MultiplePenaltyReportsForMultiplePeers_Sequentially tests the handling of multiple misbehavior reports for multiple peers.
// Reports are coming in sequentially.
// The test ensures that each misbehavior report is handled correctly and the penalties are cumulatively applied to the corresponding peers in the cache.
func TestHandleMisbehaviorReport_MultiplePenaltyReportsForMultiplePeers_Sequentially(t *testing.T) {
<<<<<<< HEAD
	cfg := managerCfgFixture()
=======
	cfg := managerCfgFixture(t)
>>>>>>> 37ece4cd
	consumer := mocknetwork.NewDisallowListNotificationConsumer(t)

	var cache alsp.SpamRecordCache
	cfg.Opts = []alspmgr.MisbehaviorReportManagerOption{
		alspmgr.WithSpamRecordsCacheFactory(func(logger zerolog.Logger, size uint32, metrics module.HeroCacheMetrics) alsp.SpamRecordCache {
			cache = internal.NewSpamRecordCache(size, logger, metrics, model.SpamRecordFactory())
			return cache
		}),
	}
	m, err := alspmgr.NewMisbehaviorReportManager(cfg, consumer)
	require.NoError(t, err)

	// start the ALSP manager
	ctx, cancel := context.WithCancel(context.Background())
	defer func() {
		cancel()
		unittest.RequireCloseBefore(t, m.Done(), 100*time.Millisecond, "ALSP manager did not stop")
	}()
	signalerCtx := irrecoverable.NewMockSignalerContext(t, ctx)
	m.Start(signalerCtx)
	unittest.RequireCloseBefore(t, m.Ready(), 100*time.Millisecond, "ALSP manager did not start")

	// create a map of origin IDs to their respective misbehavior reports (10 peers, 5 reports each)
	numPeers := 10
	numReportsPerPeer := 5
	peersReports := make(map[flow.Identifier][]network.MisbehaviorReport)

	for i := 0; i < numPeers; i++ {
		originID := unittest.IdentifierFixture()
		reports := createRandomMisbehaviorReportsForOriginId(t, originID, numReportsPerPeer)
		peersReports[originID] = reports
	}

	channel := channels.Channel("test-channel")

	wg := sync.WaitGroup{}
	// handle the misbehavior reports
	for _, reports := range peersReports {
		wg.Add(len(reports))
		for _, report := range reports {
			r := report // capture range variable
			go func() {
				defer wg.Done()

				m.HandleMisbehaviorReport(channel, r)
			}()
		}
	}

	unittest.RequireReturnsBefore(t, wg.Wait, 100*time.Millisecond, "not all misbehavior reports have been processed")

	// check if the misbehavior reports have been processed by verifying that the Adjust method was called on the cache
	require.Eventually(t, func() bool {
		for originID, reports := range peersReports {
			totalPenalty := float64(0)
			for _, report := range reports {
				totalPenalty += report.Penalty()
			}

			record, ok := cache.Get(originID)
			if !ok {
				return false
			}
			require.NotNil(t, record)
			require.False(t, record.DisallowListed) // the peer should not be disallow listed yet.
			require.Equal(t, totalPenalty, record.Penalty)
			// with just reporting a single misbehavior report, the cutoff counter should not be incremented.
			require.Equal(t, uint64(0), record.CutoffCounter)
			// the decay should be the default decay value.
			require.Equal(t, model.SpamRecordFactory()(unittest.IdentifierFixture()).Decay, record.Decay)
		}

		return true
	}, 2*time.Second, 10*time.Millisecond, "ALSP manager did not handle the misbehavior report")
}

// TestHandleMisbehaviorReport_MultiplePenaltyReportsForMultiplePeers_Sequentially tests the handling of multiple misbehavior reports for multiple peers.
// Reports are coming in concurrently.
// The test ensures that each misbehavior report is handled correctly and the penalties are cumulatively applied to the corresponding peers in the cache.
func TestHandleMisbehaviorReport_MultiplePenaltyReportsForMultiplePeers_Concurrently(t *testing.T) {
<<<<<<< HEAD
	cfg := managerCfgFixture()
=======
	cfg := managerCfgFixture(t)
>>>>>>> 37ece4cd
	consumer := mocknetwork.NewDisallowListNotificationConsumer(t)

	var cache alsp.SpamRecordCache
	cfg.Opts = []alspmgr.MisbehaviorReportManagerOption{
		alspmgr.WithSpamRecordsCacheFactory(func(logger zerolog.Logger, size uint32, metrics module.HeroCacheMetrics) alsp.SpamRecordCache {
			cache = internal.NewSpamRecordCache(size, logger, metrics, model.SpamRecordFactory())
			return cache
		}),
	}
	m, err := alspmgr.NewMisbehaviorReportManager(cfg, consumer)
	require.NoError(t, err)

	// start the ALSP manager
	ctx, cancel := context.WithCancel(context.Background())
	defer func() {
		cancel()
		unittest.RequireCloseBefore(t, m.Done(), 100*time.Millisecond, "ALSP manager did not stop")
	}()
	signalerCtx := irrecoverable.NewMockSignalerContext(t, ctx)
	m.Start(signalerCtx)
	unittest.RequireCloseBefore(t, m.Ready(), 100*time.Millisecond, "ALSP manager did not start")

	// create a map of origin IDs to their respective misbehavior reports (10 peers, 5 reports each)
	numPeers := 10
	numReportsPerPeer := 5
	peersReports := make(map[flow.Identifier][]network.MisbehaviorReport)

	for i := 0; i < numPeers; i++ {
		originID := unittest.IdentifierFixture()
		reports := createRandomMisbehaviorReportsForOriginId(t, originID, numReportsPerPeer)
		peersReports[originID] = reports
	}

	channel := channels.Channel("test-channel")

	// handle the misbehavior reports
	for _, reports := range peersReports {
		for _, report := range reports {
			m.HandleMisbehaviorReport(channel, report)
		}
	}

	// check if the misbehavior reports have been processed by verifying that the Adjust method was called on the cache
	require.Eventually(t, func() bool {
		for originID, reports := range peersReports {
			totalPenalty := float64(0)
			for _, report := range reports {
				totalPenalty += report.Penalty()
			}

			record, ok := cache.Get(originID)
			if !ok {
				return false
			}
			require.NotNil(t, record)
			require.False(t, record.DisallowListed) // the peer should not be disallow listed yet.
			require.Equal(t, totalPenalty, record.Penalty)
			// with just reporting a single misbehavior report, the cutoff counter should not be incremented.
			require.Equal(t, uint64(0), record.CutoffCounter)
			// the decay should be the default decay value.
			require.Equal(t, model.SpamRecordFactory()(unittest.IdentifierFixture()).Decay, record.Decay)
		}

		return true
	}, 1*time.Second, 10*time.Millisecond, "ALSP manager did not handle the misbehavior report")
}

// TestHandleMisbehaviorReport_DuplicateReportsForSinglePeer_Concurrently tests the handling of duplicate misbehavior reports for a single peer.
// Reports are coming in concurrently.
// The test ensures that each misbehavior report is handled correctly and the penalties are cumulatively applied to the peer in the cache, in
// other words, the duplicate reports are not ignored. This is important because the misbehavior reports are assumed each uniquely reporting
// a different misbehavior even though they are coming with the same description. This is similar to the traffic tickets, where each ticket
// is uniquely identifying a traffic violation, even though the description of the violation is the same.
func TestHandleMisbehaviorReport_DuplicateReportsForSinglePeer_Concurrently(t *testing.T) {
<<<<<<< HEAD
	cfg := managerCfgFixture()
=======
	cfg := managerCfgFixture(t)
>>>>>>> 37ece4cd
	consumer := mocknetwork.NewDisallowListNotificationConsumer(t)

	var cache alsp.SpamRecordCache
	cfg.Opts = []alspmgr.MisbehaviorReportManagerOption{
		alspmgr.WithSpamRecordsCacheFactory(func(logger zerolog.Logger, size uint32, metrics module.HeroCacheMetrics) alsp.SpamRecordCache {
			cache = internal.NewSpamRecordCache(size, logger, metrics, model.SpamRecordFactory())
			return cache
		}),
	}
	m, err := alspmgr.NewMisbehaviorReportManager(cfg, consumer)
	require.NoError(t, err)

	// start the ALSP manager
	ctx, cancel := context.WithCancel(context.Background())
	defer func() {
		cancel()
		unittest.RequireCloseBefore(t, m.Done(), 100*time.Millisecond, "ALSP manager did not stop")
	}()
	signalerCtx := irrecoverable.NewMockSignalerContext(t, ctx)
	m.Start(signalerCtx)
	unittest.RequireCloseBefore(t, m.Ready(), 100*time.Millisecond, "ALSP manager did not start")

	// creates a single misbehavior report
	originId := unittest.IdentifierFixture()
	report := misbehaviorReportFixture(t, originId)

	channel := channels.Channel("test-channel")

	times := 100 // number of times the duplicate misbehavior report is reported concurrently
	wg := sync.WaitGroup{}
	wg.Add(times)

	// concurrently reports the same misbehavior report twice
	for i := 0; i < times; i++ {
		go func() {
			defer wg.Done()

			m.HandleMisbehaviorReport(channel, report)
		}()
	}
	unittest.RequireReturnsBefore(t, wg.Wait, 100*time.Millisecond, "not all misbehavior reports have been processed")

	require.Eventually(t, func() bool {
		// check if the misbehavior reports have been processed by verifying that the Adjust method was called on the cache
		record, ok := cache.Get(originId)
		if !ok {
			return false
		}
		require.NotNil(t, record)

		// eventually, the penalty should be the accumulated penalty of all the duplicate misbehavior reports.
		if record.Penalty != report.Penalty()*float64(times) {
			return false
		}
		require.False(t, record.DisallowListed) // the peer should not be disallow listed yet.
		// with just reporting a few misbehavior reports, the cutoff counter should not be incremented.
		require.Equal(t, uint64(0), record.CutoffCounter)
		// the decay should be the default decay value.
		require.Equal(t, model.SpamRecordFactory()(unittest.IdentifierFixture()).Decay, record.Decay)

		return true
	}, 1*time.Second, 10*time.Millisecond, "ALSP manager did not handle the misbehavior report")
}

// TestDecayMisbehaviorPenalty_SingleHeartbeat tests the decay of the misbehavior penalty. The test ensures that the misbehavior penalty
// is decayed after a single heartbeat. The test guarantees waiting for at least one heartbeat by waiting for the first decay to happen.
func TestDecayMisbehaviorPenalty_SingleHeartbeat(t *testing.T) {
<<<<<<< HEAD
	cfg := managerCfgFixture()
=======
	cfg := managerCfgFixture(t)
>>>>>>> 37ece4cd
	consumer := mocknetwork.NewDisallowListNotificationConsumer(t)

	var cache alsp.SpamRecordCache
	cfg.Opts = []alspmgr.MisbehaviorReportManagerOption{
		alspmgr.WithSpamRecordsCacheFactory(func(logger zerolog.Logger, size uint32, metrics module.HeroCacheMetrics) alsp.SpamRecordCache {
			cache = internal.NewSpamRecordCache(size, logger, metrics, model.SpamRecordFactory())
			return cache
		}),
	}
	m, err := alspmgr.NewMisbehaviorReportManager(cfg, consumer)
	require.NoError(t, err)

	// start the ALSP manager
	ctx, cancel := context.WithCancel(context.Background())
	defer func() {
		cancel()
		unittest.RequireCloseBefore(t, m.Done(), 100*time.Millisecond, "ALSP manager did not stop")
	}()
	signalerCtx := irrecoverable.NewMockSignalerContext(t, ctx)
	m.Start(signalerCtx)
	unittest.RequireCloseBefore(t, m.Ready(), 100*time.Millisecond, "ALSP manager did not start")

	// creates a single misbehavior report
	originId := unittest.IdentifierFixture()
	report := misbehaviorReportFixtureWithDefaultPenalty(t, originId)
	require.Less(t, report.Penalty(), float64(0)) // ensure the penalty is negative

	channel := channels.Channel("test-channel")

	// number of times the duplicate misbehavior report is reported concurrently
	times := 10
	wg := sync.WaitGroup{}
	wg.Add(times)

	// concurrently reports the same misbehavior report twice
	for i := 0; i < times; i++ {
		go func() {
			defer wg.Done()

			m.HandleMisbehaviorReport(channel, report)
		}()
	}
	unittest.RequireReturnsBefore(t, wg.Wait, 100*time.Millisecond, "not all misbehavior reports have been processed")

	// phase-1: eventually all the misbehavior reports should be processed.
	penaltyBeforeDecay := float64(0)
	require.Eventually(t, func() bool {
		// check if the misbehavior reports have been processed by verifying that the Adjust method was called on the cache
		record, ok := cache.Get(originId)
		if !ok {
			return false
		}
		require.NotNil(t, record)

		// eventually, the penalty should be the accumulated penalty of all the duplicate misbehavior reports.
		if record.Penalty != report.Penalty()*float64(times) {
			return false
		}
		require.False(t, record.DisallowListed) // the peer should not be disallow listed yet.
		// with just reporting a few misbehavior reports, the cutoff counter should not be incremented.
		require.Equal(t, uint64(0), record.CutoffCounter)
		// the decay should be the default decay value.
		require.Equal(t, model.SpamRecordFactory()(unittest.IdentifierFixture()).Decay, record.Decay)

		penaltyBeforeDecay = record.Penalty
		return true
	}, 1*time.Second, 10*time.Millisecond, "ALSP manager did not handle the misbehavior report")

	// phase-2: wait enough for at least one heartbeat to be processed.
	time.Sleep(1 * time.Second)

	// phase-3: check if the penalty was decayed for at least one heartbeat.
	record, ok := cache.Get(originId)
	require.True(t, ok) // the record should be in the cache
	require.NotNil(t, record)

	// with at least a single heartbeat, the penalty should be greater than the penalty before the decay.
	require.Greater(t, record.Penalty, penaltyBeforeDecay)
	// we waited for at most one heartbeat, so the decayed penalty should be still less than the value after 2 heartbeats.
	require.Less(t, record.Penalty, penaltyBeforeDecay+2*record.Decay)
	// with just reporting a few misbehavior reports, the cutoff counter should not be incremented.
	require.Equal(t, uint64(0), record.CutoffCounter)
	// the decay should be the default decay value.
	require.Equal(t, model.SpamRecordFactory()(unittest.IdentifierFixture()).Decay, record.Decay)
}

// TestDecayMisbehaviorPenalty_MultipleHeartbeat tests the decay of the misbehavior penalty under multiple heartbeats.
// The test ensures that the misbehavior penalty is decayed with a linear progression within multiple heartbeats.
func TestDecayMisbehaviorPenalty_MultipleHeartbeats(t *testing.T) {
<<<<<<< HEAD
	cfg := managerCfgFixture()
=======
	cfg := managerCfgFixture(t)
>>>>>>> 37ece4cd
	consumer := mocknetwork.NewDisallowListNotificationConsumer(t)

	var cache alsp.SpamRecordCache
	cfg.Opts = []alspmgr.MisbehaviorReportManagerOption{
		alspmgr.WithSpamRecordsCacheFactory(func(logger zerolog.Logger, size uint32, metrics module.HeroCacheMetrics) alsp.SpamRecordCache {
			cache = internal.NewSpamRecordCache(size, logger, metrics, model.SpamRecordFactory())
			return cache
		}),
	}
	m, err := alspmgr.NewMisbehaviorReportManager(cfg, consumer)
	require.NoError(t, err)

	// start the ALSP manager
	ctx, cancel := context.WithCancel(context.Background())
	defer func() {
		cancel()
		unittest.RequireCloseBefore(t, m.Done(), 100*time.Millisecond, "ALSP manager did not stop")
	}()
	signalerCtx := irrecoverable.NewMockSignalerContext(t, ctx)
	m.Start(signalerCtx)
	unittest.RequireCloseBefore(t, m.Ready(), 100*time.Millisecond, "ALSP manager did not start")

	// creates a single misbehavior report
	originId := unittest.IdentifierFixture()
	report := misbehaviorReportFixtureWithDefaultPenalty(t, originId)
	require.Less(t, report.Penalty(), float64(0)) // ensure the penalty is negative

	channel := channels.Channel("test-channel")

	// number of times the duplicate misbehavior report is reported concurrently
	times := 10
	wg := sync.WaitGroup{}
	wg.Add(times)

	// concurrently reports the same misbehavior report twice
	for i := 0; i < times; i++ {
		go func() {
			defer wg.Done()

			m.HandleMisbehaviorReport(channel, report)
		}()
	}
	unittest.RequireReturnsBefore(t, wg.Wait, 100*time.Millisecond, "not all misbehavior reports have been processed")

	// phase-1: eventually all the misbehavior reports should be processed.
	penaltyBeforeDecay := float64(0)
	require.Eventually(t, func() bool {
		// check if the misbehavior reports have been processed by verifying that the Adjust method was called on the cache
		record, ok := cache.Get(originId)
		if !ok {
			return false
		}
		require.NotNil(t, record)

		// eventually, the penalty should be the accumulated penalty of all the duplicate misbehavior reports.
		if record.Penalty != report.Penalty()*float64(times) {
			return false
		}
		// with just reporting a few misbehavior reports, the cutoff counter should not be incremented.
		require.Equal(t, uint64(0), record.CutoffCounter)
		// the decay should be the default decay value.
		require.Equal(t, model.SpamRecordFactory()(unittest.IdentifierFixture()).Decay, record.Decay)

		penaltyBeforeDecay = record.Penalty
		return true
	}, 1*time.Second, 10*time.Millisecond, "ALSP manager did not handle the misbehavior report")

	// phase-2: wait for 3 heartbeats to be processed.
	time.Sleep(3 * time.Second)

	// phase-3: check if the penalty was decayed in a linear progression.
	record, ok := cache.Get(originId)
	require.True(t, ok) // the record should be in the cache
	require.NotNil(t, record)

	// with 3 heartbeats processed, the penalty should be greater than the penalty before the decay.
	require.Greater(t, record.Penalty, penaltyBeforeDecay)
	// with 3 heartbeats processed, the decayed penalty should be less than the value after 4 heartbeats.
	require.Less(t, record.Penalty, penaltyBeforeDecay+4*record.Decay)
	require.False(t, record.DisallowListed) // the peer should not be disallow listed yet.
	// with just reporting a few misbehavior reports, the cutoff counter should not be incremented.
	require.Equal(t, uint64(0), record.CutoffCounter)
	// the decay should be the default decay value.
	require.Equal(t, model.SpamRecordFactory()(unittest.IdentifierFixture()).Decay, record.Decay)
}

// TestDecayMisbehaviorPenalty_MultipleHeartbeat tests the decay of the misbehavior penalty under multiple heartbeats.
// The test ensures that the misbehavior penalty is decayed with a linear progression within multiple heartbeats.
func TestDecayMisbehaviorPenalty_DecayToZero(t *testing.T) {
<<<<<<< HEAD
	cfg := managerCfgFixture()
=======
	cfg := managerCfgFixture(t)
>>>>>>> 37ece4cd
	consumer := mocknetwork.NewDisallowListNotificationConsumer(t)

	var cache alsp.SpamRecordCache
	cfg.Opts = []alspmgr.MisbehaviorReportManagerOption{
		alspmgr.WithSpamRecordsCacheFactory(func(logger zerolog.Logger, size uint32, metrics module.HeroCacheMetrics) alsp.SpamRecordCache {
			cache = internal.NewSpamRecordCache(size, logger, metrics, model.SpamRecordFactory())
			return cache
		}),
	}
	m, err := alspmgr.NewMisbehaviorReportManager(cfg, consumer)
	require.NoError(t, err)

	// start the ALSP manager
	ctx, cancel := context.WithCancel(context.Background())
	defer func() {
		cancel()
		unittest.RequireCloseBefore(t, m.Done(), 100*time.Millisecond, "ALSP manager did not stop")
	}()
	signalerCtx := irrecoverable.NewMockSignalerContext(t, ctx)
	m.Start(signalerCtx)
	unittest.RequireCloseBefore(t, m.Ready(), 100*time.Millisecond, "ALSP manager did not start")

	// creates a single misbehavior report
	originId := unittest.IdentifierFixture()
	report := misbehaviorReportFixture(t, originId) // penalties are between -1 and -10
	require.Less(t, report.Penalty(), float64(0))   // ensure the penalty is negative

	channel := channels.Channel("test-channel")

	// number of times the duplicate misbehavior report is reported concurrently
	times := 10
	wg := sync.WaitGroup{}
	wg.Add(times)

	// concurrently reports the same misbehavior report twice
	for i := 0; i < times; i++ {
		go func() {
			defer wg.Done()

			m.HandleMisbehaviorReport(channel, report)
		}()
	}
	unittest.RequireReturnsBefore(t, wg.Wait, 100*time.Millisecond, "not all misbehavior reports have been processed")

	// phase-1: eventually all the misbehavior reports should be processed.
	require.Eventually(t, func() bool {
		// check if the misbehavior reports have been processed by verifying that the Adjust method was called on the cache
		record, ok := cache.Get(originId)
		if !ok {
			return false
		}
		require.NotNil(t, record)

		// eventually, the penalty should be the accumulated penalty of all the duplicate misbehavior reports.
		if record.Penalty != report.Penalty()*float64(times) {
			return false
		}
		// with just reporting a few misbehavior reports, the cutoff counter should not be incremented.
		require.Equal(t, uint64(0), record.CutoffCounter)
		// the decay should be the default decay value.
		require.Equal(t, model.SpamRecordFactory()(unittest.IdentifierFixture()).Decay, record.Decay)

		return true
	}, 1*time.Second, 10*time.Millisecond, "ALSP manager did not handle the misbehavior report")

	// phase-2: default decay speed is 1000 and with 10 penalties in range of [-1, -10], the penalty should be decayed to zero in
	// a single heartbeat.
	time.Sleep(1 * time.Second)

	// phase-3: check if the penalty was decayed to zero.
	record, ok := cache.Get(originId)
	require.True(t, ok) // the record should be in the cache
	require.NotNil(t, record)

<<<<<<< HEAD
	require.False(t, record.DisallowListed) // the peer should not be disallow listed.
=======
	require.False(t, record.DisallowListed) // the peer should not be disallow listed yet.
>>>>>>> 37ece4cd
	// with a single heartbeat and decay speed of 1000, the penalty should be decayed to zero.
	require.Equal(t, float64(0), record.Penalty)
	// the decay should be the default decay value.
	require.Equal(t, model.SpamRecordFactory()(unittest.IdentifierFixture()).Decay, record.Decay)
}

// TestDecayMisbehaviorPenalty_DecayToZero_AllowListing tests that when the misbehavior penalty of an already disallow-listed
// peer is decayed to zero, the peer is allow-listed back in the network, and its spam record cache is updated accordingly.
func TestDecayMisbehaviorPenalty_DecayToZero_AllowListing(t *testing.T) {
<<<<<<< HEAD
	cfg := managerCfgFixture()
=======
	cfg := managerCfgFixture(t)
>>>>>>> 37ece4cd
	consumer := mocknetwork.NewDisallowListNotificationConsumer(t)

	var cache alsp.SpamRecordCache
	cfg.Opts = []alspmgr.MisbehaviorReportManagerOption{
		alspmgr.WithSpamRecordsCacheFactory(func(logger zerolog.Logger, size uint32, metrics module.HeroCacheMetrics) alsp.SpamRecordCache {
			cache = internal.NewSpamRecordCache(size, logger, metrics, model.SpamRecordFactory())
			return cache
		}),
	}
	m, err := alspmgr.NewMisbehaviorReportManager(cfg, consumer)
	require.NoError(t, err)

	// start the ALSP manager
	ctx, cancel := context.WithCancel(context.Background())
	defer func() {
		cancel()
		unittest.RequireCloseBefore(t, m.Done(), 100*time.Millisecond, "ALSP manager did not stop")
	}()
	signalerCtx := irrecoverable.NewMockSignalerContext(t, ctx)
	m.Start(signalerCtx)
	unittest.RequireCloseBefore(t, m.Ready(), 100*time.Millisecond, "ALSP manager did not start")

	// simulates a disallow-listed peer in cache.
	originId := unittest.IdentifierFixture()
	penalty, err := cache.Adjust(originId, func(record model.ProtocolSpamRecord) (model.ProtocolSpamRecord, error) {
		record.Penalty = -10 // set the penalty to -10 to simulate that the penalty has already been decayed for a while.
		record.CutoffCounter = 1
		record.DisallowListed = true
		record.OriginId = originId
		record.Decay = model.SpamRecordFactory()(unittest.IdentifierFixture()).Decay
		return record, nil
	})
	require.NoError(t, err)
	require.Equal(t, float64(-10), penalty)

	// sanity check
	record, ok := cache.Get(originId)
	require.True(t, ok) // the record should be in the cache
	require.NotNil(t, record)
	require.Equal(t, float64(-10), record.Penalty)
	require.True(t, record.DisallowListed)
	require.Equal(t, uint64(1), record.CutoffCounter)
	require.Equal(t, model.SpamRecordFactory()(unittest.IdentifierFixture()).Decay, record.Decay)

	// eventually, we expect the ALSP manager to emit an allow list notification to the network layer when the penalty is decayed to zero.
	consumer.On("OnAllowListNotification", &network.AllowListingUpdate{
		FlowIds: flow.IdentifierList{originId},
		Cause:   network.DisallowListedCauseAlsp,
	}).Return(nil).Once()

	// wait for at most two heartbeats; default decay speed is 1000 and with a penalty of -10, the penalty should be decayed to zero in a single heartbeat.
	require.Eventually(t, func() bool {
		record, ok = cache.Get(originId)
		if !ok {
			return false
		}
		if record.DisallowListed {
			return false // the peer should not be allow-listed yet.
		}
		if record.Penalty != float64(0) {
			return false // the penalty should be decayed to zero.
		}
		if record.CutoffCounter != 1 {
			return false // the cutoff counter should be incremented.
		}
		if record.Decay != model.SpamRecordFactory()(unittest.IdentifierFixture()).Decay {
			return false // the decay should be the default decay value.
		}

		return true

	}, 2*time.Second, 10*time.Millisecond, "penalty was not decayed to zero")
<<<<<<< HEAD
=======

>>>>>>> 37ece4cd
}

// TestDisallowListNotification tests the emission of the allow list notification to the network layer when the misbehavior
// penalty of a node is dropped below the disallow-listing threshold. The test ensures that the disallow list notification is
// emitted to the network layer when the misbehavior penalty is dropped below the disallow-listing threshold and that the
// cutoff counter of the spam record for the misbehaving node is incremented indicating that the node is disallow-listed once.
func TestDisallowListNotification(t *testing.T) {
<<<<<<< HEAD
	cfg := managerCfgFixture()
=======
	cfg := managerCfgFixture(t)
>>>>>>> 37ece4cd
	consumer := mocknetwork.NewDisallowListNotificationConsumer(t)

	var cache alsp.SpamRecordCache
	cfg.Opts = []alspmgr.MisbehaviorReportManagerOption{
		alspmgr.WithSpamRecordsCacheFactory(func(logger zerolog.Logger, size uint32, metrics module.HeroCacheMetrics) alsp.SpamRecordCache {
			cache = internal.NewSpamRecordCache(size, logger, metrics, model.SpamRecordFactory())
			return cache
		}),
	}
	m, err := alspmgr.NewMisbehaviorReportManager(cfg, consumer)
	require.NoError(t, err)

	// start the ALSP manager
	ctx, cancel := context.WithCancel(context.Background())
	defer func() {
		cancel()
		unittest.RequireCloseBefore(t, m.Done(), 100*time.Millisecond, "ALSP manager did not stop")
	}()
	signalerCtx := irrecoverable.NewMockSignalerContext(t, ctx)
	m.Start(signalerCtx)
	unittest.RequireCloseBefore(t, m.Ready(), 100*time.Millisecond, "ALSP manager did not start")

	// creates a single misbehavior report
	originId := unittest.IdentifierFixture()
	report := misbehaviorReportFixtureWithDefaultPenalty(t, originId)
	require.Less(t, report.Penalty(), float64(0)) // ensure the penalty is negative

	channel := channels.Channel("test-channel")

	// reporting the same misbehavior 120 times, should result in a single disallow list notification, since each
	// misbehavior report is reported with the same penalty 0.01 * diallowlisting-threshold. We go over the threshold
	// to ensure that the disallow list notification is emitted only once.
	times := 120
	wg := sync.WaitGroup{}
	wg.Add(times)

	// concurrently reports the same misbehavior report twice
	for i := 0; i < times; i++ {
		go func() {
			defer wg.Done()

			m.HandleMisbehaviorReport(channel, report)
		}()
	}

	// at this point, we expect a single disallow list notification to be emitted to the network layer when all the misbehavior
	// reports are processed by the ALSP manager (the notification is emitted when at the next heartbeat).
	consumer.On("OnDisallowListNotification", &network.DisallowListingUpdate{
		FlowIds: flow.IdentifierList{report.OriginId()},
		Cause:   network.DisallowListedCauseAlsp,
	}).Return().Once()

	unittest.RequireReturnsBefore(t, wg.Wait, 100*time.Millisecond, "not all misbehavior reports have been processed")

	require.Eventually(t, func() bool {
		// check if the misbehavior reports have been processed by verifying that the Adjust method was called on the cache
		record, ok := cache.Get(originId)
		if !ok {
			return false
		}
		require.NotNil(t, record)

		// eventually, the penalty should be the accumulated penalty of all the duplicate misbehavior reports (with the default decay).
		// the decay is added to the penalty as we allow for a single heartbeat before the disallow list notification is emitted.
		if record.Penalty != report.Penalty()*float64(times)+record.Decay {
			return false
		}
		require.True(t, record.DisallowListed) // the peer should be disallow-listed.
		// cuttoff counter should be incremented since the penalty is above the disallowlisting threshold.
		require.Equal(t, uint64(1), record.CutoffCounter)
		// the decay should be the default decay value.
		require.Equal(t, model.SpamRecordFactory()(unittest.IdentifierFixture()).Decay, record.Decay)

		return true
	}, 1*time.Second, 10*time.Millisecond, "ALSP manager did not handle the misbehavior report")
}

// misbehaviorReportFixture creates a mock misbehavior report for a single origin id.
// Args:
// - t: the testing.T instance
// - originID: the origin id of the misbehavior report
// Returns:
// - network.MisbehaviorReport: the misbehavior report
// Note: the penalty of the misbehavior report is randomly chosen between -1 and -10.
func misbehaviorReportFixture(t *testing.T, originID flow.Identifier) network.MisbehaviorReport {
	return misbehaviorReportFixtureWithPenalty(t, originID, math.Min(-1, float64(-1-rand.Intn(10))))
}

func misbehaviorReportFixtureWithDefaultPenalty(t *testing.T, originID flow.Identifier) network.MisbehaviorReport {
	return misbehaviorReportFixtureWithPenalty(t, originID, model.DefaultPenaltyValue)
}

func misbehaviorReportFixtureWithPenalty(t *testing.T, originID flow.Identifier, penalty float64) network.MisbehaviorReport {
	report := mocknetwork.NewMisbehaviorReport(t)
	report.On("OriginId").Return(originID)
	report.On("Reason").Return(alsp.AllMisbehaviorTypes()[rand.Intn(len(alsp.AllMisbehaviorTypes()))])
	report.On("Penalty").Return(penalty)

	return report
}

// createRandomMisbehaviorReportsForOriginId creates a slice of random misbehavior reports for a single origin id.
// Args:
// - t: the testing.T instance
// - originID: the origin id of the misbehavior reports
// - numReports: the number of misbehavior reports to create
// Returns:
// - []network.MisbehaviorReport: the slice of misbehavior reports
// Note: the penalty of the misbehavior reports is randomly chosen between -1 and -10.
func createRandomMisbehaviorReportsForOriginId(t *testing.T, originID flow.Identifier, numReports int) []network.MisbehaviorReport {
	reports := make([]network.MisbehaviorReport, numReports)

	for i := 0; i < numReports; i++ {
		reports[i] = misbehaviorReportFixture(t, originID)
	}

	return reports
}

// createRandomMisbehaviorReports creates a slice of random misbehavior reports.
// Args:
// - t: the testing.T instance
// - numReports: the number of misbehavior reports to create
// Returns:
// - []network.MisbehaviorReport: the slice of misbehavior reports
// Note: the penalty of the misbehavior reports is randomly chosen between -1 and -10.
func createRandomMisbehaviorReports(t *testing.T, numReports int) []network.MisbehaviorReport {
	reports := make([]network.MisbehaviorReport, numReports)

	for i := 0; i < numReports; i++ {
		reports[i] = misbehaviorReportFixture(t, unittest.IdentifierFixture())
	}

	return reports
}

// managerCfgFixture creates a new MisbehaviorReportManagerConfig with default values for testing.
func managerCfgFixture(t *testing.T) *alspmgr.MisbehaviorReportManagerConfig {
	c, err := config.DefaultConfig()
	require.NoError(t, err)
	return &alspmgr.MisbehaviorReportManagerConfig{
		Logger:                  unittest.Logger(),
		SpamRecordCacheSize:     c.NetworkConfig.AlspConfig.SpamRecordCacheSize,
		SpamReportQueueSize:     c.NetworkConfig.AlspConfig.SpamReportQueueSize,
		HeartBeatInterval:       c.NetworkConfig.AlspConfig.HearBeatInterval,
		AlspMetrics:             metrics.NewNoopCollector(),
		HeroCacheMetricsFactory: metrics.NewNoopHeroCacheMetricsFactory(),
	}
}<|MERGE_RESOLUTION|>--- conflicted
+++ resolved
@@ -104,11 +104,7 @@
 // The test ensures that the MisbehaviorReportManager receives and handles all reported misbehavior
 // without any duplicate reports and within a specified time.
 func TestHandleReportedMisbehavior_Cache_Integration(t *testing.T) {
-<<<<<<< HEAD
-	cfg := managerCfgFixture()
-=======
-	cfg := managerCfgFixture(t)
->>>>>>> 37ece4cd
+	cfg := managerCfgFixture(t)
 
 	// this test is assessing the integration of the ALSP manager with the network. As the ALSP manager is an attribute
 	// of the network, we need to configure the ALSP manager via the network configuration, and let the network create
@@ -199,11 +195,7 @@
 // TestHandleReportedMisbehavior_And_DisallowListing_Integration implements an end-to-end integration test for the
 // handling of reported misbehavior and disallow listing.
 //
-<<<<<<< HEAD
-// The test sets up 3 nodes, one victim, one honest, and one (alleged) spammer.
-=======
 // The test sets up 3 nodes, one victim, one honest, and one (alledged) spammer.
->>>>>>> 37ece4cd
 // Initially, the test ensures that all nodes are connected to each other.
 // Then, test imitates that victim node reports the spammer node for spamming.
 // The test generates enough spam reports to trigger the disallow-listing of the victim node.
@@ -211,11 +203,7 @@
 // The test ensures that despite attempting on connections, no inbound or outbound connections between the victim and
 // the disallow-listed spammer node are established.
 func TestHandleReportedMisbehavior_And_DisallowListing_Integration(t *testing.T) {
-<<<<<<< HEAD
-	cfg := managerCfgFixture()
-=======
-	cfg := managerCfgFixture(t)
->>>>>>> 37ece4cd
+	cfg := managerCfgFixture(t)
 
 	// this test is assessing the integration of the ALSP manager with the network. As the ALSP manager is an attribute
 	// of the network, we need to configure the ALSP manager via the network configuration, and let the network create
@@ -283,7 +271,6 @@
 	unittest.RequireReturnsBefore(t, wg.Wait, 100*time.Millisecond, "not all misbehavior reports have been processed")
 
 	// ensures that the spammer is disallow-listed by the victim
-<<<<<<< HEAD
 	p2ptest.RequireEventuallyNotConnected(t, []p2p.LibP2PNode{nodes[victimIndex]}, []p2p.LibP2PNode{nodes[spammerIndex]}, 100*time.Millisecond, 3*time.Second)
 
 	// despite disallow-listing spammer, ensure that (victim and honest) and (honest and spammer) are still connected.
@@ -427,9 +414,6 @@
 	}
 
 	unittest.RequireReturnsBefore(t, wg.Wait, 100*time.Millisecond, "not all misbehavior reports have been processed")
-=======
-	p2ptest.RequireEventuallyNotConnected(t, []p2p.LibP2PNode{nodes[victimIndex]}, []p2p.LibP2PNode{nodes[spammerIndex]}, 100*time.Millisecond, 2*time.Second)
->>>>>>> 37ece4cd
 
 	// despite disallow-listing spammer, ensure that (victim and honest) and (honest and spammer) are still connected.
 	p2ptest.RequireConnectedEventually(t, []p2p.LibP2PNode{nodes[spammerIndex], nodes[honestIndex]}, 1*time.Millisecond, 100*time.Millisecond)
@@ -437,7 +421,6 @@
 
 	// while the spammer node is disallow-listed, it cannot connect to the victim node. Also, the victim node  cannot directly dial and connect to the spammer node, unless
 	// it is allow-listed again.
-<<<<<<< HEAD
 	p2ptest.RequireEventuallyNotConnected(t, []p2p.LibP2PNode{nodes[victimIndex]}, []p2p.LibP2PNode{nodes[spammerIndex]}, 100*time.Millisecond, 2*time.Second)
 
 	// decay the disallow-listing penalty of the spammer node to zero.
@@ -450,20 +433,13 @@
 
 	// all the nodes should be able to connect to each other again.
 	p2ptest.TryConnectionAndEnsureConnected(t, ctx, nodes)
-=======
-	p2ptest.EnsureNotConnectedBetweenGroups(t, ctx, []p2p.LibP2PNode{nodes[victimIndex]}, []p2p.LibP2PNode{nodes[spammerIndex]})
->>>>>>> 37ece4cd
 }
 
 // TestMisbehaviorReportMetrics tests the recording of misbehavior report metrics.
 // It checks that when a misbehavior report is received by the ALSP manager, the metrics are recorded.
 // It fails the test if the metrics are not recorded or if they are recorded incorrectly.
 func TestMisbehaviorReportMetrics(t *testing.T) {
-<<<<<<< HEAD
-	cfg := managerCfgFixture()
-=======
-	cfg := managerCfgFixture(t)
->>>>>>> 37ece4cd
+	cfg := managerCfgFixture(t)
 
 	// this test is assessing the integration of the ALSP manager with the network. As the ALSP manager is an attribute
 	// of the network, we need to configure the ALSP manager via the network configuration, and let the network create
@@ -556,11 +532,7 @@
 // It is a minimum viable test that ensures that a non-nil ALSP manager is created with expected set of inputs.
 // In other words, variation of input values do not cause a nil ALSP manager to be created or a panic.
 func TestNewMisbehaviorReportManager(t *testing.T) {
-<<<<<<< HEAD
-	cfg := managerCfgFixture()
-=======
-	cfg := managerCfgFixture(t)
->>>>>>> 37ece4cd
+	cfg := managerCfgFixture(t)
 	consumer := mocknetwork.NewDisallowListNotificationConsumer(t)
 	var cache alsp.SpamRecordCache
 	cfg.Opts = []alspmgr.MisbehaviorReportManagerOption{
@@ -598,11 +570,7 @@
 // TestMisbehaviorReportManager_InitializationError tests the creation of a new ALSP manager with invalid inputs.
 // It is a minimum viable test that ensures that a nil ALSP manager is created with invalid set of inputs.
 func TestMisbehaviorReportManager_InitializationError(t *testing.T) {
-<<<<<<< HEAD
-	cfg := managerCfgFixture()
-=======
-	cfg := managerCfgFixture(t)
->>>>>>> 37ece4cd
+	cfg := managerCfgFixture(t)
 	consumer := mocknetwork.NewDisallowListNotificationConsumer(t)
 
 	t.Run("missing spam report queue size", func(t *testing.T) {
@@ -633,11 +601,7 @@
 // TestHandleMisbehaviorReport_SinglePenaltyReport tests the handling of a single misbehavior report.
 // The test ensures that the misbehavior report is handled correctly and the penalty is applied to the peer in the cache.
 func TestHandleMisbehaviorReport_SinglePenaltyReport(t *testing.T) {
-<<<<<<< HEAD
-	cfg := managerCfgFixture()
-=======
-	cfg := managerCfgFixture(t)
->>>>>>> 37ece4cd
+	cfg := managerCfgFixture(t)
 	consumer := mocknetwork.NewDisallowListNotificationConsumer(t)
 
 	// create a new MisbehaviorReportManager
@@ -693,11 +657,7 @@
 // TestHandleMisbehaviorReport_SinglePenaltyReport_PenaltyDisable tests the handling of a single misbehavior report when the penalty is disabled.
 // The test ensures that the misbehavior is reported on metrics but the penalty is not applied to the peer in the cache.
 func TestHandleMisbehaviorReport_SinglePenaltyReport_PenaltyDisable(t *testing.T) {
-<<<<<<< HEAD
-	cfg := managerCfgFixture()
-=======
-	cfg := managerCfgFixture(t)
->>>>>>> 37ece4cd
+	cfg := managerCfgFixture(t)
 	consumer := mocknetwork.NewDisallowListNotificationConsumer(t)
 
 	cfg.DisablePenalty = true // disable penalty for misbehavior reports
@@ -756,11 +716,7 @@
 // Reports are coming in sequentially.
 // The test ensures that each misbehavior report is handled correctly and the penalties are cumulatively applied to the peer in the cache.
 func TestHandleMisbehaviorReport_MultiplePenaltyReportsForSinglePeer_Sequentially(t *testing.T) {
-<<<<<<< HEAD
-	cfg := managerCfgFixture()
-=======
-	cfg := managerCfgFixture(t)
->>>>>>> 37ece4cd
+	cfg := managerCfgFixture(t)
 	consumer := mocknetwork.NewDisallowListNotificationConsumer(t)
 
 	// create a new MisbehaviorReportManager
@@ -823,11 +779,7 @@
 // Reports are coming in concurrently.
 // The test ensures that each misbehavior report is handled correctly and the penalties are cumulatively applied to the peer in the cache.
 func TestHandleMisbehaviorReport_MultiplePenaltyReportsForSinglePeer_Concurrently(t *testing.T) {
-<<<<<<< HEAD
-	cfg := managerCfgFixture()
-=======
-	cfg := managerCfgFixture(t)
->>>>>>> 37ece4cd
+	cfg := managerCfgFixture(t)
 	consumer := mocknetwork.NewDisallowListNotificationConsumer(t)
 
 	var cache alsp.SpamRecordCache
@@ -898,11 +850,7 @@
 // Reports are coming in sequentially.
 // The test ensures that each misbehavior report is handled correctly and the penalties are applied to the corresponding peers in the cache.
 func TestHandleMisbehaviorReport_SinglePenaltyReportsForMultiplePeers_Sequentially(t *testing.T) {
-<<<<<<< HEAD
-	cfg := managerCfgFixture()
-=======
-	cfg := managerCfgFixture(t)
->>>>>>> 37ece4cd
+	cfg := managerCfgFixture(t)
 	consumer := mocknetwork.NewDisallowListNotificationConsumer(t)
 
 	var cache alsp.SpamRecordCache
@@ -962,11 +910,7 @@
 // Reports are coming in concurrently.
 // The test ensures that each misbehavior report is handled correctly and the penalties are applied to the corresponding peers in the cache.
 func TestHandleMisbehaviorReport_SinglePenaltyReportsForMultiplePeers_Concurrently(t *testing.T) {
-<<<<<<< HEAD
-	cfg := managerCfgFixture()
-=======
-	cfg := managerCfgFixture(t)
->>>>>>> 37ece4cd
+	cfg := managerCfgFixture(t)
 	consumer := mocknetwork.NewDisallowListNotificationConsumer(t)
 
 	var cache alsp.SpamRecordCache
@@ -1036,11 +980,7 @@
 // Reports are coming in sequentially.
 // The test ensures that each misbehavior report is handled correctly and the penalties are cumulatively applied to the corresponding peers in the cache.
 func TestHandleMisbehaviorReport_MultiplePenaltyReportsForMultiplePeers_Sequentially(t *testing.T) {
-<<<<<<< HEAD
-	cfg := managerCfgFixture()
-=======
-	cfg := managerCfgFixture(t)
->>>>>>> 37ece4cd
+	cfg := managerCfgFixture(t)
 	consumer := mocknetwork.NewDisallowListNotificationConsumer(t)
 
 	var cache alsp.SpamRecordCache
@@ -1121,11 +1061,7 @@
 // Reports are coming in concurrently.
 // The test ensures that each misbehavior report is handled correctly and the penalties are cumulatively applied to the corresponding peers in the cache.
 func TestHandleMisbehaviorReport_MultiplePenaltyReportsForMultiplePeers_Concurrently(t *testing.T) {
-<<<<<<< HEAD
-	cfg := managerCfgFixture()
-=======
-	cfg := managerCfgFixture(t)
->>>>>>> 37ece4cd
+	cfg := managerCfgFixture(t)
 	consumer := mocknetwork.NewDisallowListNotificationConsumer(t)
 
 	var cache alsp.SpamRecordCache
@@ -1200,11 +1136,7 @@
 // a different misbehavior even though they are coming with the same description. This is similar to the traffic tickets, where each ticket
 // is uniquely identifying a traffic violation, even though the description of the violation is the same.
 func TestHandleMisbehaviorReport_DuplicateReportsForSinglePeer_Concurrently(t *testing.T) {
-<<<<<<< HEAD
-	cfg := managerCfgFixture()
-=======
-	cfg := managerCfgFixture(t)
->>>>>>> 37ece4cd
+	cfg := managerCfgFixture(t)
 	consumer := mocknetwork.NewDisallowListNotificationConsumer(t)
 
 	var cache alsp.SpamRecordCache
@@ -1272,11 +1204,7 @@
 // TestDecayMisbehaviorPenalty_SingleHeartbeat tests the decay of the misbehavior penalty. The test ensures that the misbehavior penalty
 // is decayed after a single heartbeat. The test guarantees waiting for at least one heartbeat by waiting for the first decay to happen.
 func TestDecayMisbehaviorPenalty_SingleHeartbeat(t *testing.T) {
-<<<<<<< HEAD
-	cfg := managerCfgFixture()
-=======
-	cfg := managerCfgFixture(t)
->>>>>>> 37ece4cd
+	cfg := managerCfgFixture(t)
 	consumer := mocknetwork.NewDisallowListNotificationConsumer(t)
 
 	var cache alsp.SpamRecordCache
@@ -1366,11 +1294,7 @@
 // TestDecayMisbehaviorPenalty_MultipleHeartbeat tests the decay of the misbehavior penalty under multiple heartbeats.
 // The test ensures that the misbehavior penalty is decayed with a linear progression within multiple heartbeats.
 func TestDecayMisbehaviorPenalty_MultipleHeartbeats(t *testing.T) {
-<<<<<<< HEAD
-	cfg := managerCfgFixture()
-=======
-	cfg := managerCfgFixture(t)
->>>>>>> 37ece4cd
+	cfg := managerCfgFixture(t)
 	consumer := mocknetwork.NewDisallowListNotificationConsumer(t)
 
 	var cache alsp.SpamRecordCache
@@ -1460,11 +1384,7 @@
 // TestDecayMisbehaviorPenalty_MultipleHeartbeat tests the decay of the misbehavior penalty under multiple heartbeats.
 // The test ensures that the misbehavior penalty is decayed with a linear progression within multiple heartbeats.
 func TestDecayMisbehaviorPenalty_DecayToZero(t *testing.T) {
-<<<<<<< HEAD
-	cfg := managerCfgFixture()
-=======
-	cfg := managerCfgFixture(t)
->>>>>>> 37ece4cd
+	cfg := managerCfgFixture(t)
 	consumer := mocknetwork.NewDisallowListNotificationConsumer(t)
 
 	var cache alsp.SpamRecordCache
@@ -1539,11 +1459,7 @@
 	require.True(t, ok) // the record should be in the cache
 	require.NotNil(t, record)
 
-<<<<<<< HEAD
 	require.False(t, record.DisallowListed) // the peer should not be disallow listed.
-=======
-	require.False(t, record.DisallowListed) // the peer should not be disallow listed yet.
->>>>>>> 37ece4cd
 	// with a single heartbeat and decay speed of 1000, the penalty should be decayed to zero.
 	require.Equal(t, float64(0), record.Penalty)
 	// the decay should be the default decay value.
@@ -1553,11 +1469,7 @@
 // TestDecayMisbehaviorPenalty_DecayToZero_AllowListing tests that when the misbehavior penalty of an already disallow-listed
 // peer is decayed to zero, the peer is allow-listed back in the network, and its spam record cache is updated accordingly.
 func TestDecayMisbehaviorPenalty_DecayToZero_AllowListing(t *testing.T) {
-<<<<<<< HEAD
-	cfg := managerCfgFixture()
-=======
-	cfg := managerCfgFixture(t)
->>>>>>> 37ece4cd
+	cfg := managerCfgFixture(t)
 	consumer := mocknetwork.NewDisallowListNotificationConsumer(t)
 
 	var cache alsp.SpamRecordCache
@@ -1630,10 +1542,6 @@
 		return true
 
 	}, 2*time.Second, 10*time.Millisecond, "penalty was not decayed to zero")
-<<<<<<< HEAD
-=======
-
->>>>>>> 37ece4cd
 }
 
 // TestDisallowListNotification tests the emission of the allow list notification to the network layer when the misbehavior
@@ -1641,11 +1549,7 @@
 // emitted to the network layer when the misbehavior penalty is dropped below the disallow-listing threshold and that the
 // cutoff counter of the spam record for the misbehaving node is incremented indicating that the node is disallow-listed once.
 func TestDisallowListNotification(t *testing.T) {
-<<<<<<< HEAD
-	cfg := managerCfgFixture()
-=======
-	cfg := managerCfgFixture(t)
->>>>>>> 37ece4cd
+	cfg := managerCfgFixture(t)
 	consumer := mocknetwork.NewDisallowListNotificationConsumer(t)
 
 	var cache alsp.SpamRecordCache
