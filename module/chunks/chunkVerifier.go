package chunks

import (
	"errors"
	"fmt"

	executionState "github.com/onflow/flow-go/engine/execution/state"
	"github.com/onflow/flow-go/fvm/blueprints"
	"github.com/onflow/flow-go/fvm/programs"
	"github.com/onflow/flow-go/model/verification"

	"github.com/onflow/flow-go/engine/execution/state/delta"
	"github.com/onflow/flow-go/fvm"
	"github.com/onflow/flow-go/fvm/state"
	"github.com/onflow/flow-go/ledger"
	"github.com/onflow/flow-go/ledger/partial"
	chmodels "github.com/onflow/flow-go/model/chunks"
	"github.com/onflow/flow-go/model/flow"
)

type VirtualMachine interface {
	Run(fvm.Context, fvm.Procedure, state.View, *programs.Programs) error
}

// ChunkVerifier is a verifier based on the current definitions of the flow network
type ChunkVerifier struct {
	vm             VirtualMachine
	vmCtx          fvm.Context
	systemChunkCtx fvm.Context
}

// NewChunkVerifier creates a chunk verifier containing a flow virtual machine
func NewChunkVerifier(vm VirtualMachine, vmCtx fvm.Context) *ChunkVerifier {
	return &ChunkVerifier{
		vm:    vm,
		vmCtx: vmCtx,
		systemChunkCtx: fvm.NewContextFromParent(vmCtx,
			fvm.WithRestrictedDeployment(false),
			fvm.WithServiceEventCollectionEnabled(),
			fvm.WithTransactionProcessors(fvm.NewTransactionInvocator(vmCtx.Logger)),
		),
	}
}

// Verify verifies a given VerifiableChunk corresponding to a non-system chunk.
// by executing it and checking the final state commitment
// It returns a Spock Secret as a byte array, verification fault of the chunk, and an error.
// Note: Verify should only be executed on non-system chunks. It returns an error if it is invoked on
// system chunks.
func (fcv *ChunkVerifier) Verify(vc *verification.VerifiableChunkData) ([]byte, chmodels.ChunkFault, error) {
	if vc.IsSystemChunk {
		return nil, nil, fmt.Errorf("wrong method invoked for verifying system chunk")
	}

	transactions := make([]*fvm.TransactionProcedure, 0)
	for i, txBody := range vc.Collection.Transactions {
		tx := fvm.Transaction(txBody, uint32(i))
		transactions = append(transactions, tx)
	}

	return fcv.verifyTransactions(vc.Chunk, vc.ChunkDataPack, vc.Result, vc.Header, transactions, vc.EndState)
}

// SystemChunkVerify verifies a given VerifiableChunk corresponding to a system chunk.
// by executing it and checking the final state commitment
// It returns a Spock Secret as a byte array, verification fault of the chunk, and an error.
// Note: SystemChunkVerify should only be executed on system chunks. It returns an error if it is invoked on
// non-system chunks.
func (fcv *ChunkVerifier) SystemChunkVerify(vc *verification.VerifiableChunkData) ([]byte, chmodels.ChunkFault, error) {
	if !vc.IsSystemChunk {
		return nil, nil, fmt.Errorf("wrong method invoked for verifying non-system chunk")
	}

	// transaction body of system chunk
	txBody := blueprints.SystemChunkTransaction(fcv.vmCtx.Chain.ServiceAddress())
	tx := fvm.Transaction(txBody, uint32(0))
	transactions := []*fvm.TransactionProcedure{tx}

	systemChunkContext := fvm.NewContextFromParent(fcv.systemChunkCtx,
		fvm.WithBlockHeader(vc.Header),
	)

	return fcv.verifyTransactionsInContext(systemChunkContext, vc.Chunk, vc.ChunkDataPack, vc.Result, transactions, vc.EndState)
}

func (fcv *ChunkVerifier) verifyTransactionsInContext(context fvm.Context, chunk *flow.Chunk,
	chunkDataPack *flow.ChunkDataPack,
	result *flow.ExecutionResult,
	transactions []*fvm.TransactionProcedure,
	endState flow.StateCommitment) ([]byte, chmodels.ChunkFault, error) {

	// TODO check collection hash to match
	// TODO check datapack hash to match
	// TODO check the number of transactions and computation used

	chIndex := chunk.Index
	execResID := result.ID()

	if chunkDataPack == nil {
		return nil, nil, fmt.Errorf("missing chunk data pack")
	}

	events := make(flow.EventsList, 0)

	// constructing a partial trie given chunk data package
	psmt, err := partial.NewLedger(chunkDataPack.Proof, ledger.State(chunkDataPack.StartState), partial.DefaultPathFinderVersion)

	if err != nil {
		// TODO provide more details based on the error type
		return nil, chmodels.NewCFInvalidVerifiableChunk("error constructing partial trie: ", err, chIndex, execResID),
			nil
	}

	// transactions in chunk can reuse the same cache, but its unknown
	// if there were changes between chunks, so we always start with a new one
	programs := programs.NewEmptyPrograms()

	// chunk view construction
	// unknown register tracks access to parts of the partial trie which
	// are not expanded and values are unknown.
	unknownRegTouch := make(map[string]*ledger.Key)
	var problematicTx flow.Identifier
	getRegister := func(owner, controller, key string) (flow.RegisterValue, error) {
		// check if register has been provided in the chunk data pack
		registerID := flow.NewRegisterID(owner, controller, key)

		registerKey := executionState.RegisterIDToKey(registerID)

		query, err := ledger.NewQuery(ledger.State(chunkDataPack.StartState), []ledger.Key{registerKey})

		if err != nil {
			return nil, fmt.Errorf("cannot create query: %w", err)
		}

		values, err := psmt.Get(query)
		if err != nil {
			if errors.Is(err, ledger.ErrMissingKeys{}) {

				unknownRegTouch[registerID.String()] = &registerKey

				// don't send error just return empty byte slice
				// we always assume empty value for missing registers (which might cause the transaction to fail)
				// but after execution we check unknownRegTouch and if any
				// register is inside it, code won't generate approvals and
				// it activates a challenge

				return []byte{}, nil
			}
			// append to missing keys if error is ErrMissingKeys

			return nil, fmt.Errorf("cannot query register: %w", err)
		}

		return values[0], nil
	}

	chunkView := delta.NewView(getRegister)

	// executes all transactions in this chunk
	for i, tx := range transactions {
		txView := chunkView.NewChild()

		// tx := fvm.Transaction(txBody, uint32(i))

		err := fcv.vm.Run(context, tx, txView, programs)
		if err != nil {
			// this covers unexpected and very rare cases (e.g. system memory issues...),
			// so we shouldn't be here even if transaction naturally fails (e.g. permission, runtime ... )
			return nil, nil, fmt.Errorf("failed to execute transaction: %d (%w)", i, err)
		}

<<<<<<< HEAD
		if len(unknownRegTouch) > 0 {
			problematicTx = tx.ID
		}
=======
		events = append(events, tx.Events...)
>>>>>>> 969737ec

		// always merge back the tx view (fvm is responsible for changes on tx errors)
		err = chunkView.MergeView(txView)
		if err != nil {
			return nil, nil, fmt.Errorf("failed to execute transaction: %d (%w)", i, err)
		}
	}

	// check read access to unknown registers
	if len(unknownRegTouch) > 0 {
		var missingRegs []string
		for _, key := range unknownRegTouch {
			missingRegs = append(missingRegs, key.String())
		}
		return nil, chmodels.NewCFMissingRegisterTouch(missingRegs, chIndex, execResID, problematicTx), nil
	}

	eventsHash, err := events.Hash()
	if err != nil {
		return nil, nil, fmt.Errorf("cannot calculate events collection hash: %w", err)
	}
	if chunk.EventCollection != eventsHash {
		return nil, chmodels.NewCFInvalidEventsCollection(chunk.EventCollection, eventsHash, chIndex, execResID), nil
	}

	// applying chunk delta (register updates at chunk level) to the partial trie
	// this returns the expected end state commitment after updates and the list of
	// register keys that was not provided by the chunk data package (err).
	regs, values := chunkView.Delta().RegisterUpdates()

	update, err := ledger.NewUpdate(
		ledger.State(chunkDataPack.StartState),
		executionState.RegisterIDSToKeys(regs),
		executionState.RegisterValuesToValues(values),
	)
	if err != nil {
		return nil, nil, fmt.Errorf("cannot create ledger update: %w", err)
	}

	expEndStateComm, err := psmt.Set(update)

	if err != nil {
		if errors.Is(err, ledger.ErrMissingKeys{}) {
			keys := err.(*ledger.ErrMissingKeys).Keys
			stringKeys := make([]string, len(keys))
			for i, key := range keys {
				stringKeys[i] = key.String()
			}
			return nil, chmodels.NewCFMissingRegisterTouch(stringKeys, chIndex, execResID, problematicTx), nil
		}
		return nil, chmodels.NewCFMissingRegisterTouch(nil, chIndex, execResID, problematicTx), nil
	}

	// TODO check if exec node provided register touches that was not used (no read and no update)
	// check if the end state commitment mentioned in the chunk matches
	// what the partial trie is providing.
	if flow.StateCommitment(expEndStateComm) != endState {
		return nil, chmodels.NewCFNonMatchingFinalState(flow.StateCommitment(expEndStateComm), endState, chIndex, execResID), nil
	}
	return chunkView.SpockSecret(), nil, nil
}

func (fcv *ChunkVerifier) verifyTransactions(chunk *flow.Chunk,
	chunkDataPack *flow.ChunkDataPack,
	result *flow.ExecutionResult,
	header *flow.Header,
	transactions []*fvm.TransactionProcedure,
	endState flow.StateCommitment) ([]byte, chmodels.ChunkFault, error) {

	// build a block context
	blockCtx := fvm.NewContextFromParent(fcv.vmCtx, fvm.WithBlockHeader(header))

	return fcv.verifyTransactionsInContext(blockCtx, chunk, chunkDataPack, result, transactions, endState)
}<|MERGE_RESOLUTION|>--- conflicted
+++ resolved
@@ -169,13 +169,11 @@
 			return nil, nil, fmt.Errorf("failed to execute transaction: %d (%w)", i, err)
 		}
 
-<<<<<<< HEAD
 		if len(unknownRegTouch) > 0 {
 			problematicTx = tx.ID
 		}
-=======
+
 		events = append(events, tx.Events...)
->>>>>>> 969737ec
 
 		// always merge back the tx view (fvm is responsible for changes on tx errors)
 		err = chunkView.MergeView(txView)
