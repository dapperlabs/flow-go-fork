package execution

import (
	"context"
	"fmt"
	"os"
	"testing"

	"github.com/onflow/flow-go/fvm/errors"

	"github.com/onflow/cadence"
	"github.com/onflow/cadence/encoding/ccf"
	jsoncdc "github.com/onflow/cadence/encoding/json"
	"github.com/rs/zerolog"
	mocks "github.com/stretchr/testify/mock"
	"github.com/stretchr/testify/suite"

	"github.com/onflow/flow-go/engine/execution/computation/query/mock"
	"github.com/onflow/flow-go/engine/execution/testutil"
	"github.com/onflow/flow-go/fvm"
	"github.com/onflow/flow-go/fvm/storage/snapshot"
	"github.com/onflow/flow-go/model/flow"
	"github.com/onflow/flow-go/module/metrics"
	"github.com/onflow/flow-go/module/state_synchronization/indexer"
	synctest "github.com/onflow/flow-go/module/state_synchronization/requester/unittest"
	"github.com/onflow/flow-go/storage"
	pebbleStorage "github.com/onflow/flow-go/storage/pebble"
	"github.com/onflow/flow-go/utils/unittest"
)

func TestScripts(t *testing.T) {
	suite.Run(t, new(scriptTestSuite))
}

type scriptTestSuite struct {
	suite.Suite
	scripts       *Scripts
	registerIndex storage.RegisterIndex
	vm            *fvm.VirtualMachine
	vmCtx         fvm.Context
	chain         flow.Chain
	height        uint64
	snapshot      snapshot.SnapshotTree
	dbDir         string
}

func (s *scriptTestSuite) TestScriptExecution() {
	s.Run("Simple Script Execution", func() {
		number := int64(42)
		code := []byte(fmt.Sprintf("pub fun main(): Int { return %d; }", number))

		result, err := s.scripts.ExecuteAtBlockHeight(context.Background(), code, nil, s.height)
		s.Require().NoError(err)
		val, err := jsoncdc.Decode(nil, result)
		s.Require().NoError(err)
		s.Assert().Equal(number, val.(cadence.Int).Value.Int64())
	})

<<<<<<< HEAD
	s.Run("Not Found Register", func() {
		s.scripts.registerAtHeight = func(ID flow.RegisterID, height uint64) (flow.RegisterValue, error) {
			return nil, nil // intentionally return nil to check edge case
		}
=======
	t.Run("Get Block", func(t *testing.T) {
		blockchain := unittest.BlockchainFixture(10)
		first := blockchain[0]
		tree := bootstrapFVM()

		scripts := newScripts(
			t,
			newBlockHeadersStorage(blockchain),
			treeToRegisterAdapter(tree),
		)

		code := []byte(fmt.Sprintf(`pub fun main(): UInt64 {
			getBlock(at: %d)!
			return getCurrentBlock().height 
		}`, first.Header.Height))

		result, err := scripts.ExecuteAtBlockHeight(context.Background(), code, nil, first.Header.Height)
		require.NoError(t, err)
		val, err := jsoncdc.Decode(nil, result)
		require.NoError(t, err)
		// make sure that the returned block height matches the current one set
		assert.Equal(t, first.Header.Height, val.(cadence.UInt64).ToGoValue())
	})

	t.Run("Handle not found Register", func(t *testing.T) {
		blockchain := unittest.BlockchainFixture(10)
		first := blockchain[0]
		scripts := newScripts(
			t,
			newBlockHeadersStorage(blockchain),
			IndexRegisterAdapter(
				func(IDs flow.RegisterIDs, height uint64) ([]flow.RegisterValue, error) {
					return nil, nil // intentionally return nil to check edge case
				}),
		)
>>>>>>> d86b4f4a

		// use a non-existing address to trigger register get function
		code := []byte("import Foo from 0x01; pub fun main() { }")

		result, err := s.scripts.ExecuteAtBlockHeight(context.Background(), code, nil, s.height)
		s.Assert().Error(err)
		s.Assert().Nil(result)
	})

	t.Run("Valid Argument", func(t *testing.T) {
		blockchain := unittest.BlockchainFixture(10)
		first := blockchain[0]
		tree := bootstrapFVM()

		scripts := newScripts(
			t,
			newBlockHeadersStorage(blockchain),
			treeToRegisterAdapter(tree),
		)

		code := []byte("pub fun main(foo: Int): Int { return foo }")
		arg := cadence.NewInt(2)
		encoded, err := jsoncdc.Encode(arg)
		require.NoError(t, err)

		result, err := scripts.ExecuteAtBlockHeight(
			context.Background(),
			code,
			[][]byte{encoded},
			first.Header.Height,
		)
		require.NoError(t, err)
		assert.Equal(t, encoded, result)
	})

	t.Run("Invalid Argument", func(t *testing.T) {
		blockchain := unittest.BlockchainFixture(10)
		first := blockchain[0]
		tree := bootstrapFVM()

		scripts := newScripts(
			t,
			newBlockHeadersStorage(blockchain),
			treeToRegisterAdapter(tree),
		)

		code := []byte("pub fun main(foo: Int): Int { return foo }")
		invalid := [][]byte{[]byte("i")}

		result, err := scripts.ExecuteAtBlockHeight(context.Background(), code, invalid, first.Header.Height)
		assert.Nil(t, result)
		var coded errors.CodedError
		require.True(t, errors.As(err, &coded))
		fmt.Println(coded.Code(), coded.Error())
		assert.Equal(t, errors.ErrCodeInvalidArgumentError, coded.Code())
	})
}

func (s *scriptTestSuite) TestGetAccount() {
	s.Run("Get Service Account", func() {
		address := s.chain.ServiceAddress()
		account, err := s.scripts.GetAccountAtBlockHeight(context.Background(), address, s.height)
		s.Require().NoError(err)
		s.Assert().Equal(address, account.Address)
		s.Assert().NotZero(account.Balance)
		s.Assert().NotZero(len(account.Contracts))
	})

	s.Run("Get New Account", func() {
		address := s.createAccount()
		account, err := s.scripts.GetAccountAtBlockHeight(context.Background(), address, s.height)
		s.Require().NoError(err)
		s.Require().Equal(address, account.Address)
		s.Assert().Zero(account.Balance)
	})
}

func (s *scriptTestSuite) SetupTest() {
	logger := unittest.LoggerForTest(s.Suite.T(), zerolog.InfoLevel)
	entropyProvider := testutil.EntropyProviderFixture(nil)
	blockchain := unittest.BlockchainFixture(10)
	headers := newBlockHeadersStorage(blockchain)

	s.chain = flow.Emulator.Chain()
	s.snapshot = snapshot.NewSnapshotTree(nil)
	s.vm = fvm.NewVirtualMachine()
	s.vmCtx = fvm.NewContext(
		fvm.WithChain(s.chain),
		fvm.WithAuthorizationChecksEnabled(false),
		fvm.WithSequenceNumberCheckAndIncrementEnabled(false),
	)
	s.height = blockchain[0].Header.Height

	entropyBlock := mock.NewEntropyProviderPerBlock(s.T())
	entropyBlock.
		On("AtBlockID", mocks.AnythingOfType("flow.Identifier")).
		Return(entropyProvider).
		Maybe()

	s.dbDir = unittest.TempDir(s.T())
	db := pebbleStorage.NewBootstrappedRegistersWithPathForTest(s.T(), s.dbDir, s.height, s.height)
	pebbleRegisters, err := pebbleStorage.NewRegisters(db)
	s.Require().NoError(err)
	s.registerIndex = pebbleRegisters

	index, err := indexer.New(logger, metrics.NewNoopCollector(), nil, s.registerIndex, headers, nil, nil)
	s.Require().NoError(err)

	scripts, err := NewScripts(
		logger,
		metrics.NewNoopCollector(),
		s.chain.ChainID(),
		entropyBlock,
		headers,
		index.RegisterValue,
	)
	s.Require().NoError(err)
	s.scripts = scripts

	s.bootstrap()
}

func (s *scriptTestSuite) TearDownTest() {
	s.Require().NoError(os.RemoveAll(s.dbDir))
}

func (s *scriptTestSuite) bootstrap() {
	bootstrapOpts := []fvm.BootstrapProcedureOption{
		fvm.WithInitialTokenSupply(unittest.GenesisTokenSupply),
	}

	executionSnapshot, out, err := s.vm.Run(
		s.vmCtx,
		fvm.Bootstrap(unittest.ServiceAccountPublicKey, bootstrapOpts...),
		s.snapshot)

	s.Require().NoError(err)
	s.Require().NoError(out.Err)

	s.height++
	err = s.registerIndex.Store(executionSnapshot.UpdatedRegisters(), s.height)
	s.Require().NoError(err)

	s.snapshot = s.snapshot.Append(executionSnapshot)
}

func (s *scriptTestSuite) createAccount() flow.Address {
	const createAccountTransaction = `
		transaction {
		  prepare(signer: AuthAccount) {
			let account = AuthAccount(payer: signer)
		  }
		}`

	txBody := flow.NewTransactionBody().
		SetScript([]byte(createAccountTransaction)).
		AddAuthorizer(s.chain.ServiceAddress())

	executionSnapshot, output, err := s.vm.Run(
		s.vmCtx,
		fvm.Transaction(txBody, 0),
		s.snapshot,
	)
	s.Require().NoError(err)
	s.Require().NoError(output.Err)

	s.height++
	err = s.registerIndex.Store(executionSnapshot.UpdatedRegisters(), s.height)
	s.Require().NoError(err)

	s.snapshot = s.snapshot.Append(executionSnapshot)

	var accountCreatedEvents []flow.Event
	for _, event := range output.Events {
		if event.Type != flow.EventAccountCreated {
			continue
		}
		accountCreatedEvents = append(accountCreatedEvents, event)
		break
	}
	s.Require().Len(accountCreatedEvents, 1)

	data, err := ccf.Decode(nil, accountCreatedEvents[0].Payload)
	s.Require().NoError(err)
	address := flow.ConvertAddress(data.(cadence.Event).Fields[0].(cadence.Address))

	return address
}

func newBlockHeadersStorage(blocks []*flow.Block) storage.Headers {
	blocksByHeight := make(map[uint64]*flow.Block)
	for _, b := range blocks {
		blocksByHeight[b.Header.Height] = b
	}

	return synctest.MockBlockHeaderStorage(synctest.WithByHeight(blocksByHeight))
}<|MERGE_RESOLUTION|>--- conflicted
+++ resolved
@@ -56,12 +56,6 @@
 		s.Assert().Equal(number, val.(cadence.Int).Value.Int64())
 	})
 
-<<<<<<< HEAD
-	s.Run("Not Found Register", func() {
-		s.scripts.registerAtHeight = func(ID flow.RegisterID, height uint64) (flow.RegisterValue, error) {
-			return nil, nil // intentionally return nil to check edge case
-		}
-=======
 	t.Run("Get Block", func(t *testing.T) {
 		blockchain := unittest.BlockchainFixture(10)
 		first := blockchain[0]
@@ -97,7 +91,6 @@
 					return nil, nil // intentionally return nil to check edge case
 				}),
 		)
->>>>>>> d86b4f4a
 
 		// use a non-existing address to trigger register get function
 		code := []byte("import Foo from 0x01; pub fun main() { }")
