package module

import (
	"time"

	"github.com/dapperlabs/flow-go/model/flow"
)

<<<<<<< HEAD
type Metrics interface {
	// Network Metrics
	// NetworkMessageSent size in bytes and count of the network message sent
	NetworkMessageSent(sizeBytes int, topic string)
=======
type NetworkMetrics interface {
	// Network Metrics
	// NetworkMessageSent size in bytes and count of the network message sent
	NetworkMessageSent(sizeBytes int, topic string)

	// Network Metrics
	// NetworkMessageReceived size in bytes and count of the network message received
	NetworkMessageReceived(sizeBytes int, topic string)
}

type EngineMetrics interface {
	MessageSent(engine string, message string)
	MessageReceived(engine string, message string)
}

type BadgerMetrics interface {
	// BadgerLSMSize total size on-disk of the badger database.
	BadgerLSMSize(sizeBytes int64)
	BadgerVLogSize(sizeBytes int64)

	// Badger built-in metrics (from badger/y/metrics.go)
	BadgerNumReads(n int64)
	BadgerNumWrites(n int64)
	BadgerNumBytesRead(n int64)
	BadgerNumBytesWritten(n int64)
	BadgerNumGets(n int64)
	BadgerNumPuts(n int64)
	BadgerNumBlockedPuts(n int64)
	BadgerNumMemtableGets(n int64)
}

type ComplianceMetrics interface {
	BlockProposed(*flow.Block)
	BlockFinalized(*flow.Block)
	BlockSealed(*flow.Block)
}
>>>>>>> 7286cd5a

type CacheMetrics interface {
	CacheEntries(resource string, entries uint)
	CacheHit(resource string)
	CacheMiss(resource string)
}

type MempoolMetrics interface {
	MempoolEntries(resource string, entries uint)
}

type HotstuffMetrics interface {
	// HotStuffBusyDuration reports Metrics C6 HotStuff Busy Duration
	HotStuffBusyDuration(duration time.Duration, event string)

	// HotStuffIdleDuration reports Metrics C6 HotStuff Idle Duration
	HotStuffIdleDuration(duration time.Duration)

	// HotStuffWaitDuration reports Metrics C6 HotStuff Idle Duration
	HotStuffWaitDuration(duration time.Duration, event string)

	// SetCurView reports Metrics C8: Current View
	SetCurView(view uint64)

	// SetQCView reports Metrics C9: View of Newest Known QC
	SetQCView(view uint64)

	// CountSkipped reports the number of times we skipped ahead.
	CountSkipped()

	// CountTimeout reports the number of times we timed out.
	CountTimeout()

	// SetTimeout sets the current timeout duration
	SetTimeout(duration time.Duration)
}

type CollectionMetrics interface {
	// TransactionReceived is called when a new transaction is ingested by the
	// node. It increments the total count of ingested transactions and starts
	// a tx->col span for the transaction.
	TransactionReceived(txID flow.Identifier)

	// CollectionProposed is called when a new collection is proposed by us or
	// any other node in the cluster.
	CollectionProposed(collection flow.LightCollection)

	// CollectionGuaranteed is called when a collection is finalized.
	CollectionGuaranteed(collection flow.LightCollection)

	// PendingClusterBlocks the number of cluster blocks in the pending cache.
	PendingClusterBlocks(n uint)
}

type ConsensusMetrics interface {
	// StartCollectionToFinalized reports Metrics C1: Collection Received by CCL→ Collection Included in Finalized Block
	StartCollectionToFinalized(collectionID flow.Identifier)

	// FinishCollectionToFinalized reports Metrics C1: Collection Received by CCL→ Collection Included in Finalized Block
	FinishCollectionToFinalized(collectionID flow.Identifier)

	// StartBlockToSeal reports Metrics C4: Block Received by CCL → Block Seal in finalized block
	StartBlockToSeal(blockID flow.Identifier)

	// FinishBlockToSeal reports Metrics C4: Block Received by CCL → Block Seal in finalized block
	FinishBlockToSeal(blockID flow.Identifier)
}

type VerificationMetrics interface {
	// OnChunkVerificationStarted is called whenever the verification of a chunk is started
	// it starts the timer to record the execution time
	OnChunkVerificationStarted(chunkID flow.Identifier)

	// OnChunkVerificationFinished is called whenever chunkID verification gets finished
	// it records the duration of execution and increases number of checked chunks
	OnChunkVerificationFinished(chunkID flow.Identifier)

	// OnResultApproval is called whenever a result approval for is emitted
	// it increases the result approval counter for this chunk
	OnResultApproval()

	// OnChunkDataAdded is called whenever something is added to related to chunkID to the in-memory mempools
	// of verification node. It records the size of stored object.
	OnChunkDataAdded(chunkID flow.Identifier, size float64)

	// OnChunkDataRemoved is called whenever something is removed that is related to chunkID from the in-memory mempools
	// of verification node. It records the size of stored object.
	OnChunkDataRemoved(chunkID flow.Identifier, size float64)
}

type ExecutionMetrics interface {
	// StartBlockReceivedToExecuted starts a span to trace the duration of a block
	// from being received for execution to execution being finished
	StartBlockReceivedToExecuted(blockID flow.Identifier)

	// FinishBlockReceivedToExecuted finishes a span to trace the duration of a block
	// from being received for execution to execution being finished
	FinishBlockReceivedToExecuted(blockID flow.Identifier)

	// ExecutionGasUsedPerBlock reports gas used per block
	ExecutionGasUsedPerBlock(gas uint64)

	// ExecutionStateReadsPerBlock reports number of state access/read operations per block
	ExecutionStateReadsPerBlock(reads uint64)

	// ExecutionStateStorageDiskTotal reports the total storage size of the execution state on disk in bytes
	ExecutionStateStorageDiskTotal(bytes int64)

	// ExecutionStorageStateCommitment reports the storage size of a state commitment in bytes
	ExecutionStorageStateCommitment(bytes int64)
}<|MERGE_RESOLUTION|>--- conflicted
+++ resolved
@@ -6,12 +6,6 @@
 	"github.com/dapperlabs/flow-go/model/flow"
 )
 
-<<<<<<< HEAD
-type Metrics interface {
-	// Network Metrics
-	// NetworkMessageSent size in bytes and count of the network message sent
-	NetworkMessageSent(sizeBytes int, topic string)
-=======
 type NetworkMetrics interface {
 	// Network Metrics
 	// NetworkMessageSent size in bytes and count of the network message sent
@@ -27,28 +21,11 @@
 	MessageReceived(engine string, message string)
 }
 
-type BadgerMetrics interface {
-	// BadgerLSMSize total size on-disk of the badger database.
-	BadgerLSMSize(sizeBytes int64)
-	BadgerVLogSize(sizeBytes int64)
-
-	// Badger built-in metrics (from badger/y/metrics.go)
-	BadgerNumReads(n int64)
-	BadgerNumWrites(n int64)
-	BadgerNumBytesRead(n int64)
-	BadgerNumBytesWritten(n int64)
-	BadgerNumGets(n int64)
-	BadgerNumPuts(n int64)
-	BadgerNumBlockedPuts(n int64)
-	BadgerNumMemtableGets(n int64)
-}
-
 type ComplianceMetrics interface {
 	BlockProposed(*flow.Block)
 	BlockFinalized(*flow.Block)
 	BlockSealed(*flow.Block)
 }
->>>>>>> 7286cd5a
 
 type CacheMetrics interface {
 	CacheEntries(resource string, entries uint)
