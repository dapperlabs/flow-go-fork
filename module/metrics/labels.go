--- conflicted
+++ resolved
@@ -46,69 +46,64 @@
 )
 
 const (
-	ResourceUndefined                                        = "undefined"
-	ResourceProposal                                         = "proposal"
-	ResourceHeader                                           = "header"
-	ResourceFinalizedHeight                                  = "finalized_height"
-	ResourceIndex                                            = "index"
-	ResourceIdentity                                         = "identity"
-	ResourceGuarantee                                        = "guarantee"
-	ResourceResult                                           = "result"
-	ResourceResultApprovals                                  = "result_approvals"
-	ResourceReceipt                                          = "receipt"
-	ResourceQC                                               = "qc"
-	ResourceMyReceipt                                        = "my_receipt"
-	ResourceCollection                                       = "collection"
-	ResourceApproval                                         = "approval"
-	ResourceSeal                                             = "seal"
-	ResourcePendingIncorporatedSeal                          = "pending_incorporated_seal"
-	ResourceCommit                                           = "commit"
-	ResourceTransaction                                      = "transaction"
-	ResourceClusterPayload                                   = "cluster_payload"
-	ResourceClusterProposal                                  = "cluster_proposal"
-	ResourceProcessedResultID                                = "processed_result_id"          // verification node, finder engine // TODO: remove finder engine labels
-	ResourceDiscardedResultID                                = "discarded_result_id"          // verification node, finder engine
-	ResourcePendingReceipt                                   = "pending_receipt"              // verification node, finder engine
-	ResourceReceiptIDsByResult                               = "receipt_ids_by_result"        // verification node, finder engine
-	ResourcePendingReceiptIDsByBlock                         = "pending_receipt_ids_by_block" // verification node, finder engine
-	ResourcePendingResult                                    = "pending_result"               // verification node, match engine
-	ResourceChunkIDsByResult                                 = "chunk_ids_by_result"          // verification node, match engine
-	ResourcePendingChunk                                     = "pending_chunk"                // verification node, match engine
-	ResourcePendingBlock                                     = "pending_block"                // verification node, match engine
-	ResourceCachedReceipt                                    = "cached_receipt"               // verification node, finder engine
-	ResourceCachedBlockID                                    = "cached_block_id"              // verification node, finder engine
-	ResourceChunkStatus                                      = "chunk_status"                 // verification node, fetcher engine
-	ResourceChunkRequest                                     = "chunk_request"                // verification node, requester engine
-	ResourceChunkConsumer                                    = "chunk_consumer_jobs"          // verification node
-	ResourceBlockConsumer                                    = "block_consumer_jobs"          // verification node
-	ResourceEpochSetup                                       = "epoch_setup"
-	ResourceEpochCommit                                      = "epoch_commit"
-	ResourceEpochStatus                                      = "epoch_status"
-	ResourceNetworkingReceiveCache                           = "networking_received_message" // networking layer
-	ResourceNetworkingSubscriptionRecordsCache               = "subscription_records_cache"  // networking layer
-	ResourceNetworkingDnsIpCache                             = "networking_dns_ip_cache"     // networking layer
-	ResourceNetworkingDnsTxtCache                            = "networking_dns_txt_cache"    // networking layer
-	ResourceNetworkingDisallowListNotificationQueue          = "networking_disallow_list_notification_queue"
-	ResourceNetworkingRpcInspectorNotificationQueue          = "networking_rpc_inspector_notification_queue"
-	ResourceNetworkingRpcValidationInspectorQueue            = "networking_rpc_validation_inspector_queue"
-	ResourceNetworkingRpcMetricsObserverInspectorQueue       = "networking_rpc_metrics_observer_inspector_queue"
-	ResourceNetworkingApplicationLayerSpamRecordCache        = "application_layer_spam_record_cache"
-	ResourceNetworkingApplicationLayerSpamReportQueue        = "application_layer_spam_report_queue"
-	ResourceNetworkingRpcClusterPrefixReceivedCache          = "rpc_cluster_prefixed_received_cache"
-<<<<<<< HEAD
-=======
+	ResourceUndefined                                  = "undefined"
+	ResourceProposal                                   = "proposal"
+	ResourceHeader                                     = "header"
+	ResourceFinalizedHeight                            = "finalized_height"
+	ResourceIndex                                      = "index"
+	ResourceIdentity                                   = "identity"
+	ResourceGuarantee                                  = "guarantee"
+	ResourceResult                                     = "result"
+	ResourceResultApprovals                            = "result_approvals"
+	ResourceReceipt                                    = "receipt"
+	ResourceQC                                         = "qc"
+	ResourceMyReceipt                                  = "my_receipt"
+	ResourceCollection                                 = "collection"
+	ResourceApproval                                   = "approval"
+	ResourceSeal                                       = "seal"
+	ResourcePendingIncorporatedSeal                    = "pending_incorporated_seal"
+	ResourceCommit                                     = "commit"
+	ResourceTransaction                                = "transaction"
+	ResourceClusterPayload                             = "cluster_payload"
+	ResourceClusterProposal                            = "cluster_proposal"
+	ResourceProcessedResultID                          = "processed_result_id"          // verification node, finder engine // TODO: remove finder engine labels
+	ResourceDiscardedResultID                          = "discarded_result_id"          // verification node, finder engine
+	ResourcePendingReceipt                             = "pending_receipt"              // verification node, finder engine
+	ResourceReceiptIDsByResult                         = "receipt_ids_by_result"        // verification node, finder engine
+	ResourcePendingReceiptIDsByBlock                   = "pending_receipt_ids_by_block" // verification node, finder engine
+	ResourcePendingResult                              = "pending_result"               // verification node, match engine
+	ResourceChunkIDsByResult                           = "chunk_ids_by_result"          // verification node, match engine
+	ResourcePendingChunk                               = "pending_chunk"                // verification node, match engine
+	ResourcePendingBlock                               = "pending_block"                // verification node, match engine
+	ResourceCachedReceipt                              = "cached_receipt"               // verification node, finder engine
+	ResourceCachedBlockID                              = "cached_block_id"              // verification node, finder engine
+	ResourceChunkStatus                                = "chunk_status"                 // verification node, fetcher engine
+	ResourceChunkRequest                               = "chunk_request"                // verification node, requester engine
+	ResourceChunkConsumer                              = "chunk_consumer_jobs"          // verification node
+	ResourceBlockConsumer                              = "block_consumer_jobs"          // verification node
+	ResourceEpochSetup                                 = "epoch_setup"
+	ResourceEpochCommit                                = "epoch_commit"
+	ResourceEpochStatus                                = "epoch_status"
+	ResourceNetworkingReceiveCache                     = "networking_received_message" // networking layer
+	ResourceNetworkingSubscriptionRecordsCache         = "subscription_records_cache"  // networking layer
+	ResourceNetworkingDnsIpCache                       = "networking_dns_ip_cache"     // networking layer
+	ResourceNetworkingDnsTxtCache                      = "networking_dns_txt_cache"    // networking layer
+	ResourceNetworkingDisallowListNotificationQueue    = "networking_disallow_list_notification_queue"
+	ResourceNetworkingRpcInspectorNotificationQueue    = "networking_rpc_inspector_notification_queue"
+	ResourceNetworkingRpcValidationInspectorQueue      = "networking_rpc_validation_inspector_queue"
+	ResourceNetworkingRpcMetricsObserverInspectorQueue = "networking_rpc_metrics_observer_inspector_queue"
+	ResourceNetworkingApplicationLayerSpamRecordCache  = "application_layer_spam_record_cache"
+	ResourceNetworkingApplicationLayerSpamReportQueue  = "application_layer_spam_report_queue"
+	ResourceNetworkingRpcClusterPrefixReceivedCache    = "rpc_cluster_prefixed_received_cache"
+
 	ResourceNetworkingAppSpecificScoreUpdateQueue            = "gossipsub_app_specific_score_update_queue"
 	ResourceNetworkingGossipSubApplicationSpecificScoreCache = "gossipsub_application_specific_score_cache"
 	ResourceNetworkingGossipSubSpamRecordCache               = "gossipsub_spam_record_cache"
->>>>>>> eb7e444c
 	ResourceNetworkingDisallowListCache                      = "disallow_list_cache"
 	ResourceNetworkingRPCSentTrackerCache                    = "gossipsub_rpc_sent_tracker_cache"
 	ResourceNetworkingRPCSentTrackerQueue                    = "gossipsub_rpc_sent_tracker_queue"
 	ResourceNetworkingUnicastDialConfigCache                 = "unicast_dial_config_cache"
-<<<<<<< HEAD
 	ResourceNetworkingGossipsubDuplicateMessagesTrackerCache = "gossipsub_duplicate_messages_tracker_cache"
-=======
->>>>>>> eb7e444c
 
 	ResourceFollowerPendingBlocksCache         = "follower_pending_block_cache"           // follower engine
 	ResourceFollowerLoopCertifiedBlocksChannel = "follower_loop_certified_blocks_channel" // follower loop, certified blocks buffered channel
