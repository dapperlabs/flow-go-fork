package metrics

const (
	LabelChannel             = "topic"
	LabelChain               = "chain"
	LabelProposer            = "proposer"
	EngineLabel              = "engine"
	LabelResource            = "resource"
	LabelProtocol            = "protocol"
	LabelMessage             = "message"
	LabelNodeID              = "nodeid"
	LabelNodeAddress         = "nodeaddress"
	LabelNodeRole            = "noderole"
	LabelNodeInfo            = "nodeinfo"
	LabelNodeVersion         = "nodeversion"
	LabelPriority            = "priority"
	LabelComputationKind     = "computationKind"
	LabelConnectionDirection = "direction"
	LabelConnectionUseFD     = "usefd" // whether the connection is using a file descriptor
	LabelSuccess             = "success"
	LabelCtrlMsgType         = "control_message"
	LabelMisbehavior         = "misbehavior"
)

const (
	// collection
	EngineClusterCompliance      = "collection_compliance"
	EngineCollectionMessageHub   = "collection_message_hub"
	EngineCollectionIngest       = "collection_ingest"
	EngineCollectionProvider     = "collection_provider"
	EngineClusterSynchronization = "cluster-sync"
	// consensus
	EnginePropagation         = "propagation"
	EngineCompliance          = "compliance"
	EngineConsensusMessageHub = "consensus_message_hub"
	EngineConsensusIngestion  = "consensus_ingestion"
	EngineSealing             = "sealing"
	EngineSynchronization     = "sync"
	// common
	EngineFollower          = "follower"
	EngineVoteAggregator    = "vote_aggregator"
	EngineTimeoutAggregator = "timeout_aggregator"
)

const (
	ResourceUndefined                                        = "undefined"
	ResourceProposal                                         = "proposal"
	ResourceHeader                                           = "header"
	ResourceFinalizedHeight                                  = "finalized_height"
	ResourceIndex                                            = "index"
	ResourceIdentity                                         = "identity"
	ResourceGuarantee                                        = "guarantee"
	ResourceResult                                           = "result"
	ResourceResultApprovals                                  = "result_approvals"
	ResourceReceipt                                          = "receipt"
	ResourceQC                                               = "qc"
	ResourceMyReceipt                                        = "my_receipt"
	ResourceCollection                                       = "collection"
	ResourceApproval                                         = "approval"
	ResourceSeal                                             = "seal"
	ResourcePendingIncorporatedSeal                          = "pending_incorporated_seal"
	ResourceCommit                                           = "commit"
	ResourceTransaction                                      = "transaction"
	ResourceClusterPayload                                   = "cluster_payload"
	ResourceClusterProposal                                  = "cluster_proposal"
	ResourceProcessedResultID                                = "processed_result_id"          // verification node, finder engine // TODO: remove finder engine labels
	ResourceDiscardedResultID                                = "discarded_result_id"          // verification node, finder engine
	ResourcePendingReceipt                                   = "pending_receipt"              // verification node, finder engine
	ResourceReceiptIDsByResult                               = "receipt_ids_by_result"        // verification node, finder engine
	ResourcePendingReceiptIDsByBlock                         = "pending_receipt_ids_by_block" // verification node, finder engine
	ResourcePendingResult                                    = "pending_result"               // verification node, match engine
	ResourceChunkIDsByResult                                 = "chunk_ids_by_result"          // verification node, match engine
	ResourcePendingChunk                                     = "pending_chunk"                // verification node, match engine
	ResourcePendingBlock                                     = "pending_block"                // verification node, match engine
	ResourceCachedReceipt                                    = "cached_receipt"               // verification node, finder engine
	ResourceCachedBlockID                                    = "cached_block_id"              // verification node, finder engine
	ResourceChunkStatus                                      = "chunk_status"                 // verification node, fetcher engine
	ResourceChunkRequest                                     = "chunk_request"                // verification node, requester engine
	ResourceChunkConsumer                                    = "chunk_consumer_jobs"          // verification node
	ResourceBlockConsumer                                    = "block_consumer_jobs"          // verification node
	ResourceEpochSetup                                       = "epoch_setup"
	ResourceEpochCommit                                      = "epoch_commit"
	ResourceEpochStatus                                      = "epoch_status"
	ResourceNetworkingReceiveCache                           = "networking_received_message" // networking layer
	ResourceNetworkingDnsIpCache                             = "networking_dns_ip_cache"     // networking layer
	ResourceNetworkingDnsTxtCache                            = "networking_dns_txt_cache"    // networking layer
	ResourceNetworkingDisallowListNotificationQueue          = "networking_disallow_list_notification_queue"
	ResourceNetworkingRpcInspectorNotificationQueue          = "networking_rpc_inspector_notification_queue"
	ResourceNetworkingRpcValidationInspectorQueue            = "networking_rpc_validation_inspector_queue"
	ResourceNetworkingRpcMetricsObserverInspectorQueue       = "networking_rpc_metrics_observer_inspector_queue"
	ResourceNetworkingPublicRpcValidationInspectorQueue      = "networking_public_rpc_validation_inspector_queue"
	ResourceNetworkingPublicRpcMetricsObserverInspectorQueue = "networking_public_rpc_metrics_observer_inspector_queue"

<<<<<<< HEAD
	ResourceFollowerPendingBlocksCache         = "follower_pending_block_cache"           // follower engine
	ResourceFollowerLoopCertifiedBlocksChannel = "follower_loop_certified_blocks_channel" // follower loop, certified blocks buffered channel
	ResourceClusterBlockProposalQueue          = "cluster_compliance_proposal_queue"      // collection node, compliance engine
	ResourceTransactionIngestQueue             = "ingest_transaction_queue"               // collection node, ingest engine
	ResourceBeaconKey                          = "beacon-key"                             // consensus node, DKG engine
	ResourceApprovalQueue                      = "sealing_approval_queue"                 // consensus node, sealing engine
	ResourceReceiptQueue                       = "sealing_receipt_queue"                  // consensus node, sealing engine
	ResourceApprovalResponseQueue              = "sealing_approval_response_queue"        // consensus node, sealing engine
	ResourceBlockResponseQueue                 = "compliance_block_response_queue"        // consensus node, compliance engine
	ResourceBlockProposalQueue                 = "compliance_proposal_queue"              // consensus node, compliance engine
	ResourceBlockVoteQueue                     = "vote_aggregator_queue"                  // consensus/collection node, vote aggregator
	ResourceTimeoutObjectQueue                 = "timeout_aggregator_queue"               // consensus/collection node, timeout aggregator
	ResourceCollectionGuaranteesQueue          = "ingestion_col_guarantee_queue"          // consensus node, ingestion engine
	ResourceChunkDataPack                      = "chunk_data_pack"                        // execution node
	ResourceChunkDataPackRequests              = "chunk_data_pack_request"                // execution node
	ResourceEvents                             = "events"                                 // execution node
	ResourceServiceEvents                      = "service_events"                         // execution node
	ResourceTransactionResults                 = "transaction_results"                    // execution node
	ResourceTransactionResultIndices           = "transaction_result_indices"             // execution node
	ResourceTransactionResultByBlock           = "transaction_result_by_block"            // execution node
	ResourceExecutionDataCache                 = "execution_data_cache"                   // access node
=======
	ResourceFollowerPendingBlocksCache = "follower_pending_block_cache"      // follower engine
	ResourceClusterBlockProposalQueue  = "cluster_compliance_proposal_queue" // collection node, compliance engine
	ResourceTransactionIngestQueue     = "ingest_transaction_queue"          // collection node, ingest engine
	ResourceBeaconKey                  = "beacon-key"                        // consensus node, DKG engine
	ResourceDKGMessage                 = "dkg_private_message"               // consensus, DKG messaging engine
	ResourceApprovalQueue              = "sealing_approval_queue"            // consensus node, sealing engine
	ResourceReceiptQueue               = "sealing_receipt_queue"             // consensus node, sealing engine
	ResourceApprovalResponseQueue      = "sealing_approval_response_queue"   // consensus node, sealing engine
	ResourceBlockResponseQueue         = "compliance_block_response_queue"   // consensus node, compliance engine
	ResourceBlockProposalQueue         = "compliance_proposal_queue"         // consensus node, compliance engine
	ResourceBlockVoteQueue             = "vote_aggregator_queue"             // consensus/collection node, vote aggregator
	ResourceTimeoutObjectQueue         = "timeout_aggregator_queue"          // consensus/collection node, timeout aggregator
	ResourceCollectionGuaranteesQueue  = "ingestion_col_guarantee_queue"     // consensus node, ingestion engine
	ResourceChunkDataPack              = "chunk_data_pack"                   // execution node
	ResourceChunkDataPackRequests      = "chunk_data_pack_request"           // execution node
	ResourceEvents                     = "events"                            // execution node
	ResourceServiceEvents              = "service_events"                    // execution node
	ResourceTransactionResults         = "transaction_results"               // execution node
	ResourceTransactionResultIndices   = "transaction_result_indices"        // execution node
	ResourceTransactionResultByBlock   = "transaction_result_by_block"       // execution node
	ResourceExecutionDataCache         = "execution_data_cache"              // access node
>>>>>>> a9c3c1b8
)

const (
	MessageCollectionGuarantee = "guarantee"
	MessageBlockProposal       = "proposal"
	MessageBlockVote           = "vote"
	MessageTimeoutObject       = "timeout_object"
	MessageExecutionReceipt    = "receipt"
	MessageResultApproval      = "approval"
	MessageSyncRequest         = "ping"
	MessageSyncResponse        = "pong"
	MessageRangeRequest        = "range"
	MessageBatchRequest        = "batch"
	MessageBlockResponse       = "block"
	MessageSyncedBlocks        = "synced_blocks"
	MessageSyncedClusterBlock  = "synced_cluster_block"
	MessageTransaction         = "transaction"
	MessageSubmitGuarantee     = "submit_guarantee"
	MessageCollectionRequest   = "collection_request"
	MessageCollectionResponse  = "collection_response"
	MessageEntityRequest       = "entity_request"
	MessageEntityResponse      = "entity_response"
)

const ExecutionDataRequestRetryable = "retryable"

const LabelViolationReason = "reason"
const LabelRateLimitReason = "reason"<|MERGE_RESOLUTION|>--- conflicted
+++ resolved
@@ -91,12 +91,12 @@
 	ResourceNetworkingPublicRpcValidationInspectorQueue      = "networking_public_rpc_validation_inspector_queue"
 	ResourceNetworkingPublicRpcMetricsObserverInspectorQueue = "networking_public_rpc_metrics_observer_inspector_queue"
 
-<<<<<<< HEAD
 	ResourceFollowerPendingBlocksCache         = "follower_pending_block_cache"           // follower engine
 	ResourceFollowerLoopCertifiedBlocksChannel = "follower_loop_certified_blocks_channel" // follower loop, certified blocks buffered channel
 	ResourceClusterBlockProposalQueue          = "cluster_compliance_proposal_queue"      // collection node, compliance engine
 	ResourceTransactionIngestQueue             = "ingest_transaction_queue"               // collection node, ingest engine
 	ResourceBeaconKey                          = "beacon-key"                             // consensus node, DKG engine
+	ResourceDKGMessage                         = "dkg_private_message"                    // consensus, DKG messaging engine
 	ResourceApprovalQueue                      = "sealing_approval_queue"                 // consensus node, sealing engine
 	ResourceReceiptQueue                       = "sealing_receipt_queue"                  // consensus node, sealing engine
 	ResourceApprovalResponseQueue              = "sealing_approval_response_queue"        // consensus node, sealing engine
@@ -113,29 +113,6 @@
 	ResourceTransactionResultIndices           = "transaction_result_indices"             // execution node
 	ResourceTransactionResultByBlock           = "transaction_result_by_block"            // execution node
 	ResourceExecutionDataCache                 = "execution_data_cache"                   // access node
-=======
-	ResourceFollowerPendingBlocksCache = "follower_pending_block_cache"      // follower engine
-	ResourceClusterBlockProposalQueue  = "cluster_compliance_proposal_queue" // collection node, compliance engine
-	ResourceTransactionIngestQueue     = "ingest_transaction_queue"          // collection node, ingest engine
-	ResourceBeaconKey                  = "beacon-key"                        // consensus node, DKG engine
-	ResourceDKGMessage                 = "dkg_private_message"               // consensus, DKG messaging engine
-	ResourceApprovalQueue              = "sealing_approval_queue"            // consensus node, sealing engine
-	ResourceReceiptQueue               = "sealing_receipt_queue"             // consensus node, sealing engine
-	ResourceApprovalResponseQueue      = "sealing_approval_response_queue"   // consensus node, sealing engine
-	ResourceBlockResponseQueue         = "compliance_block_response_queue"   // consensus node, compliance engine
-	ResourceBlockProposalQueue         = "compliance_proposal_queue"         // consensus node, compliance engine
-	ResourceBlockVoteQueue             = "vote_aggregator_queue"             // consensus/collection node, vote aggregator
-	ResourceTimeoutObjectQueue         = "timeout_aggregator_queue"          // consensus/collection node, timeout aggregator
-	ResourceCollectionGuaranteesQueue  = "ingestion_col_guarantee_queue"     // consensus node, ingestion engine
-	ResourceChunkDataPack              = "chunk_data_pack"                   // execution node
-	ResourceChunkDataPackRequests      = "chunk_data_pack_request"           // execution node
-	ResourceEvents                     = "events"                            // execution node
-	ResourceServiceEvents              = "service_events"                    // execution node
-	ResourceTransactionResults         = "transaction_results"               // execution node
-	ResourceTransactionResultIndices   = "transaction_result_indices"        // execution node
-	ResourceTransactionResultByBlock   = "transaction_result_by_block"       // execution node
-	ResourceExecutionDataCache         = "execution_data_cache"              // access node
->>>>>>> a9c3c1b8
 )
 
 const (
