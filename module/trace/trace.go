--- conflicted
+++ resolved
@@ -31,13 +31,10 @@
 	return SpanName(string(s) + "." + subOp)
 }
 
-<<<<<<< HEAD
-=======
 func IsSampled(span trace.Span) bool {
 	return span.SpanContext().IsSampled()
 }
 
->>>>>>> f9c16a58
 // Tracer is the implementation of the Tracer interface
 // TODO(rbtz): make private
 type Tracer struct {
@@ -47,12 +44,6 @@
 	spanCache   *lru.Cache
 	chainID     string
 	sensitivity uint
-<<<<<<< HEAD
-
-	noopSpan trace.Span
-	noopCtx  context.Context
-=======
->>>>>>> f9c16a58
 }
 
 // NewTracer creates a new OpenTelemetry-based tracer.
@@ -99,11 +90,6 @@
 		return nil, err
 	}
 
-<<<<<<< HEAD
-	// Noop span is used to short-circuit tracing when entity is not sampled.
-	noopCtx, noopSpan := trace.NewNoopTracerProvider().Tracer("noop").Start(context.Background(), "noop")
-=======
->>>>>>> f9c16a58
 	return &Tracer{
 		tracer:      tracerProvider.Tracer(""),
 		shutdown:    tracerProvider.Shutdown,
@@ -111,12 +97,6 @@
 		spanCache:   spanCache,
 		sensitivity: sensitivity,
 		chainID:     chainID,
-<<<<<<< HEAD
-
-		noopSpan: noopSpan,
-		noopCtx:  noopCtx,
-=======
->>>>>>> f9c16a58
 	}, nil
 }
 
@@ -197,16 +177,7 @@
 	spanName SpanName,
 	opts ...trace.SpanStartOption,
 ) (trace.Span, context.Context, bool) {
-<<<<<<< HEAD
-	if !blockID.IsSampled(t.sensitivity) {
-		return t.noopSpan, t.noopCtx, false
-	}
-
-	ctx, rootSpan := t.entityRootSpan(ctx, blockID, EntityTypeBlock)
-	return t.StartSpanFromParent(rootSpan, spanName, opts...), ctx, true
-=======
 	return t.startEntitySpan(ctx, blockID, EntityTypeBlock, spanName, opts...)
->>>>>>> f9c16a58
 }
 
 func (t *Tracer) StartCollectionSpan(
@@ -215,16 +186,7 @@
 	spanName SpanName,
 	opts ...trace.SpanStartOption,
 ) (trace.Span, context.Context, bool) {
-<<<<<<< HEAD
-	if !collectionID.IsSampled(t.sensitivity) {
-		return t.noopSpan, t.noopCtx, false
-	}
-
-	ctx, rootSpan := t.entityRootSpan(ctx, collectionID, EntityTypeCollection)
-	return t.StartSpanFromParent(rootSpan, spanName, opts...), ctx, true
-=======
 	return t.startEntitySpan(ctx, collectionID, EntityTypeCollection, spanName, opts...)
->>>>>>> f9c16a58
 }
 
 // StartTransactionSpan starts a span that will be aggregated under the given transaction.
@@ -235,16 +197,7 @@
 	spanName SpanName,
 	opts ...trace.SpanStartOption,
 ) (trace.Span, context.Context, bool) {
-<<<<<<< HEAD
-	if !transactionID.IsSampled(t.sensitivity) {
-		return t.noopSpan, t.noopCtx, false
-	}
-
-	ctx, rootSpan := t.entityRootSpan(ctx, transactionID, EntityTypeTransaction)
-	return t.StartSpanFromParent(rootSpan, spanName, opts...), ctx, true
-=======
 	return t.startEntitySpan(ctx, transactionID, EntityTypeTransaction, spanName, opts...)
->>>>>>> f9c16a58
 }
 
 func (t *Tracer) StartSpanFromContext(
@@ -261,13 +214,8 @@
 	operationName SpanName,
 	opts ...trace.SpanStartOption,
 ) trace.Span {
-<<<<<<< HEAD
-	if !parentSpan.SpanContext().IsSampled() {
-		return t.noopSpan
-=======
 	if !IsSampled(parentSpan) {
 		return NoopSpan
->>>>>>> f9c16a58
 	}
 	ctx := trace.ContextWithSpan(context.Background(), parentSpan)
 	_, span := t.tracer.Start(ctx, string(operationName), opts...)
@@ -281,11 +229,7 @@
 	attrs []attribute.KeyValue,
 	opts ...trace.SpanStartOption,
 ) {
-<<<<<<< HEAD
-	if !parentSpan.SpanContext().IsSampled() {
-=======
 	if !IsSampled(parentSpan) {
->>>>>>> f9c16a58
 		return
 	}
 	end := time.Now()
