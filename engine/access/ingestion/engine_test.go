--- conflicted
+++ resolved
@@ -12,6 +12,7 @@
 	"github.com/stretchr/testify/suite"
 
 	"github.com/dapperlabs/flow-go/consensus/hotstuff/model"
+	"github.com/dapperlabs/flow-go/engine"
 	"github.com/dapperlabs/flow-go/engine/access/rpc"
 	"github.com/dapperlabs/flow-go/model/flow"
 
@@ -64,19 +65,13 @@
 	suite.me = new(module.Local)
 	suite.me.On("NodeID").Return(obsIdentity.NodeID)
 
-<<<<<<< HEAD
-	suite.net = new(module.Network)
-	suite.collectionsConduit = &network.Conduit{}
-	suite.net.On("Register", uint8(engine.CollectionProvider), mock.Anything).
-		Return(suite.collectionsConduit, nil).
+	net := new(module.Network)
+	conduit := new(network.Conduit)
+	net.On("Register", uint8(engine.ReceiveReceipts), mock.Anything).
+		Return(conduit, nil).
 		Once()
-	suite.net.On("Register", uint8(engine.ExecutionReceiptProvider), mock.Anything).
-		Return(suite.collectionsConduit, nil).
-		Once()
-=======
 	suite.request = new(module.Requester)
 	suite.request.On("Request", mock.Anything, mock.Anything).Return()
->>>>>>> 48ca114c
 
 	suite.provider = new(network.Engine)
 	suite.blocks = new(storage.Blocks)
@@ -93,13 +88,9 @@
 	rpcEng := rpc.New(log, suite.proto.state, rpc.Config{}, nil, nil, suite.blocks, suite.headers, suite.collections,
 		suite.transactions, flow.Testnet, metrics.NewNoopCollector())
 
-<<<<<<< HEAD
-	eng, err := New(log, suite.net, suite.proto.state, suite.me, suite.blocks, suite.headers, suite.collections,
+	eng, err := New(log, net, suite.proto.state, suite.me, suite.request, suite.blocks, suite.headers, suite.collections,
 		suite.transactions, metrics.NewNoopCollector(), collectionsToMarkFinalized, collectionsToMarkExecuted,
 		blocksToMarkExecuted, rpcEng)
-=======
-	eng, err := New(log, suite.proto.state, suite.me, suite.request, suite.blocks, suite.headers, suite.collections, suite.transactions, rpcEng)
->>>>>>> 48ca114c
 	require.NoError(suite.T(), err)
 
 	suite.eng = eng
@@ -114,7 +105,7 @@
 		BlockID: block.ID(),
 	}
 
-<<<<<<< HEAD
+	// we should query the block once and index the guarantee payload once
 	suite.blocks.On("ByID", block.ID()).Return(&block, nil).Twice()
 	for _, g := range block.Payload.Guarantees {
 		collection := unittest.CollectionFixture(1)
@@ -123,10 +114,6 @@
 	}
 
 	// expect that the block storage is indexed with each of the collection guarantee
-=======
-	// we should query the block once and index the guarantee payload once
-	suite.blocks.On("ByID", block.ID()).Return(&block, nil).Once()
->>>>>>> 48ca114c
 	suite.blocks.On("IndexBlockForCollections", block.ID(), flow.GetIDs(block.Payload.Guarantees)).Return(nil).Once()
 
 	// for each of the guarantees, we should request the corresponding collection once
