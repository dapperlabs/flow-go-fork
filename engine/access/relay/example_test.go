package relay_test

import (
	"encoding/hex"
	"fmt"

	"github.com/rs/zerolog"

	"github.com/onflow/flow-go/engine/access/relay"
	splitterNetwork "github.com/onflow/flow-go/engine/common/splitter/network"
	"github.com/onflow/flow-go/model/flow"
	"github.com/onflow/flow-go/network/channels"
	testnet "github.com/onflow/flow-go/utils/unittest/network"
)

func Example() {
	// create a mock network
	net := testnet.NewNetwork()

	// create splitter network
	logger := zerolog.Nop()
	splitterNet := splitterNetwork.NewNetwork(net, logger)

	// generate an origin ID
<<<<<<< HEAD
	var id flow.Identifier
	bytes, _ := hex.DecodeString("0194fdc2fa2ffcc041d3ff12045b73c86e4ff95ff662a5eee82abdf44a2d0b75")
	copy(id[:], bytes)
=======
	id, err := flow.HexStringToIdentifier("0194fdc2fa2ffcc041d3ff12045b73c86e4ff95ff662a5eee82abdf44a2d0b75")
	if err != nil {
		fmt.Println(err)
	}
>>>>>>> 560a6231

	// create engines
	engineProcessFunc := func(engineName string) testnet.EngineProcessFunc {
		return func(channel channels.Channel, originID flow.Identifier, event interface{}) error {
			fmt.Printf("Engine %v received message: channel=%v, originID=%v, event=%v\n", engineName, channel, originID, event)
			return nil
		}
	}
	fooEngine := testnet.NewEngine().OnProcess(engineProcessFunc("Foo"))
	barEngine := testnet.NewEngine().OnProcess(engineProcessFunc("Bar"))

	// register engines on the splitter network
	fooChannel := channels.Channel("foo-channel")
	barChannel := channels.Channel("bar-channel")
	_, err = splitterNet.Register(fooChannel, fooEngine)
	if err != nil {
		fmt.Println(err)
	}
	_, err = splitterNet.Register(barChannel, barEngine)
	if err != nil {
		fmt.Println(err)
	}

	// create another network that messages will be relayed to
	relayNet := testnet.NewNetwork().OnPublish(func(channel channels.Channel, event interface{}, targetIDs ...flow.Identifier) error {
		fmt.Printf("Message published to relay network: channel=%v, event=%v, targetIDs=%v\n", channel, event, targetIDs)
		return nil
	})

	// create relay engine
	channels := channels.ChannelList{fooChannel, barChannel}
	_, err = relay.New(logger, channels, splitterNet, relayNet)
	if err != nil {
		fmt.Println(err)
	}

	// send messages to network
	err = net.Send(fooChannel, id, "foo")
	if err != nil {
		fmt.Println(err)
	}
	err = net.Send(barChannel, id, "bar")
	if err != nil {
		fmt.Println(err)
	}

	// Unordered output:
	// Message published to relay network: channel=foo-channel, event=foo, targetIDs=[0000000000000000000000000000000000000000000000000000000000000000]
	// Engine Foo received message: channel=foo-channel, originID=0194fdc2fa2ffcc041d3ff12045b73c86e4ff95ff662a5eee82abdf44a2d0b75, event=foo
	// Message published to relay network: channel=bar-channel, event=bar, targetIDs=[0000000000000000000000000000000000000000000000000000000000000000]
	// Engine Bar received message: channel=bar-channel, originID=0194fdc2fa2ffcc041d3ff12045b73c86e4ff95ff662a5eee82abdf44a2d0b75, event=bar
}<|MERGE_RESOLUTION|>--- conflicted
+++ resolved
@@ -1,7 +1,6 @@
 package relay_test
 
 import (
-	"encoding/hex"
 	"fmt"
 
 	"github.com/rs/zerolog"
@@ -22,16 +21,10 @@
 	splitterNet := splitterNetwork.NewNetwork(net, logger)
 
 	// generate an origin ID
-<<<<<<< HEAD
-	var id flow.Identifier
-	bytes, _ := hex.DecodeString("0194fdc2fa2ffcc041d3ff12045b73c86e4ff95ff662a5eee82abdf44a2d0b75")
-	copy(id[:], bytes)
-=======
 	id, err := flow.HexStringToIdentifier("0194fdc2fa2ffcc041d3ff12045b73c86e4ff95ff662a5eee82abdf44a2d0b75")
 	if err != nil {
 		fmt.Println(err)
 	}
->>>>>>> 560a6231
 
 	// create engines
 	engineProcessFunc := func(engineName string) testnet.EngineProcessFunc {
