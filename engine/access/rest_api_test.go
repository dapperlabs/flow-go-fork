package access

import (
	"context"
	"fmt"
	"math/rand"
	"net/http"
	"os"
	"strings"
	"testing"
	"time"

	"google.golang.org/grpc/credentials"

	"github.com/onflow/flow-go/module/grpcserver"
	"github.com/onflow/flow-go/utils/grpcutils"

	"github.com/antihax/optional"
	restclient "github.com/onflow/flow/openapi/go-client-generated"
	"github.com/rs/zerolog"
	"github.com/stretchr/testify/assert"
	"github.com/stretchr/testify/mock"
	"github.com/stretchr/testify/require"
	"github.com/stretchr/testify/suite"

	accessmock "github.com/onflow/flow-go/engine/access/mock"
	"github.com/onflow/flow-go/engine/access/rest/request"
	"github.com/onflow/flow-go/engine/access/rest/routes"
	"github.com/onflow/flow-go/engine/access/rpc"
	"github.com/onflow/flow-go/engine/access/rpc/backend"
	"github.com/onflow/flow-go/model/flow"
	"github.com/onflow/flow-go/module/irrecoverable"
	"github.com/onflow/flow-go/module/metrics"
	module "github.com/onflow/flow-go/module/mock"
	"github.com/onflow/flow-go/network"
	protocol "github.com/onflow/flow-go/state/protocol/mock"
	"github.com/onflow/flow-go/storage"
	storagemock "github.com/onflow/flow-go/storage/mock"
	"github.com/onflow/flow-go/utils/unittest"
)

// RestAPITestSuite tests that the Access node serves the REST API defined via the OpenApi spec accurately
// The tests starts the REST server locally and uses the Go REST client on onflow/flow repo to make the api requests.
// The server uses storage mocks
type RestAPITestSuite struct {
	suite.Suite
	state             *protocol.State
	sealedSnaphost    *protocol.Snapshot
	finalizedSnapshot *protocol.Snapshot
	log               zerolog.Logger
	net               *network.Network
	request           *module.Requester
	collClient        *accessmock.AccessAPIClient
	execClient        *accessmock.ExecutionAPIClient
	me                *module.Local
	chainID           flow.ChainID
	metrics           *metrics.NoopCollector
	rpcEng            *rpc.Engine
	sealedBlock       *flow.Header
	finalizedBlock    *flow.Header

	// storage
	blocks           *storagemock.Blocks
	headers          *storagemock.Headers
	collections      *storagemock.Collections
	transactions     *storagemock.Transactions
	receipts         *storagemock.ExecutionReceipts
	executionResults *storagemock.ExecutionResults

	ctx    irrecoverable.SignalerContext
	cancel context.CancelFunc

	// grpc servers
	secureGrpcServer   *grpcserver.GrpcServer
	unsecureGrpcServer *grpcserver.GrpcServer
}

func (suite *RestAPITestSuite) SetupTest() {
	suite.log = zerolog.New(os.Stdout)
	suite.net = new(network.Network)
	suite.state = new(protocol.State)
	suite.sealedSnaphost = new(protocol.Snapshot)
	suite.finalizedSnapshot = new(protocol.Snapshot)
	suite.sealedBlock = unittest.BlockHeaderFixture(unittest.WithHeaderHeight(0))
	suite.finalizedBlock = unittest.BlockHeaderWithParentFixture(suite.sealedBlock)

	suite.state.On("Sealed").Return(suite.sealedSnaphost, nil)
	suite.state.On("Final").Return(suite.finalizedSnapshot, nil)
	suite.sealedSnaphost.On("Head").Return(
		func() *flow.Header {
			return suite.sealedBlock
		},
		nil,
	).Maybe()
	suite.finalizedSnapshot.On("Head").Return(
		func() *flow.Header {
			return suite.finalizedBlock
		},
		nil,
	).Maybe()
	suite.blocks = new(storagemock.Blocks)
	suite.headers = new(storagemock.Headers)
	suite.transactions = new(storagemock.Transactions)
	suite.collections = new(storagemock.Collections)
	suite.receipts = new(storagemock.ExecutionReceipts)
	suite.executionResults = new(storagemock.ExecutionResults)

	suite.collClient = new(accessmock.AccessAPIClient)
	suite.execClient = new(accessmock.ExecutionAPIClient)

	suite.request = new(module.Requester)
	suite.request.On("EntityByID", mock.Anything, mock.Anything)

	suite.me = new(module.Local)

	accessIdentity := unittest.IdentityFixture(unittest.WithRole(flow.RoleAccess))
	suite.me.
		On("NodeID").
		Return(accessIdentity.NodeID)

	suite.chainID = flow.Testnet
	suite.metrics = metrics.NewNoopCollector()

	config := rpc.Config{
		UnsecureGRPCListenAddr: unittest.DefaultAddress,
		SecureGRPCListenAddr:   unittest.DefaultAddress,
		HTTPListenAddr:         unittest.DefaultAddress,
		RESTListenAddr:         unittest.DefaultAddress,
	}

<<<<<<< HEAD
	backend := backend.New(
=======
	// generate a server certificate that will be served by the GRPC server
	networkingKey := unittest.NetworkingPrivKeyFixture()
	x509Certificate, err := grpcutils.X509Certificate(networkingKey)
	assert.NoError(suite.T(), err)
	tlsConfig := grpcutils.DefaultServerTLSConfig(x509Certificate)
	// set the transport credentials for the server to use
	config.TransportCredentials = credentials.NewTLS(tlsConfig)

	suite.secureGrpcServer = grpcserver.NewGrpcServerBuilder(suite.log,
		config.SecureGRPCListenAddr,
		grpcutils.DefaultMaxMsgSize,
		false,
		nil,
		nil,
		grpcserver.WithTransportCredentials(config.TransportCredentials)).Build()

	suite.unsecureGrpcServer = grpcserver.NewGrpcServerBuilder(suite.log,
		config.UnsecureGRPCListenAddr,
		grpcutils.DefaultMaxMsgSize,
		false,
		nil,
		nil).Build()

	rpcEngBuilder, err := rpc.NewBuilder(
		suite.log,
>>>>>>> 3f3c15f7
		suite.state,
		suite.collClient,
		nil,
		suite.blocks,
		suite.headers,
		suite.collections,
		suite.transactions,
		nil,
		suite.executionResults,
		suite.chainID,
		suite.metrics,
		nil,
		false,
		0,
		nil,
		nil,
		suite.log,
		0,
		nil)

	rpcEngBuilder, err := rpc.NewBuilder(
		suite.log,
		suite.state,
		config,
		suite.chainID,
		suite.metrics,
		false,
		suite.me,
<<<<<<< HEAD
		backend,
		backend,
=======
		suite.secureGrpcServer,
		suite.unsecureGrpcServer,
>>>>>>> 3f3c15f7
	)
	assert.NoError(suite.T(), err)
	suite.rpcEng, err = rpcEngBuilder.WithLegacy().Build()
	assert.NoError(suite.T(), err)

	suite.ctx, suite.cancel = irrecoverable.NewMockSignalerContextWithCancel(suite.T(), context.Background())

	suite.rpcEng.Start(suite.ctx)

	suite.secureGrpcServer.Start(suite.ctx)
	suite.unsecureGrpcServer.Start(suite.ctx)

	// wait for the servers to startup
	unittest.AssertClosesBefore(suite.T(), suite.secureGrpcServer.Ready(), 2*time.Second)
	unittest.AssertClosesBefore(suite.T(), suite.unsecureGrpcServer.Ready(), 2*time.Second)

	// wait for the engine to startup
	unittest.AssertClosesBefore(suite.T(), suite.rpcEng.Ready(), 2*time.Second)
}

func (suite *RestAPITestSuite) TearDownTest() {
	suite.cancel()
	unittest.AssertClosesBefore(suite.T(), suite.secureGrpcServer.Done(), 2*time.Second)
	unittest.AssertClosesBefore(suite.T(), suite.unsecureGrpcServer.Done(), 2*time.Second)
	unittest.AssertClosesBefore(suite.T(), suite.rpcEng.Done(), 2*time.Second)
}

func TestRestAPI(t *testing.T) {
	suite.Run(t, new(RestAPITestSuite))
}

func (suite *RestAPITestSuite) TestGetBlock() {

	testBlockIDs := make([]string, request.MaxIDsLength)
	testBlocks := make([]*flow.Block, request.MaxIDsLength)
	for i := range testBlockIDs {
		collections := unittest.CollectionListFixture(1)
		block := unittest.BlockWithGuaranteesFixture(
			unittest.CollectionGuaranteesWithCollectionIDFixture(collections),
		)
		block.Header.Height = uint64(i)
		suite.blocks.On("ByID", block.ID()).Return(block, nil)
		suite.blocks.On("ByHeight", block.Header.Height).Return(block, nil)
		testBlocks[i] = block
		testBlockIDs[i] = block.ID().String()

		execResult := unittest.ExecutionResultFixture()
		suite.executionResults.On("ByBlockID", block.ID()).Return(execResult, nil)
	}

	suite.sealedBlock = testBlocks[len(testBlocks)-1].Header
	suite.finalizedBlock = testBlocks[len(testBlocks)-2].Header

	client := suite.restAPIClient()

	suite.Run("GetBlockByID for a single ID - happy path", func() {

		testBlock := testBlocks[0]
		suite.blocks.On("ByID", testBlock.ID()).Return(testBlock, nil).Once()

		ctx, cancel := context.WithTimeout(context.Background(), time.Second*5)
		defer cancel()

		respBlocks, resp, err := client.BlocksApi.BlocksIdGet(ctx, []string{testBlock.ID().String()}, optionsForBlockByID())
		require.NoError(suite.T(), err)
		require.Equal(suite.T(), http.StatusOK, resp.StatusCode)
		require.Len(suite.T(), respBlocks, 1)
		assert.Equal(suite.T(), testBlock.ID().String(), testBlock.ID().String())

		require.Nil(suite.T(), respBlocks[0].ExecutionResult)
	})

	suite.Run("GetBlockByID for multiple IDs - happy path", func() {

		ctx, cancel := context.WithTimeout(context.Background(), time.Second*5)
		defer cancel()

		// the swagger generated Go client code has bug where it generates a space delimited list of ids instead of a
		// comma delimited one. hence, explicitly setting the ids as a csv here
		blockIDSlice := []string{strings.Join(testBlockIDs, ",")}

		actualBlocks, resp, err := client.BlocksApi.BlocksIdGet(ctx, blockIDSlice, optionsForBlockByID())
		require.NoError(suite.T(), err)
		assert.Equal(suite.T(), http.StatusOK, resp.StatusCode)
		assert.Len(suite.T(), actualBlocks, request.MaxIDsLength)
		for i, b := range testBlocks {
			assert.Equal(suite.T(), b.ID().String(), actualBlocks[i].Header.Id)
		}
	})

	suite.Run("GetBlockByHeight by start and end height - happy path", func() {

		ctx, cancel := context.WithTimeout(context.Background(), time.Second*5)
		defer cancel()

		startHeight := testBlocks[0].Header.Height
		blkCnt := len(testBlocks)
		endHeight := testBlocks[blkCnt-1].Header.Height

		actualBlocks, resp, err := client.BlocksApi.BlocksGet(ctx, optionsForBlockByStartEndHeight(startHeight, endHeight))
		require.NoError(suite.T(), err)
		assert.Equal(suite.T(), http.StatusOK, resp.StatusCode)
		assert.Len(suite.T(), actualBlocks, blkCnt)
		for i := 0; i < blkCnt; i++ {
			assert.Equal(suite.T(), testBlocks[i].ID().String(), actualBlocks[i].Header.Id)
			assert.Equal(suite.T(), fmt.Sprintf("%d", testBlocks[i].Header.Height), actualBlocks[i].Header.Height)
		}
	})

	suite.Run("GetBlockByHeight by heights - happy path", func() {

		ctx, cancel := context.WithTimeout(context.Background(), time.Second*5)
		defer cancel()

		lastIndex := len(testBlocks)
		var reqHeights = make([]uint64, len(testBlocks))
		for i := 0; i < lastIndex; i++ {
			reqHeights[i] = testBlocks[i].Header.Height
		}

		actualBlocks, resp, err := client.BlocksApi.BlocksGet(ctx, optionsForBlockByHeights(reqHeights))
		require.NoError(suite.T(), err)
		assert.Equal(suite.T(), http.StatusOK, resp.StatusCode)
		assert.Len(suite.T(), actualBlocks, lastIndex)
		for i := 0; i < lastIndex; i++ {
			assert.Equal(suite.T(), testBlocks[i].ID().String(), actualBlocks[i].Header.Id)
			assert.Equal(suite.T(), fmt.Sprintf("%d", testBlocks[i].Header.Height), actualBlocks[i].Header.Height)
		}
	})

	suite.Run("GetBlockByHeight for height=final - happy path", func() {

		ctx, cancel := context.WithTimeout(context.Background(), time.Second*5)
		defer cancel()

		actualBlocks, resp, err := client.BlocksApi.BlocksGet(ctx, optionsForFinalizedBlock("final"))
		require.NoError(suite.T(), err)
		assert.Equal(suite.T(), http.StatusOK, resp.StatusCode)
		assert.Len(suite.T(), actualBlocks, 1)
		assert.Equal(suite.T(), suite.finalizedBlock.ID().String(), actualBlocks[0].Header.Id)
	})

	suite.Run("GetBlockByHeight for height=sealed happy path", func() {

		ctx, cancel := context.WithTimeout(context.Background(), time.Second*5)
		defer cancel()

		actualBlocks, resp, err := client.BlocksApi.BlocksGet(ctx, optionsForFinalizedBlock("sealed"))
		require.NoError(suite.T(), err)
		assert.Equal(suite.T(), http.StatusOK, resp.StatusCode)
		assert.Len(suite.T(), actualBlocks, 1)
		assert.Equal(suite.T(), suite.sealedBlock.ID().String(), actualBlocks[0].Header.Id)
	})

	suite.Run("GetBlockByID with a non-existing block ID", func() {

		nonExistingBlockID := unittest.IdentifierFixture()
		suite.blocks.On("ByID", nonExistingBlockID).Return(nil, storage.ErrNotFound).Once()

		client := suite.restAPIClient()
		ctx, cancel := context.WithTimeout(context.Background(), time.Second*5)
		defer cancel()

		_, resp, err := client.BlocksApi.BlocksIdGet(ctx, []string{nonExistingBlockID.String()}, optionsForBlockByID())
		assertError(suite.T(), resp, err, http.StatusNotFound, fmt.Sprintf("error looking up block with ID %s", nonExistingBlockID.String()))
	})

	suite.Run("GetBlockByID with an invalid block ID", func() {

		ctx, cancel := context.WithTimeout(context.Background(), time.Second*5)
		defer cancel()

		const invalidBlockID = "invalid_block_id"
		_, resp, err := client.BlocksApi.BlocksIdGet(ctx, []string{invalidBlockID}, optionsForBlockByID())
		assertError(suite.T(), resp, err, http.StatusBadRequest, "invalid ID format")
	})

	suite.Run("GetBlockByID with more than the permissible number of block IDs", func() {

		ctx, cancel := context.WithTimeout(context.Background(), time.Second*5)
		defer cancel()

		blockIDs := make([]string, request.MaxIDsLength+1)
		copy(blockIDs, testBlockIDs)
		blockIDs[request.MaxIDsLength] = unittest.IdentifierFixture().String()

		blockIDSlice := []string{strings.Join(blockIDs, ",")}
		_, resp, err := client.BlocksApi.BlocksIdGet(ctx, blockIDSlice, optionsForBlockByID())
		assertError(suite.T(), resp, err, http.StatusBadRequest, fmt.Sprintf("at most %d IDs can be requested at a time", request.MaxIDsLength))
	})

	suite.Run("GetBlockByID with one non-existing block ID", func() {

		ctx, cancel := context.WithTimeout(context.Background(), time.Second*5)
		defer cancel()

		// replace one ID with a block ID for which the storage returns a not found error
		invalidBlockIndex := rand.Intn(len(testBlocks))
		invalidID := unittest.IdentifierFixture()
		suite.blocks.On("ByID", invalidID).Return(nil, storage.ErrNotFound).Once()
		blockIDs := make([]string, len(testBlockIDs))
		copy(blockIDs, testBlockIDs)
		blockIDs[invalidBlockIndex] = invalidID.String()

		blockIDSlice := []string{strings.Join(blockIDs, ",")}
		_, resp, err := client.BlocksApi.BlocksIdGet(ctx, blockIDSlice, optionsForBlockByID())
		assertError(suite.T(), resp, err, http.StatusNotFound, fmt.Sprintf("error looking up block with ID %s", blockIDs[invalidBlockIndex]))
	})

	suite.Run("GetBlockByHeight by non-existing height", func() {

		ctx, cancel := context.WithTimeout(context.Background(), time.Second*5)
		defer cancel()

		invalidHeight := uint64(len(testBlocks))
		var reqHeights = []uint64{invalidHeight}
		suite.blocks.On("ByHeight", invalidHeight).Return(nil, storage.ErrNotFound).Once()

		_, resp, err := client.BlocksApi.BlocksGet(ctx, optionsForBlockByHeights(reqHeights))
		assertError(suite.T(), resp, err, http.StatusNotFound, fmt.Sprintf("error looking up block at height %d", invalidHeight))
	})
}

func (suite *RestAPITestSuite) TestRequestSizeRestriction() {
	client := suite.restAPIClient()
	ctx, cancel := context.WithTimeout(context.Background(), time.Second*5)
	defer cancel()
	// make a request of size larger than the max permitted size
	requestBytes := make([]byte, routes.MaxRequestSize+1)
	script := restclient.ScriptsBody{
		Script: string(requestBytes),
	}
	_, resp, err := client.ScriptsApi.ScriptsPost(ctx, script, nil)
	assertError(suite.T(), resp, err, http.StatusBadRequest, "request body too large")
}

// restAPIClient creates a REST API client
func (suite *RestAPITestSuite) restAPIClient() *restclient.APIClient {
	config := restclient.NewConfiguration()
	config.BasePath = fmt.Sprintf("http://%s/v1", suite.rpcEng.RestApiAddress().String())
	return restclient.NewAPIClient(config)
}

func assertError(t *testing.T, resp *http.Response, err error, expectedCode int, expectedMsgSubstr string) {
	require.NotNil(t, resp)
	assert.Equal(t, expectedCode, resp.StatusCode)
	require.Error(t, err)
	swaggerError := err.(restclient.GenericSwaggerError)
	modelError := swaggerError.Model().(restclient.ModelError)
	require.EqualValues(t, expectedCode, modelError.Code)
	require.Contains(t, modelError.Message, expectedMsgSubstr)
}

func optionsForBlockByID() *restclient.BlocksApiBlocksIdGetOpts {
	return &restclient.BlocksApiBlocksIdGetOpts{
		Expand:  optional.NewInterface([]string{routes.ExpandableFieldPayload}),
		Select_: optional.NewInterface([]string{"header.id"}),
	}
}
func optionsForBlockByStartEndHeight(startHeight, endHeight uint64) *restclient.BlocksApiBlocksGetOpts {
	return &restclient.BlocksApiBlocksGetOpts{
		Expand:      optional.NewInterface([]string{routes.ExpandableFieldPayload}),
		Select_:     optional.NewInterface([]string{"header.id", "header.height"}),
		StartHeight: optional.NewInterface(startHeight),
		EndHeight:   optional.NewInterface(endHeight),
	}
}

func optionsForBlockByHeights(heights []uint64) *restclient.BlocksApiBlocksGetOpts {
	return &restclient.BlocksApiBlocksGetOpts{
		Expand:  optional.NewInterface([]string{routes.ExpandableFieldPayload}),
		Select_: optional.NewInterface([]string{"header.id", "header.height"}),
		Height:  optional.NewInterface(heights),
	}
}

func optionsForFinalizedBlock(finalOrSealed string) *restclient.BlocksApiBlocksGetOpts {
	return &restclient.BlocksApiBlocksGetOpts{
		Expand:  optional.NewInterface([]string{routes.ExpandableFieldPayload}),
		Select_: optional.NewInterface([]string{"header.id", "header.height"}),
		Height:  optional.NewInterface(finalOrSealed),
	}
}<|MERGE_RESOLUTION|>--- conflicted
+++ resolved
@@ -128,9 +128,6 @@
 		RESTListenAddr:         unittest.DefaultAddress,
 	}
 
-<<<<<<< HEAD
-	backend := backend.New(
-=======
 	// generate a server certificate that will be served by the GRPC server
 	networkingKey := unittest.NetworkingPrivKeyFixture()
 	x509Certificate, err := grpcutils.X509Certificate(networkingKey)
@@ -154,10 +151,7 @@
 		nil,
 		nil).Build()
 
-	rpcEngBuilder, err := rpc.NewBuilder(
-		suite.log,
->>>>>>> 3f3c15f7
-		suite.state,
+	backend := backend.New(suite.state,
 		suite.collClient,
 		nil,
 		suite.blocks,
@@ -185,13 +179,10 @@
 		suite.metrics,
 		false,
 		suite.me,
-<<<<<<< HEAD
 		backend,
 		backend,
-=======
 		suite.secureGrpcServer,
 		suite.unsecureGrpcServer,
->>>>>>> 3f3c15f7
 	)
 	assert.NoError(suite.T(), err)
 	suite.rpcEng, err = rpcEngBuilder.WithLegacy().Build()
