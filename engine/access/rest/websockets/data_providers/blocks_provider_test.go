package data_providers

import (
	"context"
	"fmt"
	"strconv"
	"testing"

	"github.com/rs/zerolog"
	"github.com/stretchr/testify/assert"
	"github.com/stretchr/testify/mock"
	"github.com/stretchr/testify/require"
	"github.com/stretchr/testify/suite"

	accessmock "github.com/onflow/flow-go/access/mock"
	commonmodels "github.com/onflow/flow-go/engine/access/rest/common/models"
	mockcommonmodels "github.com/onflow/flow-go/engine/access/rest/common/models/mock"
	"github.com/onflow/flow-go/engine/access/rest/common/parser"
	"github.com/onflow/flow-go/engine/access/rest/websockets/models"
	"github.com/onflow/flow-go/engine/access/state_stream"
	statestreamsmock "github.com/onflow/flow-go/engine/access/state_stream/mock"
	"github.com/onflow/flow-go/engine/access/subscription"
	"github.com/onflow/flow-go/model/flow"
	"github.com/onflow/flow-go/utils/unittest"
)

const unknownBlockStatus = "unknown_block_status"

<<<<<<< HEAD
=======
//// testType represents a valid test scenario for subscribing
//type testType struct {
//	name         string
//	arguments    models.Arguments
//	setupBackend func(sub *statestreamsmock.Subscription)
//}

>>>>>>> 2ec38177
// BlocksProviderSuite is a test suite for testing the block providers functionality.
type BlocksProviderSuite struct {
	suite.Suite

	log zerolog.Logger
	api *accessmock.API

	blocks         []*flow.Block
	rootBlock      flow.Block
	finalizedBlock *flow.Header

	factory       *DataProviderFactoryImpl
	linkGenerator *mockcommonmodels.LinkGenerator
}

func TestBlocksProviderSuite(t *testing.T) {
	suite.Run(t, new(BlocksProviderSuite))
}

func (s *BlocksProviderSuite) SetupTest() {
	s.log = unittest.Logger()
	s.api = accessmock.NewAPI(s.T())
	s.linkGenerator = mockcommonmodels.NewLinkGenerator(s.T())

	blockCount := 5
	s.blocks = make([]*flow.Block, 0, blockCount)

	s.rootBlock = unittest.BlockFixture()
	s.rootBlock.Header.Height = 0
	parent := s.rootBlock.Header

	for i := 0; i < blockCount; i++ {
		block := unittest.BlockWithParentFixture(parent)
		transaction := unittest.TransactionFixture()
		col := flow.CollectionFromTransactions([]*flow.Transaction{&transaction})
		guarantee := col.Guarantee()
		block.SetPayload(unittest.PayloadFixture(unittest.WithGuarantees(&guarantee)))
		// update for next iteration
		parent = block.Header
		s.blocks = append(s.blocks, block)
	}
	s.finalizedBlock = parent

	s.factory = NewDataProviderFactory(
		s.log,
		nil,
		s.api,
		flow.Testnet.Chain(),
		state_stream.DefaultEventFilterConfig,
<<<<<<< HEAD
		subscription.DefaultHeartbeatInterval,
		s.linkGenerator,
	)
=======
		subscription.DefaultHeartbeatInterval)
>>>>>>> 2ec38177
	s.Require().NotNil(s.factory)
}

// invalidArgumentsTestCases returns a list of test cases with invalid argument combinations
// for testing the behavior of block, block headers, block digests data providers. Each test case includes a name,
// a set of input arguments, and the expected error message that should be returned.
//
// The test cases cover scenarios such as:
// 1. Missing the required 'block_status' argument.
// 2. Providing an unknown or invalid 'block_status' value.
// 3. Supplying both 'start_block_id' and 'start_block_height' simultaneously, which is not allowed.
func (s *BlocksProviderSuite) invalidArgumentsTestCases() []testErrType {
	return []testErrType{
		{
			name: "missing 'block_status' argument",
			arguments: models.Arguments{
				"start_block_id": s.rootBlock.ID().String(),
			},
			expectedErrorMsg: "'block_status' must be provided",
		},
		{
			name: "unknown 'block_status' argument",
			arguments: models.Arguments{
				"block_status": unknownBlockStatus,
			},
			expectedErrorMsg: fmt.Sprintf("invalid 'block_status', must be '%s' or '%s'", parser.Finalized, parser.Sealed),
		},
		{
			name: "provide both 'start_block_id' and 'start_block_height' arguments",
			arguments: models.Arguments{
				"block_status":       parser.Finalized,
				"start_block_id":     s.rootBlock.ID().String(),
				"start_block_height": fmt.Sprintf("%d", s.rootBlock.Header.Height),
			},
			expectedErrorMsg: "can only provide either 'start_block_id' or 'start_block_height'",
		},
	}
}

// TestBlocksDataProvider_InvalidArguments tests the behavior of the block data provider
// when invalid arguments are provided. It verifies that appropriate errors are returned
// for missing or conflicting arguments.
// This test covers the test cases:
// 1. Missing 'block_status' argument.
// 2. Invalid 'block_status' argument.
// 3. Providing both 'start_block_id' and 'start_block_height' simultaneously.
func (s *BlocksProviderSuite) TestBlocksDataProvider_InvalidArguments() {
	ctx := context.Background()
	send := make(chan interface{})

	for _, test := range s.invalidArgumentsTestCases() {
		s.Run(test.name, func() {
			provider, err := NewBlocksDataProvider(ctx, s.log, s.api, nil, BlocksTopic, test.arguments, send)
			s.Require().Nil(provider)
			s.Require().Error(err)
			s.Require().Contains(err.Error(), test.expectedErrorMsg)
		})
	}
}

// validBlockArgumentsTestCases defines test happy cases for block data providers.
// Each test case specifies input arguments, and setup functions for the mock API used in the test.
func (s *BlocksProviderSuite) validBlockArgumentsTestCases() []testType {
	expectedResponses := s.expectedBlockResponses(s.blocks, s.linkGenerator, map[string]bool{}, flow.BlockStatusFinalized)
	expectedPayloadExpandedResponse := s.expectedBlockResponses(s.blocks, s.linkGenerator, map[string]bool{commonmodels.ExpandableFieldPayload: true}, flow.BlockStatusFinalized)

	return []testType{
		{
			name: "happy path with start_block_id argument",
			arguments: models.Arguments{
				"start_block_id": s.rootBlock.ID().String(),
				"block_status":   parser.Finalized,
			},
			setupBackend: func(sub *statestreamsmock.Subscription) {
				s.api.On(
					"SubscribeBlocksFromStartBlockID",
					mock.Anything,
					s.rootBlock.ID(),
					flow.BlockStatusFinalized,
				).Return(sub).Once()
			},
			expectedResponses: expectedResponses,
		},
		{
			name: "happy path with start_block_height argument",
			arguments: models.Arguments{
				"start_block_height": strconv.FormatUint(s.rootBlock.Header.Height, 10),
				"block_status":       parser.Finalized,
			},
			setupBackend: func(sub *statestreamsmock.Subscription) {
				s.api.On(
					"SubscribeBlocksFromStartHeight",
					mock.Anything,
					s.rootBlock.Header.Height,
					flow.BlockStatusFinalized,
				).Return(sub).Once()
			},
			expectedResponses: expectedResponses,
		},
		{
			name: "happy path without any start argument",
			arguments: models.Arguments{
				"block_status": parser.Finalized,
			},
			setupBackend: func(sub *statestreamsmock.Subscription) {
				s.api.On(
					"SubscribeBlocksFromLatest",
					mock.Anything,
					flow.BlockStatusFinalized,
				).Return(sub).Once()
			},
			expectedResponses: expectedResponses,
		},
		{
			name: "happy path without any start argument",
			arguments: models.Arguments{
				"block_status": parser.Finalized,
			},
			setupBackend: func(sub *statestreamsmock.Subscription) {
				s.api.On(
					"SubscribeBlocksFromLatest",
					mock.Anything,
					flow.BlockStatusFinalized,
				).Return(sub).Once()
			},
			expectedResponses: expectedResponses,
		},
		{
			name: "happy path payload expanded",
			arguments: models.Arguments{
				"block_status": parser.Finalized,
				"expand":       []string{"payload"},
			},
			setupBackend: func(sub *statestreamsmock.Subscription) {
				s.api.On(
					"SubscribeBlocksFromLatest",
					mock.Anything,
					flow.BlockStatusFinalized,
				).Return(sub).Once()
			},
			expectedResponses: expectedPayloadExpandedResponse,
		},
	}
}

// TestBlocksDataProvider_HappyPath tests the behavior of the block data provider
// when it is configured correctly and operating under normal conditions. It
// validates that blocks are correctly streamed to the channel and ensures
// no unexpected errors occur.
func (s *BlocksProviderSuite) TestBlocksDataProvider_HappyPath() {
<<<<<<< HEAD
	s.linkGenerator.On("BlockLink", mock.AnythingOfType("flow.Identifier")).Return(
		func(id flow.Identifier) (string, error) {
			for _, block := range s.blocks {
				if block.ID() == id {
					return fmt.Sprintf("/v1/blocks/%s", id), nil
				}
			}
			return "", assert.AnError
		},
	)

	s.linkGenerator.On("PayloadLink", mock.AnythingOfType("flow.Identifier")).Return(
		func(id flow.Identifier) (string, error) {
			for _, block := range s.blocks {
				if block.ID() == id {
					return fmt.Sprintf("/v1/blocks/%s/payload", id), nil
				}
			}
			return "", assert.AnError
		},
	)

=======
>>>>>>> 2ec38177
	testHappyPath(
		s.T(),
		BlocksTopic,
		s.factory,
		s.validBlockArgumentsTestCases(),
		func(dataChan chan interface{}) {
			for _, block := range s.blocks {
				dataChan <- block
			}
		},
		s.blocks,
		s.requireBlock,
	)
}

// requireBlocks ensures that the received block information matches the expected data.
<<<<<<< HEAD
func (s *BlocksProviderSuite) requireBlock(actual interface{}, expected interface{}) {
	actualResponse, ok := actual.(*models.BlockMessageResponse)
	require.True(s.T(), ok, "unexpected response type: %T", actual)
=======
func (s *BlocksProviderSuite) requireBlock(v interface{}, expected interface{}) {
	expectedBlock, ok := expected.(*flow.Block)
	require.True(s.T(), ok, "unexpected type: %T", v)

	actualResponse, ok := v.(*models.BlockMessageResponse)
	require.True(s.T(), ok, "unexpected response type: %T", v)
>>>>>>> 2ec38177

	expectedResponse, ok := expected.(*models.BlockMessageResponse)
	require.True(s.T(), ok, "unexpected response type: %T", expected)

<<<<<<< HEAD
	s.Require().Equal(expectedResponse.Block, actualResponse.Block)
}

// expectedBlockResponses generates a list of expected block responses for the given blocks.
func (s *BlocksProviderSuite) expectedBlockResponses(
	blocks []*flow.Block,
	linkGenerator *mockcommonmodels.LinkGenerator,
	expand map[string]bool,
	status flow.BlockStatus,
) []interface{} {
	responses := make([]interface{}, len(blocks))
	for i, b := range blocks {
		var block commonmodels.Block
		err := block.Build(b, nil, linkGenerator, status, expand)
		s.Require().NoError(err)

		responses[i] = &models.BlockMessageResponse{
			Block: &block,
		}
	}

	return responses
}
=======
//// testHappyPath tests a variety of scenarios for data providers in
//// happy path scenarios. This function runs parameterized test cases that
//// simulate various configurations and verifies that the data provider operates
//// as expected without encountering errors.
////
//// Arguments:
//// - topic: The topic associated with the data provider.
//// - factory: A factory for creating data provider instance.
//// - tests: A slice of test cases to run, each specifying setup and validation logic.
//// - sendData: A function to simulate emitting data into the subscription's data channel.
//// - expectedResponses: An expected responses to validate the received output.
//// - requireFn: A function to validate the output received in the send channel.
//func testHappyPath[T any](
//	t *testing.T,
//	topic string,
//	factory *DataProviderFactoryImpl,
//	tests []testType,
//	sendData func(chan interface{}),
//	expectedResponses []T,
//	requireFn func(interface{}, interface{}),
//) {
//	for _, test := range tests {
//		t.Run(test.name, func(t *testing.T) {
//			ctx := context.Background()
//			send := make(chan interface{}, 10)
//
//			// Create a channel to simulate the subscription's data channel
//			dataChan := make(chan interface{})
//
//			// Create a mock subscription and mock the channel
//			sub := statestreamsmock.NewSubscription(t)
//			sub.On("Channel").Return((<-chan interface{})(dataChan))
//			sub.On("Err").Return(nil)
//			test.setupBackend(sub)
//
//			// Create the data provider instance
//			provider, err := factory.NewDataProvider(ctx, topic, test.arguments, send)
//			require.NotNil(t, provider)
//			require.NoError(t, err)
//
//			// Run the provider in a separate goroutine
//			go func() {
//				err = provider.Run()
//				require.NoError(t, err)
//			}()
//
//			// Simulate emitting data to the data channel
//			go func() {
//				defer close(dataChan)
//				sendData(dataChan)
//			}()
//
//			// Collect responses
//			for i, expected := range expectedResponses {
//				unittest.RequireReturnsBefore(t, func() {
//					v, ok := <-send
//					require.True(t, ok, "channel closed while waiting for response %v: err: %v", expected, sub.Err())
//
//					requireFn(v, expected)
//				}, time.Second, fmt.Sprintf("timed out waiting for response %d %v", i, expected))
//			}
//
//			// Ensure the provider is properly closed after the test
//			provider.Close()
//		})
//	}
//}
>>>>>>> 2ec38177
<|MERGE_RESOLUTION|>--- conflicted
+++ resolved
@@ -26,16 +26,6 @@
 
 const unknownBlockStatus = "unknown_block_status"
 
-<<<<<<< HEAD
-=======
-//// testType represents a valid test scenario for subscribing
-//type testType struct {
-//	name         string
-//	arguments    models.Arguments
-//	setupBackend func(sub *statestreamsmock.Subscription)
-//}
-
->>>>>>> 2ec38177
 // BlocksProviderSuite is a test suite for testing the block providers functionality.
 type BlocksProviderSuite struct {
 	suite.Suite
@@ -85,13 +75,9 @@
 		s.api,
 		flow.Testnet.Chain(),
 		state_stream.DefaultEventFilterConfig,
-<<<<<<< HEAD
 		subscription.DefaultHeartbeatInterval,
 		s.linkGenerator,
 	)
-=======
-		subscription.DefaultHeartbeatInterval)
->>>>>>> 2ec38177
 	s.Require().NotNil(s.factory)
 }
 
@@ -155,8 +141,8 @@
 // validBlockArgumentsTestCases defines test happy cases for block data providers.
 // Each test case specifies input arguments, and setup functions for the mock API used in the test.
 func (s *BlocksProviderSuite) validBlockArgumentsTestCases() []testType {
-	expectedResponses := s.expectedBlockResponses(s.blocks, s.linkGenerator, map[string]bool{}, flow.BlockStatusFinalized)
-	expectedPayloadExpandedResponse := s.expectedBlockResponses(s.blocks, s.linkGenerator, map[string]bool{commonmodels.ExpandableFieldPayload: true}, flow.BlockStatusFinalized)
+	expectedResponses := s.expectedBlockResponses(s.blocks, map[string]bool{}, flow.BlockStatusFinalized)
+	expectedPayloadExpandedResponse := s.expectedBlockResponses(s.blocks, map[string]bool{commonmodels.ExpandableFieldPayload: true}, flow.BlockStatusFinalized)
 
 	return []testType{
 		{
@@ -242,7 +228,6 @@
 // validates that blocks are correctly streamed to the channel and ensures
 // no unexpected errors occur.
 func (s *BlocksProviderSuite) TestBlocksDataProvider_HappyPath() {
-<<<<<<< HEAD
 	s.linkGenerator.On("BlockLink", mock.AnythingOfType("flow.Identifier")).Return(
 		func(id flow.Identifier) (string, error) {
 			for _, block := range s.blocks {
@@ -265,8 +250,6 @@
 		},
 	)
 
-=======
->>>>>>> 2ec38177
 	testHappyPath(
 		s.T(),
 		BlocksTopic,
@@ -277,43 +260,31 @@
 				dataChan <- block
 			}
 		},
-		s.blocks,
 		s.requireBlock,
 	)
 }
 
 // requireBlocks ensures that the received block information matches the expected data.
-<<<<<<< HEAD
 func (s *BlocksProviderSuite) requireBlock(actual interface{}, expected interface{}) {
 	actualResponse, ok := actual.(*models.BlockMessageResponse)
 	require.True(s.T(), ok, "unexpected response type: %T", actual)
-=======
-func (s *BlocksProviderSuite) requireBlock(v interface{}, expected interface{}) {
-	expectedBlock, ok := expected.(*flow.Block)
-	require.True(s.T(), ok, "unexpected type: %T", v)
-
-	actualResponse, ok := v.(*models.BlockMessageResponse)
-	require.True(s.T(), ok, "unexpected response type: %T", v)
->>>>>>> 2ec38177
 
 	expectedResponse, ok := expected.(*models.BlockMessageResponse)
 	require.True(s.T(), ok, "unexpected response type: %T", expected)
 
-<<<<<<< HEAD
 	s.Require().Equal(expectedResponse.Block, actualResponse.Block)
 }
 
 // expectedBlockResponses generates a list of expected block responses for the given blocks.
 func (s *BlocksProviderSuite) expectedBlockResponses(
 	blocks []*flow.Block,
-	linkGenerator *mockcommonmodels.LinkGenerator,
 	expand map[string]bool,
 	status flow.BlockStatus,
 ) []interface{} {
 	responses := make([]interface{}, len(blocks))
 	for i, b := range blocks {
 		var block commonmodels.Block
-		err := block.Build(b, nil, linkGenerator, status, expand)
+		err := block.Build(b, nil, s.linkGenerator, status, expand)
 		s.Require().NoError(err)
 
 		responses[i] = &models.BlockMessageResponse{
@@ -322,73 +293,4 @@
 	}
 
 	return responses
-}
-=======
-//// testHappyPath tests a variety of scenarios for data providers in
-//// happy path scenarios. This function runs parameterized test cases that
-//// simulate various configurations and verifies that the data provider operates
-//// as expected without encountering errors.
-////
-//// Arguments:
-//// - topic: The topic associated with the data provider.
-//// - factory: A factory for creating data provider instance.
-//// - tests: A slice of test cases to run, each specifying setup and validation logic.
-//// - sendData: A function to simulate emitting data into the subscription's data channel.
-//// - expectedResponses: An expected responses to validate the received output.
-//// - requireFn: A function to validate the output received in the send channel.
-//func testHappyPath[T any](
-//	t *testing.T,
-//	topic string,
-//	factory *DataProviderFactoryImpl,
-//	tests []testType,
-//	sendData func(chan interface{}),
-//	expectedResponses []T,
-//	requireFn func(interface{}, interface{}),
-//) {
-//	for _, test := range tests {
-//		t.Run(test.name, func(t *testing.T) {
-//			ctx := context.Background()
-//			send := make(chan interface{}, 10)
-//
-//			// Create a channel to simulate the subscription's data channel
-//			dataChan := make(chan interface{})
-//
-//			// Create a mock subscription and mock the channel
-//			sub := statestreamsmock.NewSubscription(t)
-//			sub.On("Channel").Return((<-chan interface{})(dataChan))
-//			sub.On("Err").Return(nil)
-//			test.setupBackend(sub)
-//
-//			// Create the data provider instance
-//			provider, err := factory.NewDataProvider(ctx, topic, test.arguments, send)
-//			require.NotNil(t, provider)
-//			require.NoError(t, err)
-//
-//			// Run the provider in a separate goroutine
-//			go func() {
-//				err = provider.Run()
-//				require.NoError(t, err)
-//			}()
-//
-//			// Simulate emitting data to the data channel
-//			go func() {
-//				defer close(dataChan)
-//				sendData(dataChan)
-//			}()
-//
-//			// Collect responses
-//			for i, expected := range expectedResponses {
-//				unittest.RequireReturnsBefore(t, func() {
-//					v, ok := <-send
-//					require.True(t, ok, "channel closed while waiting for response %v: err: %v", expected, sub.Err())
-//
-//					requireFn(v, expected)
-//				}, time.Second, fmt.Sprintf("timed out waiting for response %d %v", i, expected))
-//			}
-//
-//			// Ensure the provider is properly closed after the test
-//			provider.Close()
-//		})
-//	}
-//}
->>>>>>> 2ec38177
+}