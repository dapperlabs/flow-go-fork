package data_providers

import (
	"context"
	"fmt"
	"strconv"
	"testing"
	"time"

	"github.com/rs/zerolog"
	"github.com/stretchr/testify/assert"
	"github.com/stretchr/testify/mock"
	"github.com/stretchr/testify/require"
	"github.com/stretchr/testify/suite"

	accessmock "github.com/onflow/flow-go/access/mock"
	commonmodels "github.com/onflow/flow-go/engine/access/rest/common/models"
	mockcommonmodels "github.com/onflow/flow-go/engine/access/rest/common/models/mock"
	"github.com/onflow/flow-go/engine/access/rest/common/parser"
	"github.com/onflow/flow-go/engine/access/rest/websockets/models"
	"github.com/onflow/flow-go/engine/access/state_stream"
	statestreamsmock "github.com/onflow/flow-go/engine/access/state_stream/mock"
	"github.com/onflow/flow-go/engine/access/subscription"
	"github.com/onflow/flow-go/model/flow"
	"github.com/onflow/flow-go/utils/unittest"
)

const unknownBlockStatus = "unknown_block_status"

type testErrType struct {
	name             string
	arguments        models.Arguments
	expectedErrorMsg string
}

// testType represents a valid test scenario for subscribing
type testType struct {
	name              string
	arguments         models.Arguments
	setupBackend      func(sub *statestreamsmock.Subscription)
	expectedResponses []interface{}
}

// BlocksProviderSuite is a test suite for testing the block providers functionality.
type BlocksProviderSuite struct {
	suite.Suite

	log zerolog.Logger
	api *accessmock.API

	blocks         []*flow.Block
	rootBlock      flow.Block
	finalizedBlock *flow.Header

	factory       *DataProviderFactoryImpl
	linkGenerator *mockcommonmodels.LinkGenerator
}

func TestBlocksProviderSuite(t *testing.T) {
	suite.Run(t, new(BlocksProviderSuite))
}

func (s *BlocksProviderSuite) SetupTest() {
	s.log = unittest.Logger()
	s.api = accessmock.NewAPI(s.T())
	s.linkGenerator = mockcommonmodels.NewLinkGenerator(s.T())

	blockCount := 5
	s.blocks = make([]*flow.Block, 0, blockCount)

	s.rootBlock = unittest.BlockFixture()
	s.rootBlock.Header.Height = 0
	parent := s.rootBlock.Header

	for i := 0; i < blockCount; i++ {
		block := unittest.BlockWithParentFixture(parent)
		transaction := unittest.TransactionFixture()
		col := flow.CollectionFromTransactions([]*flow.Transaction{&transaction})
		guarantee := col.Guarantee()
		block.SetPayload(unittest.PayloadFixture(unittest.WithGuarantees(&guarantee)))
		// update for next iteration
		parent = block.Header
		s.blocks = append(s.blocks, block)
	}
	s.finalizedBlock = parent

	s.factory = NewDataProviderFactory(
		s.log,
		nil,
		s.api,
		flow.Testnet.Chain(),
		state_stream.DefaultEventFilterConfig,
		subscription.DefaultHeartbeatInterval,
		s.linkGenerator,
	)
	s.Require().NotNil(s.factory)
}

// invalidArgumentsTestCases returns a list of test cases with invalid argument combinations
// for testing the behavior of block, block headers, block digests data providers. Each test case includes a name,
// a set of input arguments, and the expected error message that should be returned.
//
// The test cases cover scenarios such as:
// 1. Missing the required 'block_status' argument.
// 2. Providing an unknown or invalid 'block_status' value.
// 3. Supplying both 'start_block_id' and 'start_block_height' simultaneously, which is not allowed.
func (s *BlocksProviderSuite) invalidArgumentsTestCases() []testErrType {
	return []testErrType{
		{
			name: "missing 'block_status' argument",
			arguments: models.Arguments{
				"start_block_id": s.rootBlock.ID().String(),
			},
			expectedErrorMsg: "'block_status' must be provided",
		},
		{
			name: "unknown 'block_status' argument",
			arguments: models.Arguments{
				"block_status": unknownBlockStatus,
			},
			expectedErrorMsg: fmt.Sprintf("invalid 'block_status', must be '%s' or '%s'", parser.Finalized, parser.Sealed),
		},
		{
			name: "provide both 'start_block_id' and 'start_block_height' arguments",
			arguments: models.Arguments{
				"block_status":       parser.Finalized,
				"start_block_id":     s.rootBlock.ID().String(),
				"start_block_height": fmt.Sprintf("%d", s.rootBlock.Header.Height),
			},
			expectedErrorMsg: "can only provide either 'start_block_id' or 'start_block_height'",
		},
	}
}

// TestBlocksDataProvider_InvalidArguments tests the behavior of the block data provider
// when invalid arguments are provided. It verifies that appropriate errors are returned
// for missing or conflicting arguments.
// This test covers the test cases:
// 1. Missing 'block_status' argument.
// 2. Invalid 'block_status' argument.
// 3. Providing both 'start_block_id' and 'start_block_height' simultaneously.
func (s *BlocksProviderSuite) TestBlocksDataProvider_InvalidArguments() {
	ctx := context.Background()
	send := make(chan interface{})

	for _, test := range s.invalidArgumentsTestCases() {
		s.Run(test.name, func() {
			provider, err := NewBlocksDataProvider(ctx, s.log, s.api, nil, BlocksTopic, test.arguments, send)
			s.Require().Nil(provider)
			s.Require().Error(err)
			s.Require().Contains(err.Error(), test.expectedErrorMsg)
		})
	}
}

// validBlockArgumentsTestCases defines test happy cases for block data providers.
// Each test case specifies input arguments, and setup functions for the mock API used in the test.
func (s *BlocksProviderSuite) validBlockArgumentsTestCases() []testType {
	expectedResponses := expectedBlockResponses(s.blocks, s.linkGenerator, map[string]bool{}, flow.BlockStatusFinalized)
	expectedPayloadExpandedResponse := expectedBlockResponses(s.blocks, s.linkGenerator, map[string]bool{commonmodels.ExpandableFieldPayload: true}, flow.BlockStatusFinalized)

	return []testType{
		{
			name: "happy path with start_block_id argument",
			arguments: models.Arguments{
				"start_block_id": s.rootBlock.ID().String(),
				"block_status":   parser.Finalized,
			},
			setupBackend: func(sub *statestreamsmock.Subscription) {
				s.api.On(
					"SubscribeBlocksFromStartBlockID",
					mock.Anything,
					s.rootBlock.ID(),
					flow.BlockStatusFinalized,
				).Return(sub).Once()
			},
			expectedResponses: expectedResponses,
		},
		{
			name: "happy path with start_block_height argument",
			arguments: models.Arguments{
				"start_block_height": strconv.FormatUint(s.rootBlock.Header.Height, 10),
				"block_status":       parser.Finalized,
			},
			setupBackend: func(sub *statestreamsmock.Subscription) {
				s.api.On(
					"SubscribeBlocksFromStartHeight",
					mock.Anything,
					s.rootBlock.Header.Height,
					flow.BlockStatusFinalized,
				).Return(sub).Once()
			},
			expectedResponses: expectedResponses,
		},
		{
			name: "happy path without any start argument",
			arguments: models.Arguments{
				"block_status": parser.Finalized,
			},
			setupBackend: func(sub *statestreamsmock.Subscription) {
				s.api.On(
					"SubscribeBlocksFromLatest",
					mock.Anything,
					flow.BlockStatusFinalized,
				).Return(sub).Once()
			},
			expectedResponses: expectedResponses,
		},
		{
			name: "happy path without any start argument",
			arguments: models.Arguments{
				"block_status": parser.Finalized,
			},
			setupBackend: func(sub *statestreamsmock.Subscription) {
				s.api.On(
					"SubscribeBlocksFromLatest",
					mock.Anything,
					flow.BlockStatusFinalized,
				).Return(sub).Once()
			},
			expectedResponses: expectedResponses,
		},
		{
			name: "happy path payload expanded",
			arguments: models.Arguments{
				"block_status": parser.Finalized,
				"expand":       []string{"payload"},
			},
			setupBackend: func(sub *statestreamsmock.Subscription) {
				s.api.On(
					"SubscribeBlocksFromLatest",
					mock.Anything,
					flow.BlockStatusFinalized,
				).Return(sub).Once()
			},
			expectedResponses: expectedPayloadExpandedResponse,
		},
	}
}

// TestBlocksDataProvider_HappyPath tests the behavior of the block data provider
// when it is configured correctly and operating under normal conditions. It
// validates that blocks are correctly streamed to the channel and ensures
// no unexpected errors occur.
func (s *BlocksProviderSuite) TestBlocksDataProvider_HappyPath() {
	s.linkGenerator.On("BlockLink", mock.AnythingOfType("flow.Identifier")).Return(
		func(id flow.Identifier) (string, error) {
			for _, block := range s.blocks {
				if block.ID() == id {
					return fmt.Sprintf("/v1/blocks/%s", id), nil
				}
			}
			return "", assert.AnError
		},
	)

	s.linkGenerator.On("PayloadLink", mock.AnythingOfType("flow.Identifier")).Return(
		func(id flow.Identifier) (string, error) {
			for _, block := range s.blocks {
				if block.ID() == id {
					return fmt.Sprintf("/v1/blocks/%s/payload", id), nil
				}
			}
			return "", assert.AnError
		},
	)

	testHappyPath(
		s.T(),
		BlocksTopic,
		s.factory,
		s.validBlockArgumentsTestCases(),
		func(dataChan chan interface{}) {
			for _, block := range s.blocks {
				dataChan <- block
			}
		},
		s.requireBlock,
	)
}

// requireBlocks ensures that the received block information matches the expected data.
func (s *BlocksProviderSuite) requireBlock(actual interface{}, expected interface{}) {
	actualResponse, ok := actual.(*models.BlockMessageResponse)
	require.True(s.T(), ok, "unexpected response type: %T", actual)

	expectedResponse, ok := expected.(*models.BlockMessageResponse)
	require.True(s.T(), ok, "unexpected response type: %T", expected)

	s.Require().Equal(expectedResponse.Block, actualResponse.Block)
}

// testHappyPath tests a variety of scenarios for data providers in
// happy path scenarios. This function runs parameterized test cases that
// simulate various configurations and verifies that the data provider operates
// as expected without encountering errors.
//
// Arguments:
<<<<<<< HEAD
//   - t: The testing context.
//   - topic: The topic associated with the data provider under test.
//   - factory: An instance of DataProviderFactoryImpl used to create data providers.
//   - tests: A slice of testType structs, each specifying the setup logic, arguments,
//     and expected responses for the test case.
//   - sendData: A function that simulates sending data into the subscription's data channel.
//   - requireFn: A validation function to compare the received responses against the expected ones.
func testHappyPath(
=======
// - topic: The topic associated with the data provider.
// - factory: A factory for creating data provider instance.
// - tests: A slice of test cases to run, each specifying setup and validation logic.
// - sendData: A function to simulate emitting data into the subscription's data channel.
// - expectedResponses: An expected responses to validate the received output.
// - requireFn: A function to validate the output received in the send channel.
func testHappyPath[T any](
>>>>>>> de5f077b
	t *testing.T,
	topic string,
	factory *DataProviderFactoryImpl,
	tests []testType,
	sendData func(chan interface{}),
	requireFn func(interface{}, interface{}),
) {
	for _, test := range tests {
		t.Run(test.name, func(t *testing.T) {
			ctx := context.Background()
			send := make(chan interface{}, 10)

			// Create a channel to simulate the subscription's data channel
			dataChan := make(chan interface{})

			// Create a mock subscription and mock the channel
			sub := statestreamsmock.NewSubscription(t)
			sub.On("Channel").Return((<-chan interface{})(dataChan))
			sub.On("Err").Return(nil)
			test.setupBackend(sub)

			// Create the data provider instance
			provider, err := factory.NewDataProvider(ctx, topic, test.arguments, send)
			require.NotNil(t, provider)
			require.NoError(t, err)

			// Run the provider in a separate goroutine
			go func() {
				err = provider.Run()
				require.NoError(t, err)
			}()

			// Simulate emitting data to the data channel
			go func() {
				defer close(dataChan)
				sendData(dataChan)
			}()

			// Collect responses
			for i, expected := range test.expectedResponses {
				unittest.RequireReturnsBefore(t, func() {
					v, ok := <-send
					require.True(t, ok, "channel closed while waiting for response %v: err: %v", expected, sub.Err())

					requireFn(v, expected)
				}, time.Second, fmt.Sprintf("timed out waiting for response %d %v", i, expected))
			}

			// Ensure the provider is properly closed after the test
			provider.Close()
		})
	}
}

// expectedBlockResponses generates a list of expected block responses for the given blocks.
func expectedBlockResponses(
	blocks []*flow.Block,
	linkGenerator *mockcommonmodels.LinkGenerator,
	expand map[string]bool,
	status flow.BlockStatus,
) []interface{} {
	responses := make([]interface{}, len(blocks))
	for i, b := range blocks {
		var block commonmodels.Block
		block.Build(b, nil, linkGenerator, status, expand)

		responses[i] = &models.BlockMessageResponse{
			Block: &block,
		}
	}

	return responses
}<|MERGE_RESOLUTION|>--- conflicted
+++ resolved
@@ -296,7 +296,6 @@
 // as expected without encountering errors.
 //
 // Arguments:
-<<<<<<< HEAD
 //   - t: The testing context.
 //   - topic: The topic associated with the data provider under test.
 //   - factory: An instance of DataProviderFactoryImpl used to create data providers.
@@ -305,15 +304,6 @@
 //   - sendData: A function that simulates sending data into the subscription's data channel.
 //   - requireFn: A validation function to compare the received responses against the expected ones.
 func testHappyPath(
-=======
-// - topic: The topic associated with the data provider.
-// - factory: A factory for creating data provider instance.
-// - tests: A slice of test cases to run, each specifying setup and validation logic.
-// - sendData: A function to simulate emitting data into the subscription's data channel.
-// - expectedResponses: An expected responses to validate the received output.
-// - requireFn: A function to validate the output received in the send channel.
-func testHappyPath[T any](
->>>>>>> de5f077b
 	t *testing.T,
 	topic string,
 	factory *DataProviderFactoryImpl,
