package legacy

import (
	"context"
	"errors"
	"fmt"
	"net/http"
	"time"

	"github.com/gorilla/websocket"
	"github.com/rs/zerolog"
	"go.uber.org/atomic"

	"github.com/onflow/flow-go/engine/access/rest/common"
	"github.com/onflow/flow-go/engine/access/rest/websockets"
	"github.com/onflow/flow-go/engine/access/state_stream"
	"github.com/onflow/flow-go/engine/access/state_stream/backend"
	"github.com/onflow/flow-go/engine/access/subscription"
	"github.com/onflow/flow-go/engine/common/rpc/convert"
	"github.com/onflow/flow-go/model/flow"
)

<<<<<<< HEAD
const (
	// Time allowed to read the next pong message from the peer.
	pongWait = 10 * time.Second

	// Time allowed to write a message to the peer.
	writeWait = 10 * time.Second
)

=======
>>>>>>> 9971188e
// WebsocketController holds the necessary components and parameters for handling a WebSocket subscription.
// It manages the communication between the server and the WebSocket client for subscribing.
type WebsocketController struct {
	logger            zerolog.Logger
	conn              *websocket.Conn                // the WebSocket connection for communication with the client
	Api               state_stream.API               // the state_stream.API instance for managing event subscriptions
	EventFilterConfig state_stream.EventFilterConfig // the configuration for filtering events
	maxStreams        int32                          // the maximum number of streams allowed
	activeStreamCount *atomic.Int32                  // the current number of active streams
	readChannel       chan error                     // channel which notify closing connection by the client and provide errors to the client
	HeartbeatInterval uint64                         // the interval to deliver heartbeat messages to client[IN BLOCKS]
}

// SetWebsocketConf used to set read and write deadlines for WebSocket connections and establishes a Pong handler to
// manage incoming Pong messages. These methods allow to specify a time limit for reading from or writing to a WebSocket
// connection. If the operation (reading or writing) takes longer than the specified deadline, the connection will be closed.
func (wsController *WebsocketController) SetWebsocketConf() error {
	err := wsController.conn.SetWriteDeadline(time.Now().Add(websockets.WriteWait)) // Set the initial write deadline for the first ping message
	if err != nil {
		return common.NewRestError(http.StatusInternalServerError, "Set the initial write deadline error: ", err)
	}
	err = wsController.conn.SetReadDeadline(time.Now().Add(websockets.PongWait)) // Set the initial read deadline for the first pong message
	if err != nil {
		return common.NewRestError(http.StatusInternalServerError, "Set the initial read deadline error: ", err)
	}
	// Establish a Pong handler
	wsController.conn.SetPongHandler(func(string) error {
		err := wsController.conn.SetReadDeadline(time.Now().Add(websockets.PongWait))
		if err != nil {
			return err
		}
		return nil
	})
	return nil
}

// wsErrorHandler handles WebSocket errors by sending an appropriate close message
// to the client WebSocket connection.
//
// If the error is an instance of models.StatusError, the function extracts the
// relevant information like status code and user message to construct the WebSocket
// close code and message. If the error is not a models.StatusError, a default
// internal server error close code and the error's message are used.
// The connection is then closed using WriteControl to send a CloseMessage with the
// constructed close code and message. Any errors that occur during the closing
// process are logged using the provided logger.
func (wsController *WebsocketController) wsErrorHandler(err error) {
	// rest status type error should be returned with status and user message provided
	var statusErr common.StatusError
	var wsCode int
	var wsMsg string

	if errors.As(err, &statusErr) {
		if statusErr.Status() == http.StatusBadRequest {
			wsCode = websocket.CloseUnsupportedData
		}
		if statusErr.Status() == http.StatusServiceUnavailable {
			wsCode = websocket.CloseTryAgainLater
		}
		if statusErr.Status() == http.StatusRequestTimeout {
			wsCode = websocket.CloseGoingAway
		}
		wsMsg = statusErr.UserMessage()

	} else {
		wsCode = websocket.CloseInternalServerErr
		wsMsg = err.Error()
	}

	// Close the connection with the CloseError message
	err = wsController.conn.WriteControl(websocket.CloseMessage, websocket.FormatCloseMessage(wsCode, wsMsg), time.Now().Add(time.Second))
	if err != nil {
		wsController.logger.Error().Err(err).Msg(fmt.Sprintf("error sending WebSocket error: %v", err))
	}
}

// writeEvents is used for writing events and pings to the WebSocket connection for a given subscription.
// It listens to the subscription's channel for events and writes them to the WebSocket connection.
// If an error occurs or the subscription channel is closed, it handles the error or termination accordingly.
// The function uses a ticker to periodically send ping messages to the client to maintain the connection.
func (wsController *WebsocketController) writeEvents(sub subscription.Subscription) {
	ticker := time.NewTicker(websockets.PingPeriod)
	defer ticker.Stop()

	blocksSinceLastMessage := uint64(0)
	for {
		select {
		case err := <-wsController.readChannel:
			// we use `readChannel`
			// 1) as indicator of client's status, when `readChannel` closes it means that client
			// connection has been terminated and we need to stop this goroutine to avoid memory leak.
			// 2) as error receiver for any errors that occur during the reading process
			if err != nil {
				wsController.wsErrorHandler(err)
			}
			return
		case event, ok := <-sub.Channel():
			if !ok {
				if sub.Err() != nil {
					err := fmt.Errorf("stream encountered an error: %v", sub.Err())
					wsController.wsErrorHandler(err)
					return
				}
				err := fmt.Errorf("subscription channel closed, no error occurred")
				wsController.wsErrorHandler(common.NewRestError(http.StatusRequestTimeout, "subscription channel closed", err))
				return
			}
			err := wsController.conn.SetWriteDeadline(time.Now().Add(websockets.WriteWait))
			if err != nil {
				wsController.wsErrorHandler(common.NewRestError(http.StatusInternalServerError, "failed to set the initial write deadline: ", err))
				return
			}

			resp, ok := event.(*backend.EventsResponse)
			if !ok {
				err = fmt.Errorf("unexpected response type: %s", event)
				wsController.wsErrorHandler(err)
				return
			}
			// responses with empty events increase heartbeat interval counter, when threshold is met a heartbeat
			// message will be emitted.
			if len(resp.Events) == 0 {
				blocksSinceLastMessage++
				if blocksSinceLastMessage < wsController.HeartbeatInterval {
					continue
				}
				blocksSinceLastMessage = 0
			}

			// EventsResponse contains CCF encoded events, and this API returns JSON-CDC events.
			// convert event payload formats.
			for i, e := range resp.Events {
				payload, err := convert.CcfPayloadToJsonPayload(e.Payload)
				if err != nil {
					err = fmt.Errorf("could not convert event payload from CCF to Json: %w", err)
					wsController.wsErrorHandler(err)
					return
				}
				resp.Events[i].Payload = payload
			}

			// Write the response to the WebSocket connection
			err = wsController.conn.WriteJSON(event)
			if err != nil {
				wsController.wsErrorHandler(err)
				return
			}
		case <-ticker.C:
			err := wsController.conn.SetWriteDeadline(time.Now().Add(websockets.WriteWait))
			if err != nil {
				wsController.wsErrorHandler(common.NewRestError(http.StatusInternalServerError, "failed to set the initial write deadline: ", err))
				return
			}
			if err := wsController.conn.WriteMessage(websocket.PingMessage, nil); err != nil {
				wsController.wsErrorHandler(err)
				return
			}
		}
	}
}

// read function handles WebSocket messages from the client.
// It continuously reads messages from the WebSocket connection and closes
// the associated read channel when the connection is closed by client or when an
// any additional message is received from the client.
//
// This method should be called after establishing the WebSocket connection
// to handle incoming messages asynchronously.
func (wsController *WebsocketController) read() {
	// Start a goroutine to handle the WebSocket connection
	defer close(wsController.readChannel) // notify websocket about closed connection

	for {
		// reads messages from the WebSocket connection when
		// 1) the connection is closed by client
		// 2) a message is received from the client
		_, msg, err := wsController.conn.ReadMessage()
		if err != nil {
			if _, ok := err.(*websocket.CloseError); !ok {
				wsController.readChannel <- err
			}
			return
		}

		// Check the message from the client, if is any just close the connection
		if len(msg) > 0 {
			err := fmt.Errorf("the client sent an unexpected message, connection closed")
			wsController.logger.Debug().Msg(err.Error())
			wsController.readChannel <- err
			return
		}
	}
}

// SubscribeHandlerFunc is a function that contains endpoint handling logic for subscribes, fetches necessary resources
type SubscribeHandlerFunc func(
	ctx context.Context,
	request *common.Request,
	wsController *WebsocketController,
) (subscription.Subscription, error)

// WSHandler is websocket handler implementing custom websocket handler function and allows easier handling of errors and
// responses as it wraps functionality for handling error and responses outside of endpoint handling.
type WSHandler struct {
	*common.HttpHandler
	subscribeFunc SubscribeHandlerFunc

	api                      state_stream.API
	eventFilterConfig        state_stream.EventFilterConfig
	maxStreams               int32
	defaultHeartbeatInterval uint64
	activeStreamCount        *atomic.Int32
}

var _ http.Handler = (*WSHandler)(nil)

func NewWSHandler(
	logger zerolog.Logger,
	api state_stream.API,
	subscribeFunc SubscribeHandlerFunc,
	chain flow.Chain,
	stateStreamConfig backend.Config,
	maxRequestSize int64,
) *WSHandler {
	handler := &WSHandler{
		subscribeFunc:            subscribeFunc,
		api:                      api,
		eventFilterConfig:        stateStreamConfig.EventFilterConfig,
		maxStreams:               int32(stateStreamConfig.MaxGlobalStreams),
		defaultHeartbeatInterval: stateStreamConfig.HeartbeatInterval,
		activeStreamCount:        atomic.NewInt32(0),
		HttpHandler:              common.NewHttpHandler(logger, chain, maxRequestSize),
	}

	return handler
}

// ServeHTTP function acts as a wrapper to each request providing common handling functionality
// such as logging, error handling, request decorators
func (h *WSHandler) ServeHTTP(w http.ResponseWriter, r *http.Request) {
	// create a logger
	logger := h.HttpHandler.Logger.With().Str("subscribe_url", r.URL.String()).Logger()

	err := h.HttpHandler.VerifyRequest(w, r)
	if err != nil {
		// VerifyRequest sets the response error before returning
		return
	}

	// Upgrade the HTTP connection to a WebSocket connection
	upgrader := websocket.Upgrader{
		// allow all origins by default, operators can override using a proxy
		CheckOrigin: func(r *http.Request) bool {
			return true
		},
	}
	conn, err := upgrader.Upgrade(w, r, nil)
	if err != nil {
		h.HttpHandler.ErrorHandler(w, common.NewRestError(http.StatusInternalServerError, "webSocket upgrade error: ", err), logger)
		return
	}
	defer conn.Close()

	wsController := &WebsocketController{
		logger:            logger,
		conn:              conn,
		Api:               h.api,
		EventFilterConfig: h.eventFilterConfig,
		maxStreams:        h.maxStreams,
		activeStreamCount: h.activeStreamCount,
		readChannel:       make(chan error),
		HeartbeatInterval: h.defaultHeartbeatInterval, // set default heartbeat interval from state stream config
	}

	err = wsController.SetWebsocketConf()
	if err != nil {
		wsController.wsErrorHandler(err)
		return
	}

	if wsController.activeStreamCount.Load() >= wsController.maxStreams {
		err := fmt.Errorf("maximum number of streams reached")
		wsController.wsErrorHandler(common.NewRestError(http.StatusServiceUnavailable, err.Error(), err))
		return
	}
	wsController.activeStreamCount.Add(1)
	defer wsController.activeStreamCount.Add(-1)

	// cancelling the context passed into the `subscribeFunc` to ensure that when the client disconnects,
	// gorountines setup by the backend are cleaned up.
	ctx, cancel := context.WithCancel(context.Background())
	defer cancel()

	sub, err := h.subscribeFunc(ctx, common.Decorate(r, h.HttpHandler.Chain), wsController)
	if err != nil {
		wsController.wsErrorHandler(err)
		return
	}

	go wsController.read()
	wsController.writeEvents(sub)
}<|MERGE_RESOLUTION|>--- conflicted
+++ resolved
@@ -20,17 +20,6 @@
 	"github.com/onflow/flow-go/model/flow"
 )
 
-<<<<<<< HEAD
-const (
-	// Time allowed to read the next pong message from the peer.
-	pongWait = 10 * time.Second
-
-	// Time allowed to write a message to the peer.
-	writeWait = 10 * time.Second
-)
-
-=======
->>>>>>> 9971188e
 // WebsocketController holds the necessary components and parameters for handling a WebSocket subscription.
 // It manages the communication between the server and the WebSocket client for subscribing.
 type WebsocketController struct {
