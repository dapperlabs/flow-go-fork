--- conflicted
+++ resolved
@@ -54,13 +54,14 @@
 	return req, err
 }
 
-<<<<<<< HEAD
+func (rd *Request) GetAccountBalanceRequest() (GetAccountBalance, error) {
+	var req GetAccountBalance
+	err := req.Build(rd)
+	return req, err
+}
+
 func (rd *Request) GetAccountKeysRequest() (GetAccountKeys, error) {
 	var req GetAccountKeys
-=======
-func (rd *Request) GetAccountBalanceRequest() (GetAccountBalance, error) {
-	var req GetAccountBalance
->>>>>>> 58848471
 	err := req.Build(rd)
 	return req, err
 }
