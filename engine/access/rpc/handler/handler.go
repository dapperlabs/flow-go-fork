--- conflicted
+++ resolved
@@ -27,20 +27,6 @@
 // Account related calls are handled by handlerAccounts
 // All remaining calls are handled in this file by Handler
 type Handler struct {
-<<<<<<< HEAD
-	executionRPC  execution.ExecutionAPIClient
-	collectionRPC access.AccessAPIClient
-	log           zerolog.Logger
-	state         protocol.State
-
-	// storage
-	blocks       storage.Blocks
-	headers      storage.Headers
-	collections  storage.Collections
-	transactions storage.Transactions
-
-	retry *Retry
-=======
 	handlerScripts
 	handlerTransactions
 	handlerEvents
@@ -51,7 +37,6 @@
 	executionRPC execution.ExecutionAPIClient
 	state        protocol.State
 	chainID      flow.ChainID
->>>>>>> 8335849d
 }
 
 // compile time check to make sure the aggregated handler implements the Access API
@@ -64,23 +49,10 @@
 	blocks storage.Blocks,
 	headers storage.Headers,
 	collections storage.Collections,
-<<<<<<< HEAD
-	transactions storage.Transactions) *Handler {
+	transactions storage.Transactions,
+	chainID flow.ChainID) *Handler {
 	retry := newRetry()
 	h := &Handler{
-		executionRPC:  e,
-		collectionRPC: c,
-		blocks:        blocks,
-		headers:       headers,
-		collections:   collections,
-		transactions:  transactions,
-		state:         s,
-		log:           log,
-		retry:         retry,
-=======
-	transactions storage.Transactions,
-	chainID flow.ChainID) *Handler {
-	return &Handler{
 		executionRPC: e,
 		state:        s,
 		// create the sub-handlers
@@ -97,6 +69,7 @@
 			collections:   collections,
 			blocks:        blocks,
 			transactions:  transactions,
+			retry:         retry,
 		},
 		handlerEvents: handlerEvents{
 			executionRPC: e,
@@ -118,7 +91,6 @@
 			headers:      headers,
 		},
 		chainID: chainID,
->>>>>>> 8335849d
 	}
 	retry.SetHandler(h)
 	return h
@@ -187,10 +159,6 @@
 	}, nil
 }
 
-func (h *Handler) NotifyFinalizedBlockHeight(height uint64) {
-	h.retry.Retry(height)
-}
-
 func convertStorageError(err error) error {
 	if errors.Is(err, storage.ErrNotFound) {
 		return status.Errorf(codes.NotFound, "not found: %v", err)
