package backend

import (
	"context"
	"fmt"
	"google.golang.org/grpc/codes"
	"google.golang.org/grpc/status"

	lru "github.com/hashicorp/golang-lru"
	accessproto "github.com/onflow/flow/protobuf/go/flow/access"
	"github.com/rs/zerolog"

	"github.com/onflow/flow-go/access"
	"github.com/onflow/flow-go/cmd/build"
	"github.com/onflow/flow-go/engine/common/rpc"
	"github.com/onflow/flow-go/engine/common/rpc/convert"
	"github.com/onflow/flow-go/model/flow"
	"github.com/onflow/flow-go/module"
	"github.com/onflow/flow-go/state/protocol"
	"github.com/onflow/flow-go/storage"
)

// maxExecutionNodesCnt is the max number of execution nodes that will be contacted to complete an execution api request
const maxExecutionNodesCnt = 3

// minExecutionNodesCnt is the minimum number of execution nodes expected to have sent the execution receipt for a block
const minExecutionNodesCnt = 2

// maxAttemptsForExecutionReceipt is the maximum number of attempts to find execution receipts for a given block ID
const maxAttemptsForExecutionReceipt = 3

// DefaultMaxHeightRange is the default maximum size of range requests.
const DefaultMaxHeightRange = 250

// DefaultSnapshotHistoryLimit the amount of blocks to look back in state
// when recursively searching for a valid snapshot
const DefaultSnapshotHistoryLimit = 50

// DefaultLoggedScriptsCacheSize is the default size of the lookup cache used to dedupe logs of scripts sent to ENs
// limiting cache size to 16MB and does not affect script execution, only for keeping logs tidy
const DefaultLoggedScriptsCacheSize = 1_000_000

// DefaultConnectionPoolSize is the default size for the connection pool to collection and execution nodes
const DefaultConnectionPoolSize = 250

var preferredENIdentifiers flow.IdentifierList
var fixedENIdentifiers flow.IdentifierList

// Backend implements the Access API.
//
// It is composed of several sub-backends that implement part of the Access API.
//
// Script related calls are handled by backendScripts.
// Transaction related calls are handled by backendTransactions.
// Block Header related calls are handled by backendBlockHeaders.
// Block details related calls are handled by backendBlockDetails.
// Event related calls are handled by backendEvents.
// Account related calls are handled by backendAccounts.
//
// All remaining calls are handled by the base Backend in this file.
type Backend struct {
	backendScripts
	backendTransactions
	backendEvents
	backendBlockHeaders
	backendBlockDetails
	backendAccounts
	backendExecutionResults
	backendNetwork

	state             protocol.State
	chainID           flow.ChainID
	collections       storage.Collections
	executionReceipts storage.ExecutionReceipts
	connFactory       ConnectionFactory
	connSelector      ConnectionSelector
}

func New(
	state protocol.State,
	collectionRPC accessproto.AccessAPIClient,
	historicalAccessNodes []accessproto.AccessAPIClient,
	blocks storage.Blocks,
	headers storage.Headers,
	collections storage.Collections,
	transactions storage.Transactions,
	executionReceipts storage.ExecutionReceipts,
	executionResults storage.ExecutionResults,
	chainID flow.ChainID,
	accessMetrics module.AccessMetrics,
	connFactory ConnectionFactory,
	connSelector ConnectionSelector,
	retryEnabled bool,
	maxHeightRange uint,
	preferredExecutionNodeIDs []string,
	fixedExecutionNodeIDs []string,
	log zerolog.Logger,
	snapshotHistoryLimit int,
	archiveAddressList []string,
) *Backend {
	retry := newRetry()
	if retryEnabled {
		retry.Activate()
	}

	loggedScripts, err := lru.New(DefaultLoggedScriptsCacheSize)
	if err != nil {
		log.Fatal().Err(err).Msg("failed to initialize script logging cache")
	}

	b := &Backend{
		state: state,
		// create the sub-backends
		backendScripts: backendScripts{
			headers:            headers,
			executionReceipts:  executionReceipts,
			connFactory:        connFactory,
			connSelector:       connSelector,
			state:              state,
			log:                log,
			metrics:            accessMetrics,
			loggedScripts:      loggedScripts,
			archiveAddressList: archiveAddressList,
		},
		backendTransactions: backendTransactions{
			staticCollectionRPC:  collectionRPC,
			state:                state,
			chainID:              chainID,
			collections:          collections,
			blocks:               blocks,
			transactions:         transactions,
			executionReceipts:    executionReceipts,
			transactionValidator: configureTransactionValidator(state, chainID),
			transactionMetrics:   accessMetrics,
			retry:                retry,
			connFactory:          connFactory,
			connSelector:         connSelector,
			previousAccessNodes:  historicalAccessNodes,
			log:                  log,
		},
		backendEvents: backendEvents{
			state:             state,
			headers:           headers,
			executionReceipts: executionReceipts,
			connFactory:       connFactory,
			connSelector:      connSelector,
			log:               log,
			maxHeightRange:    maxHeightRange,
		},
		backendBlockHeaders: backendBlockHeaders{
			headers: headers,
			state:   state,
		},
		backendBlockDetails: backendBlockDetails{
			blocks: blocks,
			state:  state,
		},
		backendAccounts: backendAccounts{
			state:             state,
			headers:           headers,
			executionReceipts: executionReceipts,
			connFactory:       connFactory,
			connSelector:      connSelector,
			log:               log,
		},
		backendExecutionResults: backendExecutionResults{
			executionResults: executionResults,
		},
		backendNetwork: backendNetwork{
			state:                state,
			chainID:              chainID,
			snapshotHistoryLimit: snapshotHistoryLimit,
		},
		collections:       collections,
		executionReceipts: executionReceipts,
		connFactory:       connFactory,
		connSelector:      connSelector,
		chainID:           chainID,
	}

	retry.SetBackend(b)

	preferredENIdentifiers, err = identifierList(preferredExecutionNodeIDs)
	if err != nil {
		log.Fatal().Err(err).Msg("failed to convert node id string to Flow Identifier for preferred EN map")
	}

	fixedENIdentifiers, err = identifierList(fixedExecutionNodeIDs)
	if err != nil {
		log.Fatal().Err(err).Msg("failed to convert node id string to Flow Identifier for fixed EN map")
	}

	return b
}

func identifierList(ids []string) (flow.IdentifierList, error) {
	idList := make(flow.IdentifierList, len(ids))
	for i, idStr := range ids {
		id, err := flow.HexStringToIdentifier(idStr)
		if err != nil {
			return nil, fmt.Errorf("failed to convert node id string %s to Flow Identifier: %w", id, err)
		}
		idList[i] = id
	}
	return idList, nil
}

func configureTransactionValidator(state protocol.State, chainID flow.ChainID) *access.TransactionValidator {
	return access.NewTransactionValidator(
		access.NewProtocolStateBlocks(state),
		chainID.Chain(),
		access.TransactionValidationOptions{
			Expiry:                       flow.DefaultTransactionExpiry,
			ExpiryBuffer:                 flow.DefaultTransactionExpiryBuffer,
			AllowEmptyReferenceBlockID:   false,
			AllowUnknownReferenceBlockID: false,
			CheckScriptsParse:            false,
			MaxGasLimit:                  flow.DefaultMaxTransactionGasLimit,
			MaxTransactionByteSize:       flow.DefaultMaxTransactionByteSize,
			MaxCollectionByteSize:        flow.DefaultMaxCollectionByteSize,
		},
	)
}

// Ping responds to requests when the server is up.
func (b *Backend) Ping(ctx context.Context) error {

	// staticCollectionRPC is only set if a collection node address was provided at startup
	if b.staticCollectionRPC != nil {
		_, err := b.staticCollectionRPC.Ping(ctx, &accessproto.PingRequest{})
		if err != nil {
			return fmt.Errorf("could not ping collection node: %w", err)
		}
	}

	return nil
}

// GetNodeVersionInfo returns node version information such as semver, commit, sporkID, protocolVersion, etc
func (b *Backend) GetNodeVersionInfo(ctx context.Context) (*access.NodeVersionInfo, error) {
	stateParams := b.state.Params()
	sporkId, err := stateParams.SporkID()
	if err != nil {
		return nil, status.Errorf(codes.Internal, "failed to read spork ID: %v", err)
	}

	protocolVersion, err := stateParams.ProtocolVersion()
	if err != nil {
		return nil, status.Errorf(codes.Internal, "failed to read protocol version: %v", err)
	}

	return &access.NodeVersionInfo{
		Semver:          build.Semver(),
		Commit:          build.Commit(),
		SporkId:         sporkId,
		ProtocolVersion: uint64(protocolVersion),
	}, nil
}

func (b *Backend) GetCollectionByID(_ context.Context, colID flow.Identifier) (*flow.LightCollection, error) {
	// retrieve the collection from the collection storage
	col, err := b.collections.LightByID(colID)
	if err != nil {
		// Collections are retrieved asynchronously as we finalize blocks, so
		// it is possible for a client to request a finalized block from us
		// containing some collection, then get a not found error when requesting
		// that collection. These clients should retry.
		err = rpc.ConvertStorageError(fmt.Errorf("please retry for collection in finalized block: %w", err))
		return nil, err
	}

	return col, nil
}

func (b *Backend) GetNetworkParameters(_ context.Context) access.NetworkParameters {
	return access.NetworkParameters{
		ChainID: b.chainID,
	}
}

// GetLatestProtocolStateSnapshot returns the latest finalized snapshot
func (b *Backend) GetLatestProtocolStateSnapshot(_ context.Context) ([]byte, error) {
	snapshot := b.state.Final()

	validSnapshot, err := b.getValidSnapshot(snapshot, 0)
	if err != nil {
		return nil, err
	}

	return convert.SnapshotToBytes(validSnapshot)
<<<<<<< HEAD
=======
}

// executionNodesForBlockID returns upto maxExecutionNodesCnt number of randomly chosen execution node identities
// which have executed the given block ID.
// If no such execution node is found, an InsufficientExecutionReceipts error is returned.
func executionNodesForBlockID(
	ctx context.Context,
	blockID flow.Identifier,
	executionReceipts storage.ExecutionReceipts,
	state protocol.State,
	log zerolog.Logger) (flow.IdentityList, error) {

	var executorIDs flow.IdentifierList

	// check if the block ID is of the root block. If it is then don't look for execution receipts since they
	// will not be present for the root block.
	rootBlock, err := state.Params().FinalizedRoot()
	if err != nil {
		return nil, fmt.Errorf("failed to retreive execution IDs for block ID %v: %w", blockID, err)
	}

	if rootBlock.ID() == blockID {
		executorIdentities, err := state.Final().Identities(filter.HasRole(flow.RoleExecution))
		if err != nil {
			return nil, fmt.Errorf("failed to retreive execution IDs for block ID %v: %w", blockID, err)
		}
		executorIDs = executorIdentities.NodeIDs()
	} else {
		// try to find atleast minExecutionNodesCnt execution node ids from the execution receipts for the given blockID
		for attempt := 0; attempt < maxAttemptsForExecutionReceipt; attempt++ {
			executorIDs, err = findAllExecutionNodes(blockID, executionReceipts, log)
			if err != nil {
				return nil, err
			}

			if len(executorIDs) >= minExecutionNodesCnt {
				break
			}

			// log the attempt
			log.Debug().Int("attempt", attempt).Int("max_attempt", maxAttemptsForExecutionReceipt).
				Int("execution_receipts_found", len(executorIDs)).
				Str("block_id", blockID.String()).
				Msg("insufficient execution receipts")

			// if one or less execution receipts may have been received then re-query
			// in the hope that more might have been received by now

			select {
			case <-ctx.Done():
				return nil, ctx.Err()
			case <-time.After(100 * time.Millisecond << time.Duration(attempt)):
				//retry after an exponential backoff
			}
		}

		receiptCnt := len(executorIDs)
		// if less than minExecutionNodesCnt execution receipts have been received so far, then return random ENs
		if receiptCnt < minExecutionNodesCnt {
			newExecutorIDs, err := state.AtBlockID(blockID).Identities(filter.HasRole(flow.RoleExecution))
			if err != nil {
				return nil, fmt.Errorf("failed to retreive execution IDs for block ID %v: %w", blockID, err)
			}
			executorIDs = newExecutorIDs.NodeIDs()
		}
	}

	// choose from the preferred or fixed execution nodes
	subsetENs, err := chooseExecutionNodes(state, executorIDs)
	if err != nil {
		return nil, fmt.Errorf("failed to retreive execution IDs for block ID %v: %w", blockID, err)
	}

	// randomly choose upto maxExecutionNodesCnt identities
	executionIdentitiesRandom := subsetENs.Sample(maxExecutionNodesCnt)

	if len(executionIdentitiesRandom) == 0 {
		return nil, fmt.Errorf("no matching execution node found for block ID %v", blockID)
	}

	return executionIdentitiesRandom, nil
}

// findAllExecutionNodes find all the execution nodes ids from the execution receipts that have been received for the
// given blockID
func findAllExecutionNodes(
	blockID flow.Identifier,
	executionReceipts storage.ExecutionReceipts,
	log zerolog.Logger) (flow.IdentifierList, error) {

	// lookup the receipt's storage with the block ID
	allReceipts, err := executionReceipts.ByBlockID(blockID)
	if err != nil {
		return nil, fmt.Errorf("failed to retreive execution receipts for block ID %v: %w", blockID, err)
	}

	executionResultMetaList := make(flow.ExecutionReceiptMetaList, 0, len(allReceipts))
	for _, r := range allReceipts {
		executionResultMetaList = append(executionResultMetaList, r.Meta())
	}
	executionResultGroupedMetaList := executionResultMetaList.GroupByResultID()

	// maximum number of matching receipts found so far for any execution result id
	maxMatchedReceiptCnt := 0
	// execution result id key for the highest number of matching receipts in the identicalReceipts map
	var maxMatchedReceiptResultID flow.Identifier

	// find the largest list of receipts which have the same result ID
	for resultID, executionReceiptList := range executionResultGroupedMetaList {
		currentMatchedReceiptCnt := executionReceiptList.Size()
		if currentMatchedReceiptCnt > maxMatchedReceiptCnt {
			maxMatchedReceiptCnt = currentMatchedReceiptCnt
			maxMatchedReceiptResultID = resultID
		}
	}

	// if there are more than one execution result for the same block ID, log as error
	if executionResultGroupedMetaList.NumberGroups() > 1 {
		identicalReceiptsStr := fmt.Sprintf("%v", flow.GetIDs(allReceipts))
		log.Error().
			Str("block_id", blockID.String()).
			Str("execution_receipts", identicalReceiptsStr).
			Msg("execution receipt mismatch")
	}

	// pick the largest list of matching receipts
	matchingReceiptMetaList := executionResultGroupedMetaList.GetGroup(maxMatchedReceiptResultID)

	metaReceiptGroupedByExecutorID := matchingReceiptMetaList.GroupByExecutorID()

	// collect all unique execution node ids from the receipts
	var executorIDs flow.IdentifierList
	for executorID := range metaReceiptGroupedByExecutorID {
		executorIDs = append(executorIDs, executorID)
	}

	return executorIDs, nil
}

// chooseExecutionNodes finds the subset of execution nodes defined in the identity table by first
// choosing the preferred execution nodes which have executed the transaction. If no such preferred
// execution nodes are found, then the fixed execution nodes defined in the identity table are returned
// If neither preferred nor fixed nodes are defined, then all execution node matching the executor IDs are returned.
// e.g. If execution nodes in identity table are {1,2,3,4}, preferred ENs are defined as {2,3,4}
// and the executor IDs is {1,2,3}, then {2, 3} is returned as the chosen subset of ENs
func chooseExecutionNodes(state protocol.State, executorIDs flow.IdentifierList) (flow.IdentityList, error) {

	allENs, err := state.Final().Identities(filter.HasRole(flow.RoleExecution))
	if err != nil {
		return nil, fmt.Errorf("failed to retreive all execution IDs: %w", err)
	}

	// first try and choose from the preferred EN IDs
	var chosenIDs flow.IdentityList
	if len(preferredENIdentifiers) > 0 {
		// find the preferred execution node IDs which have executed the transaction
		chosenIDs = allENs.Filter(filter.And(filter.HasNodeID(preferredENIdentifiers...),
			filter.HasNodeID(executorIDs...)))
		if len(chosenIDs) > 0 {
			return chosenIDs, nil
		}
	}

	// if no preferred EN ID is found, then choose from the fixed EN IDs
	if len(fixedENIdentifiers) > 0 {
		// choose fixed ENs which have executed the transaction
		chosenIDs = allENs.Filter(filter.And(filter.HasNodeID(fixedENIdentifiers...), filter.HasNodeID(executorIDs...)))
		if len(chosenIDs) > 0 {
			return chosenIDs, nil
		}
		// if no such ENs are found then just choose all fixed ENs
		chosenIDs = allENs.Filter(filter.HasNodeID(fixedENIdentifiers...))
		return chosenIDs, nil
	}

	// If no preferred or fixed ENs have been specified, then return all executor IDs i.e. no preference at all
	return allENs.Filter(filter.HasNodeID(executorIDs...)), nil
>>>>>>> bd75bf9d
}<|MERGE_RESOLUTION|>--- conflicted
+++ resolved
@@ -288,184 +288,4 @@
 	}
 
 	return convert.SnapshotToBytes(validSnapshot)
-<<<<<<< HEAD
-=======
-}
-
-// executionNodesForBlockID returns upto maxExecutionNodesCnt number of randomly chosen execution node identities
-// which have executed the given block ID.
-// If no such execution node is found, an InsufficientExecutionReceipts error is returned.
-func executionNodesForBlockID(
-	ctx context.Context,
-	blockID flow.Identifier,
-	executionReceipts storage.ExecutionReceipts,
-	state protocol.State,
-	log zerolog.Logger) (flow.IdentityList, error) {
-
-	var executorIDs flow.IdentifierList
-
-	// check if the block ID is of the root block. If it is then don't look for execution receipts since they
-	// will not be present for the root block.
-	rootBlock, err := state.Params().FinalizedRoot()
-	if err != nil {
-		return nil, fmt.Errorf("failed to retreive execution IDs for block ID %v: %w", blockID, err)
-	}
-
-	if rootBlock.ID() == blockID {
-		executorIdentities, err := state.Final().Identities(filter.HasRole(flow.RoleExecution))
-		if err != nil {
-			return nil, fmt.Errorf("failed to retreive execution IDs for block ID %v: %w", blockID, err)
-		}
-		executorIDs = executorIdentities.NodeIDs()
-	} else {
-		// try to find atleast minExecutionNodesCnt execution node ids from the execution receipts for the given blockID
-		for attempt := 0; attempt < maxAttemptsForExecutionReceipt; attempt++ {
-			executorIDs, err = findAllExecutionNodes(blockID, executionReceipts, log)
-			if err != nil {
-				return nil, err
-			}
-
-			if len(executorIDs) >= minExecutionNodesCnt {
-				break
-			}
-
-			// log the attempt
-			log.Debug().Int("attempt", attempt).Int("max_attempt", maxAttemptsForExecutionReceipt).
-				Int("execution_receipts_found", len(executorIDs)).
-				Str("block_id", blockID.String()).
-				Msg("insufficient execution receipts")
-
-			// if one or less execution receipts may have been received then re-query
-			// in the hope that more might have been received by now
-
-			select {
-			case <-ctx.Done():
-				return nil, ctx.Err()
-			case <-time.After(100 * time.Millisecond << time.Duration(attempt)):
-				//retry after an exponential backoff
-			}
-		}
-
-		receiptCnt := len(executorIDs)
-		// if less than minExecutionNodesCnt execution receipts have been received so far, then return random ENs
-		if receiptCnt < minExecutionNodesCnt {
-			newExecutorIDs, err := state.AtBlockID(blockID).Identities(filter.HasRole(flow.RoleExecution))
-			if err != nil {
-				return nil, fmt.Errorf("failed to retreive execution IDs for block ID %v: %w", blockID, err)
-			}
-			executorIDs = newExecutorIDs.NodeIDs()
-		}
-	}
-
-	// choose from the preferred or fixed execution nodes
-	subsetENs, err := chooseExecutionNodes(state, executorIDs)
-	if err != nil {
-		return nil, fmt.Errorf("failed to retreive execution IDs for block ID %v: %w", blockID, err)
-	}
-
-	// randomly choose upto maxExecutionNodesCnt identities
-	executionIdentitiesRandom := subsetENs.Sample(maxExecutionNodesCnt)
-
-	if len(executionIdentitiesRandom) == 0 {
-		return nil, fmt.Errorf("no matching execution node found for block ID %v", blockID)
-	}
-
-	return executionIdentitiesRandom, nil
-}
-
-// findAllExecutionNodes find all the execution nodes ids from the execution receipts that have been received for the
-// given blockID
-func findAllExecutionNodes(
-	blockID flow.Identifier,
-	executionReceipts storage.ExecutionReceipts,
-	log zerolog.Logger) (flow.IdentifierList, error) {
-
-	// lookup the receipt's storage with the block ID
-	allReceipts, err := executionReceipts.ByBlockID(blockID)
-	if err != nil {
-		return nil, fmt.Errorf("failed to retreive execution receipts for block ID %v: %w", blockID, err)
-	}
-
-	executionResultMetaList := make(flow.ExecutionReceiptMetaList, 0, len(allReceipts))
-	for _, r := range allReceipts {
-		executionResultMetaList = append(executionResultMetaList, r.Meta())
-	}
-	executionResultGroupedMetaList := executionResultMetaList.GroupByResultID()
-
-	// maximum number of matching receipts found so far for any execution result id
-	maxMatchedReceiptCnt := 0
-	// execution result id key for the highest number of matching receipts in the identicalReceipts map
-	var maxMatchedReceiptResultID flow.Identifier
-
-	// find the largest list of receipts which have the same result ID
-	for resultID, executionReceiptList := range executionResultGroupedMetaList {
-		currentMatchedReceiptCnt := executionReceiptList.Size()
-		if currentMatchedReceiptCnt > maxMatchedReceiptCnt {
-			maxMatchedReceiptCnt = currentMatchedReceiptCnt
-			maxMatchedReceiptResultID = resultID
-		}
-	}
-
-	// if there are more than one execution result for the same block ID, log as error
-	if executionResultGroupedMetaList.NumberGroups() > 1 {
-		identicalReceiptsStr := fmt.Sprintf("%v", flow.GetIDs(allReceipts))
-		log.Error().
-			Str("block_id", blockID.String()).
-			Str("execution_receipts", identicalReceiptsStr).
-			Msg("execution receipt mismatch")
-	}
-
-	// pick the largest list of matching receipts
-	matchingReceiptMetaList := executionResultGroupedMetaList.GetGroup(maxMatchedReceiptResultID)
-
-	metaReceiptGroupedByExecutorID := matchingReceiptMetaList.GroupByExecutorID()
-
-	// collect all unique execution node ids from the receipts
-	var executorIDs flow.IdentifierList
-	for executorID := range metaReceiptGroupedByExecutorID {
-		executorIDs = append(executorIDs, executorID)
-	}
-
-	return executorIDs, nil
-}
-
-// chooseExecutionNodes finds the subset of execution nodes defined in the identity table by first
-// choosing the preferred execution nodes which have executed the transaction. If no such preferred
-// execution nodes are found, then the fixed execution nodes defined in the identity table are returned
-// If neither preferred nor fixed nodes are defined, then all execution node matching the executor IDs are returned.
-// e.g. If execution nodes in identity table are {1,2,3,4}, preferred ENs are defined as {2,3,4}
-// and the executor IDs is {1,2,3}, then {2, 3} is returned as the chosen subset of ENs
-func chooseExecutionNodes(state protocol.State, executorIDs flow.IdentifierList) (flow.IdentityList, error) {
-
-	allENs, err := state.Final().Identities(filter.HasRole(flow.RoleExecution))
-	if err != nil {
-		return nil, fmt.Errorf("failed to retreive all execution IDs: %w", err)
-	}
-
-	// first try and choose from the preferred EN IDs
-	var chosenIDs flow.IdentityList
-	if len(preferredENIdentifiers) > 0 {
-		// find the preferred execution node IDs which have executed the transaction
-		chosenIDs = allENs.Filter(filter.And(filter.HasNodeID(preferredENIdentifiers...),
-			filter.HasNodeID(executorIDs...)))
-		if len(chosenIDs) > 0 {
-			return chosenIDs, nil
-		}
-	}
-
-	// if no preferred EN ID is found, then choose from the fixed EN IDs
-	if len(fixedENIdentifiers) > 0 {
-		// choose fixed ENs which have executed the transaction
-		chosenIDs = allENs.Filter(filter.And(filter.HasNodeID(fixedENIdentifiers...), filter.HasNodeID(executorIDs...)))
-		if len(chosenIDs) > 0 {
-			return chosenIDs, nil
-		}
-		// if no such ENs are found then just choose all fixed ENs
-		chosenIDs = allENs.Filter(filter.HasNodeID(fixedENIdentifiers...))
-		return chosenIDs, nil
-	}
-
-	// If no preferred or fixed ENs have been specified, then return all executor IDs i.e. no preference at all
-	return allENs.Filter(filter.HasNodeID(executorIDs...)), nil
->>>>>>> bd75bf9d
 }