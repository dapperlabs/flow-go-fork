package backend

import (
	"context"
	"crypto/md5" //nolint:gosec
	"fmt"
	"time"

	lru "github.com/hashicorp/golang-lru/v2"
	accessproto "github.com/onflow/flow/protobuf/go/flow/access"
	"github.com/rs/zerolog"

	"github.com/onflow/flow-go/access"
	"github.com/onflow/flow-go/cmd/build"
	"github.com/onflow/flow-go/engine/access/index"
	"github.com/onflow/flow-go/engine/access/rpc/connection"
	"github.com/onflow/flow-go/engine/access/subscription"
	"github.com/onflow/flow-go/engine/common/rpc"
	"github.com/onflow/flow-go/fvm/blueprints"
	"github.com/onflow/flow-go/model/flow"
	"github.com/onflow/flow-go/model/flow/filter"
	"github.com/onflow/flow-go/module"
	"github.com/onflow/flow-go/module/execution"
	"github.com/onflow/flow-go/state/protocol"
	"github.com/onflow/flow-go/storage"
)

// minExecutionNodesCnt is the minimum number of execution nodes expected to have sent the execution receipt for a block
const minExecutionNodesCnt = 2

// maxAttemptsForExecutionReceipt is the maximum number of attempts to find execution receipts for a given block ID
const maxAttemptsForExecutionReceipt = 3

// DefaultMaxHeightRange is the default maximum size of range requests.
const DefaultMaxHeightRange = 250

// DefaultSnapshotHistoryLimit the amount of blocks to look back in state
// when recursively searching for a valid snapshot
const DefaultSnapshotHistoryLimit = 500

// DefaultLoggedScriptsCacheSize is the default size of the lookup cache used to dedupe logs of scripts sent to ENs
// limiting cache size to 16MB and does not affect script execution, only for keeping logs tidy
const DefaultLoggedScriptsCacheSize = 1_000_000

// DefaultConnectionPoolSize is the default size for the connection pool to collection and execution nodes
const DefaultConnectionPoolSize = 250

var (
	preferredENIdentifiers flow.IdentifierList
	fixedENIdentifiers     flow.IdentifierList
)

// Backend implements the Access API.
//
// It is composed of several sub-backends that implement part of the Access API.
//
// Script related calls are handled by backendScripts.
// Transaction related calls are handled by backendTransactions.
// Block Header related calls are handled by backendBlockHeaders.
// Block details related calls are handled by backendBlockDetails.
// Event related calls are handled by backendEvents.
// Account related calls are handled by backendAccounts.
//
// All remaining calls are handled by the base Backend in this file.
type Backend struct {
	backendScripts
	backendTransactions
	backendEvents
	backendBlockHeaders
	backendBlockDetails
	backendAccounts
	backendExecutionResults
	backendNetwork
	backendSubscribeBlocks
	backendSubscribeTransactions

	state             protocol.State
	chainID           flow.ChainID
	collections       storage.Collections
	executionReceipts storage.ExecutionReceipts
	connFactory       connection.ConnectionFactory

	// cache the response to GetNodeVersionInfo since it doesn't change
	nodeInfo     *access.NodeVersionInfo
	BlockTracker subscription.BlockTracker
}

type Params struct {
	State                     protocol.State
	CollectionRPC             accessproto.AccessAPIClient
	HistoricalAccessNodes     []accessproto.AccessAPIClient
	Blocks                    storage.Blocks
	Headers                   storage.Headers
	Collections               storage.Collections
	Transactions              storage.Transactions
	ExecutionReceipts         storage.ExecutionReceipts
	ExecutionResults          storage.ExecutionResults
	ChainID                   flow.ChainID
	AccessMetrics             module.AccessMetrics
	ConnFactory               connection.ConnectionFactory
	RetryEnabled              bool
	MaxHeightRange            uint
	PreferredExecutionNodeIDs []string
	FixedExecutionNodeIDs     []string
	Log                       zerolog.Logger
	SnapshotHistoryLimit      int
	Communicator              Communicator
	TxResultCacheSize         uint
	TxErrorMessagesCacheSize  uint
	ScriptExecutor            execution.ScriptExecutor
	ScriptExecutionMode       IndexQueryMode
	EventQueryMode            IndexQueryMode
	BlockTracker              subscription.BlockTracker
	SubscriptionHandler       *subscription.SubscriptionHandler

	EventsIndex         *index.EventsIndex
	TxResultQueryMode   IndexQueryMode
	TxResultsIndex      *index.TransactionResultsIndex
	LastFullBlockHeight storage.ConsumerProgress
}

var _ TransactionErrorMessage = (*Backend)(nil)

// New creates backend instance
func New(params Params) (*Backend, error) {
	retry := newRetry(params.Log)
	if params.RetryEnabled {
		retry.Activate()
	}

	loggedScripts, err := lru.New[[md5.Size]byte, time.Time](DefaultLoggedScriptsCacheSize)
	if err != nil {
		return nil, fmt.Errorf("failed to initialize script logging cache: %w", err)
	}

	var txResCache *lru.Cache[flow.Identifier, *access.TransactionResult]
	if params.TxResultCacheSize > 0 {
		txResCache, err = lru.New[flow.Identifier, *access.TransactionResult](int(params.TxResultCacheSize))
		if err != nil {
			return nil, fmt.Errorf("failed to init cache for transaction results: %w", err)
		}
	}

	// NOTE: The transaction error message cache is currently only used by the access node and not by the observer node.
	//       To avoid introducing unnecessary command line arguments in the observer, one case could be that the error
	//       message cache is nil for the observer node.
	var txErrorMessagesCache *lru.Cache[flow.Identifier, string]

	if params.TxErrorMessagesCacheSize > 0 {
		txErrorMessagesCache, err = lru.New[flow.Identifier, string](int(params.TxErrorMessagesCacheSize))
		if err != nil {
			return nil, fmt.Errorf("failed to init cache for transaction error messages: %w", err)
		}
	}

	// the system tx is hardcoded and never changes during runtime
	systemTx, err := blueprints.SystemChunkTransaction(params.ChainID.Chain())
	if err != nil {
		return nil, fmt.Errorf("failed to create system chunk transaction: %w", err)
	}
	systemTxID := systemTx.ID()

	// initialize node version info
	nodeInfo := getNodeVersionInfo(params.State.Params())

<<<<<<< HEAD
	transactionsLocalDataProvider := &TransactionsLocalDataProvider{
		state:               params.State,
		collections:         params.Collections,
		blocks:              params.Blocks,
		eventsIndex:         params.EventsIndex,
		txResultsIndex:      params.TxResultsIndex,
		systemTxID:          systemTxID,
		lastFullBlockHeight: params.LastFullBlockHeight,
	}

=======
>>>>>>> 0983dbb4
	b := &Backend{
		state:        params.State,
		BlockTracker: params.BlockTracker,
		// create the sub-backends
		backendScripts: backendScripts{
			log:               params.Log,
			headers:           params.Headers,
			executionReceipts: params.ExecutionReceipts,
			connFactory:       params.ConnFactory,
			state:             params.State,
			metrics:           params.AccessMetrics,
			loggedScripts:     loggedScripts,
			nodeCommunicator:  params.Communicator,
			scriptExecutor:    params.ScriptExecutor,
			scriptExecMode:    params.ScriptExecutionMode,
		},
		backendEvents: backendEvents{
			log:               params.Log,
			chain:             params.ChainID.Chain(),
			state:             params.State,
			headers:           params.Headers,
			executionReceipts: params.ExecutionReceipts,
			connFactory:       params.ConnFactory,
			maxHeightRange:    params.MaxHeightRange,
			nodeCommunicator:  params.Communicator,
			queryMode:         params.EventQueryMode,
			eventsIndex:       params.EventsIndex,
		},
		backendBlockHeaders: backendBlockHeaders{
			headers: params.Headers,
			state:   params.State,
		},
		backendBlockDetails: backendBlockDetails{
			blocks: params.Blocks,
			state:  params.State,
		},
		backendAccounts: backendAccounts{
			log:               params.Log,
			state:             params.State,
			headers:           params.Headers,
			executionReceipts: params.ExecutionReceipts,
			connFactory:       params.ConnFactory,
			nodeCommunicator:  params.Communicator,
			scriptExecutor:    params.ScriptExecutor,
			scriptExecMode:    params.ScriptExecutionMode,
		},
		backendExecutionResults: backendExecutionResults{
			executionResults: params.ExecutionResults,
		},
		backendNetwork: backendNetwork{
			state:                params.State,
			chainID:              params.ChainID,
			headers:              params.Headers,
			snapshotHistoryLimit: params.SnapshotHistoryLimit,
		},
		backendSubscribeBlocks: backendSubscribeBlocks{
			log:                 params.Log,
			state:               params.State,
			headers:             params.Headers,
			blocks:              params.Blocks,
			subscriptionHandler: params.SubscriptionHandler,
			blockTracker:        params.BlockTracker,
		},

		collections:       params.Collections,
		executionReceipts: params.ExecutionReceipts,
		connFactory:       params.ConnFactory,
		chainID:           params.ChainID,
		nodeInfo:          nodeInfo,
	}

	transactionsLocalDataProvider := &TransactionsLocalDataProvider{
		state:          params.State,
		collections:    params.Collections,
		blocks:         params.Blocks,
		eventsIndex:    params.EventsIndex,
		txResultsIndex: params.TxResultsIndex,
		systemTxID:     systemTxID,
	}

	b.backendTransactions = backendTransactions{
		TransactionsLocalDataProvider: transactionsLocalDataProvider,
		log:                           params.Log,
		staticCollectionRPC:           params.CollectionRPC,
		chainID:                       params.ChainID,
		transactions:                  params.Transactions,
		executionReceipts:             params.ExecutionReceipts,
		transactionValidator:          configureTransactionValidator(params.State, params.ChainID),
		transactionMetrics:            params.AccessMetrics,
		retry:                         retry,
		connFactory:                   params.ConnFactory,
		previousAccessNodes:           params.HistoricalAccessNodes,
		nodeCommunicator:              params.Communicator,
		txResultCache:                 txResCache,
		txErrorMessagesCache:          txErrorMessagesCache,
		txResultQueryMode:             params.TxResultQueryMode,
		systemTx:                      systemTx,
		systemTxID:                    systemTxID,
	}

	// TODO: The TransactionErrorMessage interface should be reorganized in future, as it is implemented in backendTransactions but used in TransactionsLocalDataProvider, and its initialization is somewhat quirky.
	b.backendTransactions.txErrorMessages = b

	b.backendSubscribeTransactions = backendSubscribeTransactions{
		txLocalDataProvider: transactionsLocalDataProvider,
		backendTransactions: &b.backendTransactions,
		log:                 params.Log,
		executionResults:    params.ExecutionResults,
		subscriptionHandler: params.SubscriptionHandler,
		blockTracker:        params.BlockTracker,
	}

	retry.SetBackend(b)

	preferredENIdentifiers, err = identifierList(params.PreferredExecutionNodeIDs)
	if err != nil {
		return nil, fmt.Errorf("failed to convert node id string to Flow Identifier for preferred EN map: %w", err)
	}

	fixedENIdentifiers, err = identifierList(params.FixedExecutionNodeIDs)
	if err != nil {
		return nil, fmt.Errorf("failed to convert node id string to Flow Identifier for fixed EN map: %w", err)
	}

	return b, nil
}

func identifierList(ids []string) (flow.IdentifierList, error) {
	idList := make(flow.IdentifierList, len(ids))
	for i, idStr := range ids {
		id, err := flow.HexStringToIdentifier(idStr)
		if err != nil {
			return nil, fmt.Errorf("failed to convert node id string %s to Flow Identifier: %w", id, err)
		}
		idList[i] = id
	}
	return idList, nil
}

func configureTransactionValidator(state protocol.State, chainID flow.ChainID) *access.TransactionValidator {
	return access.NewTransactionValidator(
		access.NewProtocolStateBlocks(state),
		chainID.Chain(),
		access.TransactionValidationOptions{
			Expiry:                       flow.DefaultTransactionExpiry,
			ExpiryBuffer:                 flow.DefaultTransactionExpiryBuffer,
			AllowEmptyReferenceBlockID:   false,
			AllowUnknownReferenceBlockID: false,
			CheckScriptsParse:            false,
			MaxGasLimit:                  flow.DefaultMaxTransactionGasLimit,
			MaxTransactionByteSize:       flow.DefaultMaxTransactionByteSize,
			MaxCollectionByteSize:        flow.DefaultMaxCollectionByteSize,
		},
	)
}

// Ping responds to requests when the server is up.
func (b *Backend) Ping(ctx context.Context) error {
	// staticCollectionRPC is only set if a collection node address was provided at startup
	if b.staticCollectionRPC != nil {
		_, err := b.staticCollectionRPC.Ping(ctx, &accessproto.PingRequest{})
		if err != nil {
			return fmt.Errorf("could not ping collection node: %w", err)
		}
	}

	return nil
}

// GetNodeVersionInfo returns node version information such as semver, commit, sporkID, protocolVersion, etc
func (b *Backend) GetNodeVersionInfo(_ context.Context) (*access.NodeVersionInfo, error) {
	return b.nodeInfo, nil
}

// getNodeVersionInfo returns the NodeVersionInfo for the node.
// Since these values are static while the node is running, it is safe to cache.
func getNodeVersionInfo(stateParams protocol.Params) *access.NodeVersionInfo {
	sporkID := stateParams.SporkID()
	protocolVersion := stateParams.ProtocolVersion()
	sporkRootBlockHeight := stateParams.SporkRootBlockHeight()

	nodeRootBlockHeader := stateParams.SealedRoot()

	nodeInfo := &access.NodeVersionInfo{
		Semver:               build.Version(),
		Commit:               build.Commit(),
		SporkId:              sporkID,
		ProtocolVersion:      uint64(protocolVersion),
		SporkRootBlockHeight: sporkRootBlockHeight,
		NodeRootBlockHeight:  nodeRootBlockHeader.Height,
	}

	return nodeInfo
}

func (b *Backend) GetCollectionByID(_ context.Context, colID flow.Identifier) (*flow.LightCollection, error) {
	// retrieve the collection from the collection storage
	col, err := b.collections.LightByID(colID)
	if err != nil {
		// Collections are retrieved asynchronously as we finalize blocks, so
		// it is possible for a client to request a finalized block from us
		// containing some collection, then get a not found error when requesting
		// that collection. These clients should retry.
		err = rpc.ConvertStorageError(fmt.Errorf("please retry for collection in finalized block: %w", err))
		return nil, err
	}

	return col, nil
}

func (b *Backend) GetNetworkParameters(_ context.Context) access.NetworkParameters {
	return access.NetworkParameters{
		ChainID: b.chainID,
	}
}

// executionNodesForBlockID returns upto maxNodesCnt number of randomly chosen execution node identities
// which have executed the given block ID.
// If no such execution node is found, an InsufficientExecutionReceipts error is returned.
func executionNodesForBlockID(
	ctx context.Context,
	blockID flow.Identifier,
	executionReceipts storage.ExecutionReceipts,
	state protocol.State,
	log zerolog.Logger,
) (flow.IdentitySkeletonList, error) {
	var (
		executorIDs flow.IdentifierList
		err         error
	)

	// check if the block ID is of the root block. If it is then don't look for execution receipts since they
	// will not be present for the root block.
	rootBlock := state.Params().FinalizedRoot()

	if rootBlock.ID() == blockID {
		executorIdentities, err := state.Final().Identities(filter.HasRole[flow.Identity](flow.RoleExecution))
		if err != nil {
			return nil, fmt.Errorf("failed to retreive execution IDs for block ID %v: %w", blockID, err)
		}
		executorIDs = executorIdentities.NodeIDs()
	} else {
		// try to find atleast minExecutionNodesCnt execution node ids from the execution receipts for the given blockID
		for attempt := 0; attempt < maxAttemptsForExecutionReceipt; attempt++ {
			executorIDs, err = findAllExecutionNodes(blockID, executionReceipts, log)
			if err != nil {
				return nil, err
			}

			if len(executorIDs) >= minExecutionNodesCnt {
				break
			}

			// log the attempt
			log.Debug().Int("attempt", attempt).Int("max_attempt", maxAttemptsForExecutionReceipt).
				Int("execution_receipts_found", len(executorIDs)).
				Str("block_id", blockID.String()).
				Msg("insufficient execution receipts")

			// if one or less execution receipts may have been received then re-query
			// in the hope that more might have been received by now

			select {
			case <-ctx.Done():
				return nil, ctx.Err()
			case <-time.After(100 * time.Millisecond << time.Duration(attempt)):
				// retry after an exponential backoff
			}
		}

		receiptCnt := len(executorIDs)
		// if less than minExecutionNodesCnt execution receipts have been received so far, then return random ENs
		if receiptCnt < minExecutionNodesCnt {
			newExecutorIDs, err := state.AtBlockID(blockID).Identities(filter.HasRole[flow.Identity](flow.RoleExecution))
			if err != nil {
				return nil, fmt.Errorf("failed to retreive execution IDs for block ID %v: %w", blockID, err)
			}
			executorIDs = newExecutorIDs.NodeIDs()
		}
	}

	// choose from the preferred or fixed execution nodes
	subsetENs, err := chooseExecutionNodes(state, executorIDs)
	if err != nil {
		return nil, fmt.Errorf("failed to retreive execution IDs for block ID %v: %w", blockID, err)
	}

	if len(subsetENs) == 0 {
		return nil, fmt.Errorf("no matching execution node found for block ID %v", blockID)
	}

	return subsetENs, nil
}

// findAllExecutionNodes find all the execution nodes ids from the execution receipts that have been received for the
// given blockID
func findAllExecutionNodes(
	blockID flow.Identifier,
	executionReceipts storage.ExecutionReceipts,
	log zerolog.Logger,
) (flow.IdentifierList, error) {
	// lookup the receipt's storage with the block ID
	allReceipts, err := executionReceipts.ByBlockID(blockID)
	if err != nil {
		return nil, fmt.Errorf("failed to retreive execution receipts for block ID %v: %w", blockID, err)
	}

	executionResultMetaList := make(flow.ExecutionReceiptMetaList, 0, len(allReceipts))
	for _, r := range allReceipts {
		executionResultMetaList = append(executionResultMetaList, r.Meta())
	}
	executionResultGroupedMetaList := executionResultMetaList.GroupByResultID()

	// maximum number of matching receipts found so far for any execution result id
	maxMatchedReceiptCnt := 0
	// execution result id key for the highest number of matching receipts in the identicalReceipts map
	var maxMatchedReceiptResultID flow.Identifier

	// find the largest list of receipts which have the same result ID
	for resultID, executionReceiptList := range executionResultGroupedMetaList {
		currentMatchedReceiptCnt := executionReceiptList.Size()
		if currentMatchedReceiptCnt > maxMatchedReceiptCnt {
			maxMatchedReceiptCnt = currentMatchedReceiptCnt
			maxMatchedReceiptResultID = resultID
		}
	}

	// if there are more than one execution result for the same block ID, log as error
	if executionResultGroupedMetaList.NumberGroups() > 1 {
		identicalReceiptsStr := fmt.Sprintf("%v", flow.GetIDs(allReceipts))
		log.Error().
			Str("block_id", blockID.String()).
			Str("execution_receipts", identicalReceiptsStr).
			Msg("execution receipt mismatch")
	}

	// pick the largest list of matching receipts
	matchingReceiptMetaList := executionResultGroupedMetaList.GetGroup(maxMatchedReceiptResultID)

	metaReceiptGroupedByExecutorID := matchingReceiptMetaList.GroupByExecutorID()

	// collect all unique execution node ids from the receipts
	var executorIDs flow.IdentifierList
	for executorID := range metaReceiptGroupedByExecutorID {
		executorIDs = append(executorIDs, executorID)
	}

	return executorIDs, nil
}

// chooseExecutionNodes finds the subset of execution nodes defined in the identity table by first
// choosing the preferred execution nodes which have executed the transaction. If no such preferred
// execution nodes are found, then the fixed execution nodes defined in the identity table are returned
// If neither preferred nor fixed nodes are defined, then all execution node matching the executor IDs are returned.
// e.g. If execution nodes in identity table are {1,2,3,4}, preferred ENs are defined as {2,3,4}
// and the executor IDs is {1,2,3}, then {2, 3} is returned as the chosen subset of ENs
func chooseExecutionNodes(state protocol.State, executorIDs flow.IdentifierList) (flow.IdentitySkeletonList, error) {
	allENs, err := state.Final().Identities(filter.HasRole[flow.Identity](flow.RoleExecution))
	if err != nil {
		return nil, fmt.Errorf("failed to retreive all execution IDs: %w", err)
	}

	// first try and choose from the preferred EN IDs
	var chosenIDs flow.IdentityList
	if len(preferredENIdentifiers) > 0 {
		// find the preferred execution node IDs which have executed the transaction
		chosenIDs = allENs.Filter(filter.And(filter.HasNodeID[flow.Identity](preferredENIdentifiers...),
			filter.HasNodeID[flow.Identity](executorIDs...)))
		if len(chosenIDs) > 0 {
			return chosenIDs.ToSkeleton(), nil
		}
	}

	// if no preferred EN ID is found, then choose from the fixed EN IDs
	if len(fixedENIdentifiers) > 0 {
		// choose fixed ENs which have executed the transaction
		chosenIDs = allENs.Filter(filter.And(
			filter.HasNodeID[flow.Identity](fixedENIdentifiers...),
			filter.HasNodeID[flow.Identity](executorIDs...)))
		if len(chosenIDs) > 0 {
			return chosenIDs.ToSkeleton(), nil
		}
		// if no such ENs are found then just choose all fixed ENs
		chosenIDs = allENs.Filter(filter.HasNodeID[flow.Identity](fixedENIdentifiers...))
		return chosenIDs.ToSkeleton(), nil
	}

	// If no preferred or fixed ENs have been specified, then return all executor IDs i.e. no preference at all
	return allENs.Filter(filter.HasNodeID[flow.Identity](executorIDs...)).ToSkeleton(), nil
}<|MERGE_RESOLUTION|>--- conflicted
+++ resolved
@@ -163,19 +163,6 @@
 	// initialize node version info
 	nodeInfo := getNodeVersionInfo(params.State.Params())
 
-<<<<<<< HEAD
-	transactionsLocalDataProvider := &TransactionsLocalDataProvider{
-		state:               params.State,
-		collections:         params.Collections,
-		blocks:              params.Blocks,
-		eventsIndex:         params.EventsIndex,
-		txResultsIndex:      params.TxResultsIndex,
-		systemTxID:          systemTxID,
-		lastFullBlockHeight: params.LastFullBlockHeight,
-	}
-
-=======
->>>>>>> 0983dbb4
 	b := &Backend{
 		state:        params.State,
 		BlockTracker: params.BlockTracker,
@@ -248,12 +235,13 @@
 	}
 
 	transactionsLocalDataProvider := &TransactionsLocalDataProvider{
-		state:          params.State,
-		collections:    params.Collections,
-		blocks:         params.Blocks,
-		eventsIndex:    params.EventsIndex,
-		txResultsIndex: params.TxResultsIndex,
-		systemTxID:     systemTxID,
+		state:               params.State,
+		collections:         params.Collections,
+		blocks:              params.Blocks,
+		eventsIndex:         params.EventsIndex,
+		txResultsIndex:      params.TxResultsIndex,
+		systemTxID:          systemTxID,
+		lastFullBlockHeight: params.LastFullBlockHeight,
 	}
 
 	b.backendTransactions = backendTransactions{
