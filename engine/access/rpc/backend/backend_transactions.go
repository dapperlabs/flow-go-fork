package backend

import (
	"context"
	"errors"
	"fmt"
	"time"

	"github.com/hashicorp/go-multierror"
	accessproto "github.com/onflow/flow/protobuf/go/flow/access"
	"github.com/onflow/flow/protobuf/go/flow/entities"
	execproto "github.com/onflow/flow/protobuf/go/flow/execution"
	"github.com/rs/zerolog"
	"google.golang.org/grpc/codes"
	"google.golang.org/grpc/status"

	"github.com/onflow/flow-go/access"
	"github.com/onflow/flow-go/engine/common/rpc/convert"
	"github.com/onflow/flow-go/fvm/blueprints"
	"github.com/onflow/flow-go/model/flow"
	"github.com/onflow/flow-go/module"
	"github.com/onflow/flow-go/state/protocol"
	"github.com/onflow/flow-go/storage"
)

const collectionNodesToTry uint = 3

type backendTransactions struct {
	staticCollectionRPC  accessproto.AccessAPIClient // rpc client tied to a fixed collection node
	transactions         storage.Transactions
	executionReceipts    storage.ExecutionReceipts
	collections          storage.Collections
	blocks               storage.Blocks
	state                protocol.State
	chainID              flow.ChainID
	transactionMetrics   module.TransactionMetrics
	transactionValidator *access.TransactionValidator
	retry                *Retry
	connFactory          ConnectionFactory

	previousAccessNodes []accessproto.AccessAPIClient
	log                 zerolog.Logger
}

// SendTransaction forwards the transaction to the collection node
func (b *backendTransactions) SendTransaction(
	ctx context.Context,
	tx *flow.TransactionBody,
) error {
	now := time.Now().UTC()

	err := b.transactionValidator.Validate(tx)
	if err != nil {
		return status.Errorf(codes.InvalidArgument, "invalid transaction: %s", err.Error())
	}

	// send the transaction to the collection node if valid
	err = b.trySendTransaction(ctx, tx)
	if err != nil {
		b.transactionMetrics.TransactionSubmissionFailed()
		return status.Error(codes.Internal, fmt.Sprintf("failed to send transaction to a collection node: %v", err))
	}

	b.transactionMetrics.TransactionReceived(tx.ID(), now)

	// store the transaction locally
	err = b.transactions.Store(tx)
	if err != nil {
		// TODO: why would this be InvalidArgument?
		return status.Error(codes.InvalidArgument, fmt.Sprintf("failed to store transaction: %v", err))
	}

	if b.retry.IsActive() {
		go b.registerTransactionForRetry(tx)
	}

	return nil
}

// trySendTransaction tries to transaction to a collection node
func (b *backendTransactions) trySendTransaction(ctx context.Context, tx *flow.TransactionBody) error {

	// if a collection node rpc client was provided at startup, just use that
	if b.staticCollectionRPC != nil {
		return b.grpcTxSend(ctx, b.staticCollectionRPC, tx)
	}

	// otherwise choose a random set of collections nodes to try
	collAddrs, err := b.chooseCollectionNodes(tx, collectionNodesToTry)
	if err != nil {
		return fmt.Errorf("failed to determine collection node for tx %x: %w", tx, err)
	}

	var sendErrors *multierror.Error
	logAnyError := func() {
		err = sendErrors.ErrorOrNil()
		if err != nil {
			b.log.Info().Err(err).Msg("failed to send transactions to collector nodes")
		}
	}
	defer logAnyError()

	// try sending the transaction to one of the chosen collection nodes
	for _, addr := range collAddrs {
		err = b.sendTransactionToCollector(ctx, tx, addr)
		if err == nil {
			return nil
		}
		sendErrors = multierror.Append(sendErrors, err)
	}

	return sendErrors.ErrorOrNil()
}

// chooseCollectionNodes finds a random subset of size sampleSize of collection node addresses from the
// collection node cluster responsible for the given tx
func (b *backendTransactions) chooseCollectionNodes(tx *flow.TransactionBody, sampleSize uint) ([]string, error) {

	// retrieve the set of collector clusters
	clusters, err := b.state.Final().Epochs().Current().Clustering()
	if err != nil {
		return nil, fmt.Errorf("could not cluster collection nodes: %w", err)
	}

	// get the cluster responsible for the transaction
	txCluster, ok := clusters.ByTxID(tx.ID())
	if !ok {
		return nil, fmt.Errorf("could not get local cluster by txID: %x", tx.ID())
	}

	// select a random subset of collection nodes from the cluster to be tried in order
	targetNodes := txCluster.Sample(sampleSize)

	// collect the addresses of all the chosen collection nodes
	var targetAddrs = make([]string, len(targetNodes))
	for i, id := range targetNodes {
		targetAddrs[i] = id.Address
	}

	return targetAddrs, nil
}

// sendTransactionToCollection sends the transaction to the given collection node via grpc
func (b *backendTransactions) sendTransactionToCollector(ctx context.Context,
	tx *flow.TransactionBody,
	collectionNodeAddr string) error {

<<<<<<< HEAD
	collectionRPC, err := b.connFactory.GetAccessAPIClient(collectionNodeAddr)
	if err != nil {
		return fmt.Errorf("failed to connect to collection node at %s: %w", collectionNodeAddr, err)
	}

	err = b.grpcTxSend(ctx, collectionRPC, tx)
	if err != nil {
		b.connFactory.InvalidateAccessAPIClient(collectionNodeAddr)
=======
	collectionRPC, closer, err := b.connFactory.GetAccessAPIClient(collectionNodeAddr)
	if err != nil {
		return fmt.Errorf("failed to connect to collection node at %s: %w", collectionNodeAddr, err)
	}
	defer closer.Close()

	err = b.grpcTxSend(ctx, collectionRPC, tx)
	if err != nil {
		if status.Code(err) == codes.Unavailable {
			b.connFactory.InvalidateAccessAPIClient(collectionNodeAddr)
		}
>>>>>>> 138e1c32
		return fmt.Errorf("failed to send transaction to collection node at %s: %v", collectionNodeAddr, err)
	}
	return nil
}

func (b *backendTransactions) grpcTxSend(ctx context.Context, client accessproto.AccessAPIClient, tx *flow.TransactionBody) error {
	colReq := &accessproto.SendTransactionRequest{
		Transaction: convert.TransactionToMessage(*tx),
	}

	clientDeadline := time.Now().Add(time.Duration(2) * time.Second)
	ctx, cancel := context.WithDeadline(ctx, clientDeadline)
	defer cancel()
	_, err := client.SendTransaction(ctx, colReq)
	return err
}

// SendRawTransaction sends a raw transaction to the collection node
func (b *backendTransactions) SendRawTransaction(
	ctx context.Context,
	tx *flow.TransactionBody,
) error {

	// send the transaction to the collection node
	return b.trySendTransaction(ctx, tx)
}

func (b *backendTransactions) GetTransaction(ctx context.Context, txID flow.Identifier) (*flow.TransactionBody, error) {
	// look up transaction from storage
	tx, err := b.transactions.ByID(txID)
	txErr := convertStorageError(err)

	if txErr != nil {
		if status.Code(txErr) == codes.NotFound {
			return b.getHistoricalTransaction(ctx, txID)
		}
		// Other Error trying to retrieve the transaction, return with err
		return nil, txErr
	}

	return tx, nil
}

func (b *backendTransactions) GetTransactionsByBlockID(
	ctx context.Context,
	blockID flow.Identifier,
) ([]*flow.TransactionBody, error) {
	var transactions []*flow.TransactionBody

	block, err := b.blocks.ByID(blockID)
	if err != nil {
		return nil, convertStorageError(err)
	}

	for _, guarantee := range block.Payload.Guarantees {
		collection, err := b.collections.ByID(guarantee.CollectionID)
		if err != nil {
			return nil, convertStorageError(err)
		}

		transactions = append(transactions, collection.Transactions...)
	}

	systemTx, err := blueprints.SystemChunkTransaction(b.chainID.Chain())
	if err != nil {
		return nil, fmt.Errorf("could not get system chunk transaction: %w", err)
	}

	transactions = append(transactions, systemTx)

	return transactions, nil
}

func (b *backendTransactions) GetTransactionResult(
	ctx context.Context,
	txID flow.Identifier,
) (*access.TransactionResult, error) {
	// look up transaction from storage
	start := time.Now()
	tx, err := b.transactions.ByID(txID)

	txErr := convertStorageError(err)
	if txErr != nil {
		if status.Code(txErr) == codes.NotFound {
			// Tx not found. If we have historical Sporks setup, lets look through those as well
			historicalTxResult, err := b.getHistoricalTransactionResult(ctx, txID)
			if err != nil {
				// if tx not found in old access nodes either, then assume that the tx was submitted to a different AN
				// and return status as unknown
				txStatus := flow.TransactionStatusUnknown
				return &access.TransactionResult{
					Status:     txStatus,
					StatusCode: uint(txStatus),
				}, nil
			}
			return historicalTxResult, nil
		}
		return nil, txErr
	}

	// find the block for the transaction
	block, err := b.lookupBlock(txID)
	if err != nil && !errors.Is(err, storage.ErrNotFound) {
		return nil, convertStorageError(err)
	}

	var blockID flow.Identifier
	var transactionWasExecuted bool
	var events []flow.Event
	var txError string
	var statusCode uint32
	var blockHeight uint64
	// access node may not have the block if it hasn't yet been finalized, hence block can be nil at this point
	if block != nil {
		blockID = block.ID()
		transactionWasExecuted, events, statusCode, txError, err = b.lookupTransactionResult(ctx, txID, blockID)
		blockHeight = block.Header.Height
		if err != nil {
			return nil, convertStorageError(err)
		}
	}

	// derive status of the transaction
	txStatus, err := b.deriveTransactionStatus(tx, transactionWasExecuted, block)
	if err != nil {
		return nil, convertStorageError(err)
	}

	b.transactionMetrics.TransactionResultFetched(time.Since(start), len(tx.Script))

	return &access.TransactionResult{
		Status:        txStatus,
		StatusCode:    uint(statusCode),
		Events:        events,
		ErrorMessage:  txError,
		BlockID:       blockID,
		TransactionID: txID,
		BlockHeight:   blockHeight,
	}, nil
}

func (b *backendTransactions) GetTransactionResultsByBlockID(
	ctx context.Context,
	blockID flow.Identifier,
) ([]*access.TransactionResult, error) {
	block, err := b.blocks.ByID(blockID)
	if err != nil {
		return nil, convertStorageError(err)
	}

	req := execproto.GetTransactionsByBlockIDRequest{
		BlockId: blockID[:],
	}
	execNodes, err := executionNodesForBlockID(ctx, blockID, b.executionReceipts, b.state, b.log)
	if err != nil {
		_, isInsufficientExecReceipts := err.(*InsufficientExecutionReceipts)
		if isInsufficientExecReceipts {
			return nil, status.Errorf(codes.NotFound, err.Error())
		}
		return nil, status.Errorf(codes.Internal, "failed to retrieve results from any execution node: %v", err)
	}

	resp, err := b.getTransactionResultsByBlockIDFromAnyExeNode(ctx, execNodes, req)
	if err != nil {
		if status.Code(err) == codes.NotFound {
			return nil, err
		}
		return nil, status.Errorf(codes.Internal, "failed to retrieve result from execution node: %v", err)
	}

	results := make([]*access.TransactionResult, 0, len(resp.TransactionResults))
	i := 0
	errInsufficientResults := status.Errorf(
		codes.Internal,
		"number of transaction results returned by execution node is less than the number of transactions in the block",
	)

	for _, guarantee := range block.Payload.Guarantees {
		collection, err := b.collections.LightByID(guarantee.CollectionID)
		if err != nil {
			return nil, convertStorageError(err)
		}

		for _, txID := range collection.Transactions {
			if i >= len(resp.TransactionResults) {
				return nil, errInsufficientResults
			}

			txResult := resp.TransactionResults[i]
			// tx body is irrelevant to status if it's in an executed block
			txStatus, err := b.deriveTransactionStatus(nil, true, block)
			if err != nil {
				return nil, convertStorageError(err)
			}

			results = append(results, &access.TransactionResult{
				Status:        txStatus,
				StatusCode:    uint(txResult.GetStatusCode()),
				Events:        convert.MessagesToEvents(txResult.GetEvents()),
				ErrorMessage:  txResult.GetErrorMessage(),
				BlockID:       blockID,
				TransactionID: txID,
				CollectionID:  guarantee.CollectionID,
				BlockHeight:   block.Header.Height,
			})

			i++
		}
	}

	rootBlock, err := b.state.Params().Root()
	if err != nil {
		return nil, status.Errorf(codes.Internal, "failed to retrieve root block: %v", err)
	}

	// root block has no system transaction result
	if rootBlock.ID() != blockID {
		// system chunk transaction
		if i >= len(resp.TransactionResults) {
			return nil, errInsufficientResults
		} else if i < len(resp.TransactionResults)-1 {
			return nil, status.Errorf(codes.Internal, "number of transaction results returned by execution node is more than the number of transactions in the block")
		}

		systemTx, err := blueprints.SystemChunkTransaction(b.chainID.Chain())
		if err != nil {
			return nil, fmt.Errorf("could not get system chunk transaction: %w", err)
		}
		systemTxResult := resp.TransactionResults[len(resp.TransactionResults)-1]
		systemTxStatus, err := b.deriveTransactionStatus(systemTx, true, block)
		if err != nil {
			return nil, convertStorageError(err)
		}

		results = append(results, &access.TransactionResult{
			Status:        systemTxStatus,
			StatusCode:    uint(systemTxResult.GetStatusCode()),
			Events:        convert.MessagesToEvents(systemTxResult.GetEvents()),
			ErrorMessage:  systemTxResult.GetErrorMessage(),
			BlockID:       blockID,
			TransactionID: systemTx.ID(),
			BlockHeight:   block.Header.Height,
		})
	}

	return results, nil
}

// GetTransactionResultByIndex returns TransactionsResults for an index in a block that is executed,
// pending or finalized transactions return errors
func (b *backendTransactions) GetTransactionResultByIndex(
	ctx context.Context,
	blockID flow.Identifier,
	index uint32,
) (*access.TransactionResult, error) {
	// TODO: https://github.com/onflow/flow-go/issues/2175 so caching doesn't cause a circular dependency
	block, err := b.blocks.ByID(blockID)
	if err != nil {
		return nil, convertStorageError(err)
	}

	// create request and forward to EN
	req := execproto.GetTransactionByIndexRequest{
		BlockId: blockID[:],
		Index:   index,
	}
	execNodes, err := executionNodesForBlockID(ctx, blockID, b.executionReceipts, b.state, b.log)
	if err != nil {
		_, isInsufficientExecReceipts := err.(*InsufficientExecutionReceipts)
		if isInsufficientExecReceipts {
			return nil, status.Errorf(codes.NotFound, err.Error())
		}
		return nil, status.Errorf(codes.Internal, "failed to retrieve result from any execution node: %v", err)
	}

	resp, err := b.getTransactionResultByIndexFromAnyExeNode(ctx, execNodes, req)
	if err != nil {
		if status.Code(err) == codes.NotFound {
			return nil, err
		}
		return nil, status.Errorf(codes.Internal, "failed to retrieve result from execution node: %v", err)
	}

	// tx body is irrelevant to status if it's in an executed block
	txStatus, err := b.deriveTransactionStatus(nil, true, block)
	if err != nil {
		return nil, convertStorageError(err)
	}

	// convert to response, cache and return
	return &access.TransactionResult{
		Status:       txStatus,
		StatusCode:   uint(resp.GetStatusCode()),
		Events:       convert.MessagesToEvents(resp.GetEvents()),
		ErrorMessage: resp.GetErrorMessage(),
		BlockID:      blockID,
		BlockHeight:  block.Header.Height,
	}, nil
}

// deriveTransactionStatus derives the transaction status based on current protocol state
func (b *backendTransactions) deriveTransactionStatus(
	tx *flow.TransactionBody,
	executed bool,
	block *flow.Block,
) (flow.TransactionStatus, error) {

	if block == nil {
		// Not in a block, let's see if it's expired
		referenceBlock, err := b.state.AtBlockID(tx.ReferenceBlockID).Head()
		if err != nil {
			return flow.TransactionStatusUnknown, err
		}
		refHeight := referenceBlock.Height
		// get the latest finalized block from the state
		finalized, err := b.state.Final().Head()
		if err != nil {
			return flow.TransactionStatusUnknown, err
		}
		finalizedHeight := finalized.Height

		// if we haven't seen the expiry block for this transaction, it's not expired
		if !b.isExpired(refHeight, finalizedHeight) {
			return flow.TransactionStatusPending, nil
		}

		// At this point, we have seen the expiry block for the transaction.
		// This means that, if no collections prior to the expiry block contain
		// the transaction, it can never be included and is expired.
		//
		// To ensure this, we need to have received all collections up to the
		// expiry block to ensure the transaction did not appear in any.

		// the last full height is the height where we have received all
		// collections for all blocks with a lower height
		fullHeight, err := b.blocks.GetLastFullBlockHeight()
		if err != nil {
			return flow.TransactionStatusUnknown, err
		}

		// if we have received collections for all blocks up to the expiry block, the transaction is expired
		if b.isExpired(refHeight, fullHeight) {
			return flow.TransactionStatusExpired, err
		}

		// tx found in transaction storage and collection storage but not in block storage
		// However, this will not happen as of now since the ingestion engine doesn't subscribe
		// for collections
		return flow.TransactionStatusPending, nil
	}

	if !executed {
		// If we've gotten here, but the block has not yet been executed, report it as only been finalized
		return flow.TransactionStatusFinalized, nil
	}

	// From this point on, we know for sure this transaction has at least been executed

	// get the latest sealed block from the state
	sealed, err := b.state.Sealed().Head()
	if err != nil {
		return flow.TransactionStatusUnknown, err
	}

	if block.Header.Height > sealed.Height {
		// The block is not yet sealed, so we'll report it as only executed
		return flow.TransactionStatusExecuted, nil
	}

	// otherwise, this block has been executed, and sealed, so report as sealed
	return flow.TransactionStatusSealed, nil
}

// isExpired checks whether a transaction is expired given the height of the
// transaction's reference block and the height to compare against.
func (b *backendTransactions) isExpired(refHeight, compareToHeight uint64) bool {
	if compareToHeight <= refHeight {
		return false
	}
	return compareToHeight-refHeight > flow.DefaultTransactionExpiry
}

func (b *backendTransactions) lookupBlock(txID flow.Identifier) (*flow.Block, error) {

	collection, err := b.collections.LightByTransactionID(txID)
	if err != nil {
		return nil, err
	}

	block, err := b.blocks.ByCollectionID(collection.ID())
	if err != nil {
		return nil, err
	}

	return block, nil
}

func (b *backendTransactions) lookupTransactionResult(
	ctx context.Context,
	txID flow.Identifier,
	blockID flow.Identifier,
) (bool, []flow.Event, uint32, string, error) {

	events, txStatus, message, err := b.getTransactionResultFromExecutionNode(ctx, blockID, txID[:])
	if err != nil {
		// if either the execution node reported no results or the execution node could not be chosen
		if status.Code(err) == codes.NotFound {
			// No result yet, indicate that it has not been executed
			return false, nil, 0, "", nil
		}
		// Other Error trying to retrieve the result, return with err
		return false, nil, 0, "", err
	}

	// considered executed as long as some result is returned, even if it's an error message
	return true, events, txStatus, message, nil
}

func (b *backendTransactions) getHistoricalTransaction(
	ctx context.Context,
	txID flow.Identifier,
) (*flow.TransactionBody, error) {
	for _, historicalNode := range b.previousAccessNodes {
		txResp, err := historicalNode.GetTransaction(ctx, &accessproto.GetTransactionRequest{Id: txID[:]})
		if err == nil {
			tx, err := convert.MessageToTransaction(txResp.Transaction, b.chainID.Chain())
			// Found on a historical node. Report
			return &tx, err
		}
		// Otherwise, if not found, just continue
		if status.Code(err) == codes.NotFound {
			continue
		}
		// TODO should we do something if the error isn't not found?
	}
	return nil, status.Errorf(codes.NotFound, "no known transaction with ID %s", txID)
}

func (b *backendTransactions) getHistoricalTransactionResult(
	ctx context.Context,
	txID flow.Identifier,
) (*access.TransactionResult, error) {
	for _, historicalNode := range b.previousAccessNodes {
		result, err := historicalNode.GetTransactionResult(ctx, &accessproto.GetTransactionRequest{Id: txID[:]})
		if err == nil {
			// Found on a historical node. Report
			if result.GetStatus() == entities.TransactionStatus_PENDING {
				// This is on a historical node. No transactions from it will ever be
				// executed, therefore we should consider this expired
				result.Status = entities.TransactionStatus_EXPIRED
			} else if result.GetStatus() == entities.TransactionStatus_UNKNOWN {
				// We've moved to returning Status UNKNOWN instead of an error with the NotFound status,
				// Therefore we should continue and look at the next access node for answers.
				continue
			}
			return access.MessageToTransactionResult(result), nil
		}
		// Otherwise, if not found, just continue
		if status.Code(err) == codes.NotFound {
			continue
		}
		// TODO should we do something if the error isn't not found?
	}
	return nil, status.Errorf(codes.NotFound, "no known transaction with ID %s", txID)
}

func (b *backendTransactions) registerTransactionForRetry(tx *flow.TransactionBody) {
	referenceBlock, err := b.state.AtBlockID(tx.ReferenceBlockID).Head()
	if err != nil {
		return
	}

	b.retry.RegisterTransaction(referenceBlock.Height, tx)
}

func (b *backendTransactions) getTransactionResultFromExecutionNode(
	ctx context.Context,
	blockID flow.Identifier,
	transactionID []byte,
) ([]flow.Event, uint32, string, error) {

	// create an execution API request for events at blockID and transactionID
	req := execproto.GetTransactionResultRequest{
		BlockId:       blockID[:],
		TransactionId: transactionID,
	}

	execNodes, err := executionNodesForBlockID(ctx, blockID, b.executionReceipts, b.state, b.log)
	if err != nil {
		// if no execution receipt were found, return a NotFound GRPC error
		if errors.As(err, &InsufficientExecutionReceipts{}) {
			return nil, 0, "", status.Errorf(codes.NotFound, err.Error())
		}
		return nil, 0, "", status.Errorf(codes.Internal, "failed to retrieve result from any execution node: %v", err)
	}

	resp, err := b.getTransactionResultFromAnyExeNode(ctx, execNodes, req)
	if err != nil {
		if status.Code(err) == codes.NotFound {
			return nil, 0, "", err
		}
		return nil, 0, "", status.Errorf(codes.Internal, "failed to retrieve result from execution node: %v", err)
	}

	events := convert.MessagesToEvents(resp.GetEvents())

	return events, resp.GetStatusCode(), resp.GetErrorMessage(), nil
}

func (b *backendTransactions) NotifyFinalizedBlockHeight(height uint64) {
	b.retry.Retry(height)
}

func (b *backendTransactions) getTransactionResultFromAnyExeNode(
	ctx context.Context,
	execNodes flow.IdentityList,
	req execproto.GetTransactionResultRequest,
) (*execproto.GetTransactionResultResponse, error) {
	var errs *multierror.Error
	logAnyError := func() {
		errToReturn := errs.ErrorOrNil()
		if errToReturn != nil {
			b.log.Info().Err(errToReturn).Msg("failed to get transaction result from execution nodes")
		}
	}
	defer logAnyError()
	// try to execute the script on one of the execution nodes
	for _, execNode := range execNodes {
		resp, err := b.tryGetTransactionResult(ctx, execNode, req)
		if err == nil {
			b.log.Debug().
				Str("execution_node", execNode.String()).
				Hex("block_id", req.GetBlockId()).
				Hex("transaction_id", req.GetTransactionId()).
				Msg("Successfully got transaction results from any node")
			return resp, nil
		}
		if status.Code(err) == codes.NotFound {
			return nil, err
		}
		errs = multierror.Append(errs, err)
	}
	return nil, errs.ErrorOrNil()
}

func (b *backendTransactions) tryGetTransactionResult(
	ctx context.Context,
	execNode *flow.Identity,
	req execproto.GetTransactionResultRequest,
) (*execproto.GetTransactionResultResponse, error) {
<<<<<<< HEAD
	execRPCClient, err := b.connFactory.GetExecutionAPIClient(execNode.Address)
	if err != nil {
		return nil, err
	}
	resp, err := execRPCClient.GetTransactionResult(ctx, &req)
	if err != nil {
		b.connFactory.InvalidateExecutionAPIClient(execNode.Address)
=======
	execRPCClient, closer, err := b.connFactory.GetExecutionAPIClient(execNode.Address)
	if err != nil {
		return nil, err
	}
	defer closer.Close()

	resp, err := execRPCClient.GetTransactionResult(ctx, &req)
	if err != nil {
		if status.Code(err) == codes.Unavailable {
			b.connFactory.InvalidateExecutionAPIClient(execNode.Address)
		}
>>>>>>> 138e1c32
		return nil, err
	}
	return resp, err
}

func (b *backendTransactions) getTransactionResultsByBlockIDFromAnyExeNode(
	ctx context.Context,
	execNodes flow.IdentityList,
	req execproto.GetTransactionsByBlockIDRequest,
) (*execproto.GetTransactionResultsResponse, error) {
	var errs *multierror.Error

	defer func() {
		if err := errs.ErrorOrNil(); err != nil {
			b.log.Err(errs).Msg("failed to get transaction results from execution nodes")
		}
	}()

	// if we were passed 0 execution nodes add a specific error
	if len(execNodes) == 0 {
		return nil, errors.New("zero execution nodes")
	}

	for _, execNode := range execNodes {
		resp, err := b.tryGetTransactionResultsByBlockID(ctx, execNode, req)
		if err == nil {
			b.log.Debug().
				Str("execution_node", execNode.String()).
				Hex("block_id", req.GetBlockId()).
				Msg("Successfully got transaction results from any node")
			return resp, nil
		}
		if status.Code(err) == codes.NotFound {
			return nil, err
		}
		errs = multierror.Append(errs, err)
	}

	// log the errors
	return nil, errs.ErrorOrNil()
}

func (b *backendTransactions) tryGetTransactionResultsByBlockID(
	ctx context.Context,
	execNode *flow.Identity,
	req execproto.GetTransactionsByBlockIDRequest,
) (*execproto.GetTransactionResultsResponse, error) {
<<<<<<< HEAD
	execRPCClient, err := b.connFactory.GetExecutionAPIClient(execNode.Address)
	if err != nil {
		return nil, err
	}
	resp, err := execRPCClient.GetTransactionResultsByBlockID(ctx, &req)
	if err != nil {
		b.connFactory.InvalidateExecutionAPIClient(execNode.Address)
=======
	execRPCClient, closer, err := b.connFactory.GetExecutionAPIClient(execNode.Address)
	if err != nil {
		return nil, err
	}
	defer closer.Close()

	resp, err := execRPCClient.GetTransactionResultsByBlockID(ctx, &req)
	if err != nil {
		if status.Code(err) == codes.Unavailable {
			b.connFactory.InvalidateExecutionAPIClient(execNode.Address)
		}
>>>>>>> 138e1c32
		return nil, err
	}
	return resp, err
}

func (b *backendTransactions) getTransactionResultByIndexFromAnyExeNode(
	ctx context.Context,
	execNodes flow.IdentityList,
	req execproto.GetTransactionByIndexRequest,
) (*execproto.GetTransactionResultResponse, error) {
	var errs *multierror.Error
	logAnyError := func() {
		errToReturn := errs.ErrorOrNil()
		if errToReturn != nil {
			b.log.Info().Err(errToReturn).Msg("failed to get transaction result from execution nodes")
		}
	}
	defer logAnyError()

	if len(execNodes) == 0 {
		return nil, errors.New("zero execution nodes provided")
	}

	// try to execute the script on one of the execution nodes
	for _, execNode := range execNodes {
		resp, err := b.tryGetTransactionResultByIndex(ctx, execNode, req)
		if err == nil {
			b.log.Debug().
				Str("execution_node", execNode.String()).
				Hex("block_id", req.GetBlockId()).
				Uint32("index", req.GetIndex()).
				Msg("Successfully got transaction results from any node")
			return resp, nil
		}
		if status.Code(err) == codes.NotFound {
			return nil, err
		}
		errs = multierror.Append(errs, err)
	}

	return nil, errs.ErrorOrNil()
}

func (b *backendTransactions) tryGetTransactionResultByIndex(
	ctx context.Context,
	execNode *flow.Identity,
	req execproto.GetTransactionByIndexRequest,
) (*execproto.GetTransactionResultResponse, error) {
<<<<<<< HEAD
	execRPCClient, err := b.connFactory.GetExecutionAPIClient(execNode.Address)
	if err != nil {
		return nil, err
	}
	resp, err := execRPCClient.GetTransactionResultByIndex(ctx, &req)
	if err != nil {
		b.connFactory.InvalidateExecutionAPIClient(execNode.Address)
=======
	execRPCClient, closer, err := b.connFactory.GetExecutionAPIClient(execNode.Address)
	if err != nil {
		return nil, err
	}
	defer closer.Close()

	resp, err := execRPCClient.GetTransactionResultByIndex(ctx, &req)
	if err != nil {
		if status.Code(err) == codes.Unavailable {
			b.connFactory.InvalidateExecutionAPIClient(execNode.Address)
		}
>>>>>>> 138e1c32
		return nil, err
	}
	return resp, err
}<|MERGE_RESOLUTION|>--- conflicted
+++ resolved
@@ -145,16 +145,6 @@
 	tx *flow.TransactionBody,
 	collectionNodeAddr string) error {
 
-<<<<<<< HEAD
-	collectionRPC, err := b.connFactory.GetAccessAPIClient(collectionNodeAddr)
-	if err != nil {
-		return fmt.Errorf("failed to connect to collection node at %s: %w", collectionNodeAddr, err)
-	}
-
-	err = b.grpcTxSend(ctx, collectionRPC, tx)
-	if err != nil {
-		b.connFactory.InvalidateAccessAPIClient(collectionNodeAddr)
-=======
 	collectionRPC, closer, err := b.connFactory.GetAccessAPIClient(collectionNodeAddr)
 	if err != nil {
 		return fmt.Errorf("failed to connect to collection node at %s: %w", collectionNodeAddr, err)
@@ -166,7 +156,6 @@
 		if status.Code(err) == codes.Unavailable {
 			b.connFactory.InvalidateAccessAPIClient(collectionNodeAddr)
 		}
->>>>>>> 138e1c32
 		return fmt.Errorf("failed to send transaction to collection node at %s: %v", collectionNodeAddr, err)
 	}
 	return nil
@@ -717,15 +706,6 @@
 	execNode *flow.Identity,
 	req execproto.GetTransactionResultRequest,
 ) (*execproto.GetTransactionResultResponse, error) {
-<<<<<<< HEAD
-	execRPCClient, err := b.connFactory.GetExecutionAPIClient(execNode.Address)
-	if err != nil {
-		return nil, err
-	}
-	resp, err := execRPCClient.GetTransactionResult(ctx, &req)
-	if err != nil {
-		b.connFactory.InvalidateExecutionAPIClient(execNode.Address)
-=======
 	execRPCClient, closer, err := b.connFactory.GetExecutionAPIClient(execNode.Address)
 	if err != nil {
 		return nil, err
@@ -737,7 +717,6 @@
 		if status.Code(err) == codes.Unavailable {
 			b.connFactory.InvalidateExecutionAPIClient(execNode.Address)
 		}
->>>>>>> 138e1c32
 		return nil, err
 	}
 	return resp, err
@@ -785,15 +764,6 @@
 	execNode *flow.Identity,
 	req execproto.GetTransactionsByBlockIDRequest,
 ) (*execproto.GetTransactionResultsResponse, error) {
-<<<<<<< HEAD
-	execRPCClient, err := b.connFactory.GetExecutionAPIClient(execNode.Address)
-	if err != nil {
-		return nil, err
-	}
-	resp, err := execRPCClient.GetTransactionResultsByBlockID(ctx, &req)
-	if err != nil {
-		b.connFactory.InvalidateExecutionAPIClient(execNode.Address)
-=======
 	execRPCClient, closer, err := b.connFactory.GetExecutionAPIClient(execNode.Address)
 	if err != nil {
 		return nil, err
@@ -805,7 +775,6 @@
 		if status.Code(err) == codes.Unavailable {
 			b.connFactory.InvalidateExecutionAPIClient(execNode.Address)
 		}
->>>>>>> 138e1c32
 		return nil, err
 	}
 	return resp, err
@@ -854,15 +823,6 @@
 	execNode *flow.Identity,
 	req execproto.GetTransactionByIndexRequest,
 ) (*execproto.GetTransactionResultResponse, error) {
-<<<<<<< HEAD
-	execRPCClient, err := b.connFactory.GetExecutionAPIClient(execNode.Address)
-	if err != nil {
-		return nil, err
-	}
-	resp, err := execRPCClient.GetTransactionResultByIndex(ctx, &req)
-	if err != nil {
-		b.connFactory.InvalidateExecutionAPIClient(execNode.Address)
-=======
 	execRPCClient, closer, err := b.connFactory.GetExecutionAPIClient(execNode.Address)
 	if err != nil {
 		return nil, err
@@ -874,7 +834,6 @@
 		if status.Code(err) == codes.Unavailable {
 			b.connFactory.InvalidateExecutionAPIClient(execNode.Address)
 		}
->>>>>>> 138e1c32
 		return nil, err
 	}
 	return resp, err
