--- conflicted
+++ resolved
@@ -50,11 +50,7 @@
 	collections     storage.Collections
 	blocks          storage.Blocks
 	eventsIndex     *index.EventsIndex
-<<<<<<< HEAD
-	txResultsIndex  *TransactionResultsIndex
-=======
 	txResultsIndex  *index.TransactionResultsIndex
->>>>>>> 4f203055
 	txErrorMessages TransactionErrorMessage
 	systemTxID      flow.Identifier
 }
@@ -208,15 +204,9 @@
 			}
 		}
 
-<<<<<<< HEAD
-		collectionID, err := t.LookupCollectionIDInBlock(block, txID)
-		if err != nil {
-			return nil, err
-=======
 		collectionID, ok := txToCollectionID[txID]
 		if !ok {
 			return nil, status.Errorf(codes.Internal, "transaction %s not found in block %s", txID, blockID)
->>>>>>> 4f203055
 		}
 
 		results = append(results, &access.TransactionResult{
