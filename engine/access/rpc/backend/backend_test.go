package backend

import (
	"context"
	"errors"
	"fmt"
	"testing"

	"github.com/dgraph-io/badger/v2"
	accessproto "github.com/onflow/flow/protobuf/go/flow/access"
	"github.com/onflow/flow/protobuf/go/flow/entities"
	entitiesproto "github.com/onflow/flow/protobuf/go/flow/entities"
	execproto "github.com/onflow/flow/protobuf/go/flow/execution"
	"github.com/rs/zerolog"
	"github.com/sony/gobreaker"
	"github.com/stretchr/testify/assert"
	"github.com/stretchr/testify/mock"
	"github.com/stretchr/testify/require"
	"github.com/stretchr/testify/suite"
	"google.golang.org/grpc/codes"
	"google.golang.org/grpc/status"

	accessflow "github.com/onflow/flow-go/access"
	"github.com/onflow/flow-go/cmd/build"
	access "github.com/onflow/flow-go/engine/access/mock"
	backendmock "github.com/onflow/flow-go/engine/access/rpc/backend/mock"
	"github.com/onflow/flow-go/engine/access/rpc/connection"
	connectionmock "github.com/onflow/flow-go/engine/access/rpc/connection/mock"
	"github.com/onflow/flow-go/engine/common/rpc/convert"
	"github.com/onflow/flow-go/model/flow"
	"github.com/onflow/flow-go/module/irrecoverable"
	"github.com/onflow/flow-go/module/metrics"
	realstate "github.com/onflow/flow-go/state"
	realprotocol "github.com/onflow/flow-go/state/protocol"
	bprotocol "github.com/onflow/flow-go/state/protocol/badger"
	"github.com/onflow/flow-go/state/protocol/invalid"
	protocol "github.com/onflow/flow-go/state/protocol/mock"
	"github.com/onflow/flow-go/state/protocol/util"
	"github.com/onflow/flow-go/storage"
	storagemock "github.com/onflow/flow-go/storage/mock"
	"github.com/onflow/flow-go/utils/unittest"
	"github.com/onflow/flow-go/utils/unittest/generator"
)

const TEST_MAX_HEIGHT = 100

var eventEncodingVersions = []entitiesproto.EventEncodingVersion{
	entitiesproto.EventEncodingVersion_JSON_CDC_V0,
	entitiesproto.EventEncodingVersion_CCF_V0,
}

type Suite struct {
	suite.Suite

	state    *protocol.State
	snapshot *protocol.Snapshot
	log      zerolog.Logger

	blocks             *storagemock.Blocks
	headers            *storagemock.Headers
	collections        *storagemock.Collections
	transactions       *storagemock.Transactions
	receipts           *storagemock.ExecutionReceipts
	results            *storagemock.ExecutionResults
	transactionResults *storagemock.LightTransactionResults
	events             *storagemock.Events

	colClient              *access.AccessAPIClient
	execClient             *access.ExecutionAPIClient
	historicalAccessClient *access.AccessAPIClient

	connectionFactory *connectionmock.ConnectionFactory
	communicator      *backendmock.Communicator

	chainID flow.ChainID
}

func TestHandler(t *testing.T) {
	suite.Run(t, new(Suite))
}

func (suite *Suite) SetupTest() {
	suite.log = zerolog.New(zerolog.NewConsoleWriter())
	suite.state = new(protocol.State)
	suite.snapshot = new(protocol.Snapshot)
	header := unittest.BlockHeaderFixture()
	params := new(protocol.Params)
	params.On("FinalizedRoot").Return(header, nil)
	params.On("SporkID").Return(unittest.IdentifierFixture(), nil)
	params.On("ProtocolVersion").Return(uint(unittest.Uint64InRange(10, 30)), nil)
	params.On("SporkRootBlockHeight").Return(header.Height, nil)
	params.On("SealedRoot").Return(header, nil)
	suite.state.On("Params").Return(params)

	suite.blocks = new(storagemock.Blocks)
	suite.headers = new(storagemock.Headers)
	suite.transactions = new(storagemock.Transactions)
	suite.collections = new(storagemock.Collections)
	suite.receipts = new(storagemock.ExecutionReceipts)
	suite.results = new(storagemock.ExecutionResults)
	suite.colClient = new(access.AccessAPIClient)
	suite.execClient = new(access.ExecutionAPIClient)
	suite.transactionResults = storagemock.NewLightTransactionResults(suite.T())
	suite.events = storagemock.NewEvents(suite.T())
	suite.chainID = flow.Testnet
	suite.historicalAccessClient = new(access.AccessAPIClient)
	suite.connectionFactory = connectionmock.NewConnectionFactory(suite.T())

	suite.communicator = new(backendmock.Communicator)
}

func (suite *Suite) TestPing() {
	suite.colClient.
		On("Ping", mock.Anything, &accessproto.PingRequest{}).
		Return(&accessproto.PingResponse{}, nil)

	suite.execClient.
		On("Ping", mock.Anything, &execproto.PingRequest{}).
		Return(&execproto.PingResponse{}, nil)

	params := suite.defaultBackendParams()

	backend, err := New(params)
	suite.Require().NoError(err)

	err = backend.Ping(context.Background())
	suite.Require().NoError(err)
}

func (suite *Suite) TestGetLatestFinalizedBlockHeader() {
	// setup the mocks
	block := unittest.BlockHeaderFixture()
	suite.state.On("Final").Return(suite.snapshot, nil).Maybe()
	suite.snapshot.On("Head").Return(block, nil).Once()
	suite.state.On("Sealed").Return(suite.snapshot, nil)
	suite.snapshot.On("Head").Return(block, nil).Once()

	params := suite.defaultBackendParams()

	backend, err := New(params)
	suite.Require().NoError(err)

	// query the handler for the latest finalized block
	header, stat, err := backend.GetLatestBlockHeader(context.Background(), false)
	suite.checkResponse(header, err)

	// make sure we got the latest block
	suite.Require().Equal(block.ID(), header.ID())
	suite.Require().Equal(block.Height, header.Height)
	suite.Require().Equal(block.ParentID, header.ParentID)
	suite.Require().Equal(stat, flow.BlockStatusSealed)

	suite.assertAllExpectations()
}

// TestGetLatestProtocolStateSnapshot_NoTransitionSpan tests our GetLatestProtocolStateSnapshot RPC endpoint
// where the sealing segment for the State requested at latest finalized  block does not contain any Blocks that
// spans an epoch or epoch phase transition.
func (suite *Suite) TestGetLatestProtocolStateSnapshot_NoTransitionSpan() {
	identities := unittest.CompleteIdentitySet()
	rootSnapshot := unittest.RootSnapshotFixture(identities)
	util.RunWithFullProtocolStateAndMutator(suite.T(), rootSnapshot, func(db *badger.DB, state *bprotocol.ParticipantState, mutableState realprotocol.MutableProtocolState) {
		epochBuilder := unittest.NewEpochBuilder(suite.T(), mutableState, state)
		// build epoch 1
		// Blocks in current State
		// P <- A(S_P-1) <- B(S_P) <- C(S_A) <- D(S_B) |setup| <- E(S_C) <- F(S_D) |commit|
		epochBuilder.
			BuildEpoch().
			CompleteEpoch()

		// get heights of each phase in built epochs
		epoch1, ok := epochBuilder.EpochHeights(1)
		require.True(suite.T(), ok)

		// setup AtBlockID mock returns for State
		for _, height := range epoch1.Range() {
			suite.state.On("AtHeight", height).Return(state.AtHeight(height)).Once()
		}

		// Take snapshot at height of block D (epoch1.heights[2]) for valid segment and valid snapshot
		// where its sealing segment is A <- B <- C
		snap := state.AtHeight(epoch1.Range()[2])
		suite.state.On("Final").Return(snap).Once()

		params := suite.defaultBackendParams()
		params.MaxHeightRange = TEST_MAX_HEIGHT

		backend, err := New(params)
		suite.Require().NoError(err)

		// query the handler for the latest finalized snapshot
		bytes, err := backend.GetLatestProtocolStateSnapshot(context.Background())
		suite.Require().NoError(err)

		// we expect the endpoint to return the snapshot at the same height we requested
		// because it has a valid sealing segment with no Blocks spanning an epoch or phase transition
		expectedSnapshotBytes, err := convert.SnapshotToBytes(snap)
		suite.Require().NoError(err)
		suite.Require().Equal(expectedSnapshotBytes, bytes)
	})
}

// TestGetLatestProtocolStateSnapshot_TransitionSpans tests our GetLatestProtocolStateSnapshot RPC endpoint
// where the sealing segment for the State requested for latest finalized block  contains a block that
// spans an epoch transition and Blocks that span epoch phase transitions.
func (suite *Suite) TestGetLatestProtocolStateSnapshot_TransitionSpans() {
	identities := unittest.CompleteIdentitySet()
	rootSnapshot := unittest.RootSnapshotFixture(identities)
	util.RunWithFullProtocolStateAndMutator(suite.T(), rootSnapshot, func(db *badger.DB, state *bprotocol.ParticipantState, mutableState realprotocol.MutableProtocolState) {
		epochBuilder := unittest.NewEpochBuilder(suite.T(), mutableState, state)

		// building 2 epochs allows us to take a snapshot at a point in time where
		// an epoch transition happens
		epochBuilder.
			BuildEpoch().
			CompleteEpoch()

		epochBuilder.
			BuildEpoch().
			CompleteEpoch()

		// get heights of each phase in built epochs
		epoch1, ok := epochBuilder.EpochHeights(1)
		require.True(suite.T(), ok)
		epoch2, ok := epochBuilder.EpochHeights(2)
		require.True(suite.T(), ok)

		// setup AtHeight mock returns for State
		for _, height := range append(epoch1.Range(), epoch2.Range()...) {
			suite.state.On("AtHeight", height).Return(state.AtHeight(height))
		}

		// Take snapshot at height of the first block of epoch2, the sealing segment of this snapshot
		// will have contain block spanning an epoch transition as well as an epoch phase transition.
		// This will cause our GetLatestProtocolStateSnapshot func to return a snapshot
		// at block with height 3, the first block of the staking phase of epoch1.

		snap := state.AtHeight(epoch2.Range()[0])
		suite.state.On("Final").Return(snap).Once()

		params := suite.defaultBackendParams()
		params.MaxHeightRange = TEST_MAX_HEIGHT

		backend, err := New(params)
		suite.Require().NoError(err)

		// query the handler for the latest finalized snapshot
		bytes, err := backend.GetLatestProtocolStateSnapshot(context.Background())
		suite.Require().NoError(err)
		fmt.Println()

		// we expect the endpoint to return last valid snapshot which is the snapshot at block C (height 2)
		expectedSnapshotBytes, err := convert.SnapshotToBytes(state.AtHeight(epoch1.Range()[2]))
		suite.Require().NoError(err)
		suite.Require().Equal(expectedSnapshotBytes, bytes)
	})
}

// TestGetLatestProtocolStateSnapshot_PhaseTransitionSpan tests our GetLatestProtocolStateSnapshot RPC endpoint
// where the sealing segment for the State requested at latest finalized  block contains a Blocks that
// spans an epoch phase transition.
func (suite *Suite) TestGetLatestProtocolStateSnapshot_PhaseTransitionSpan() {
	identities := unittest.CompleteIdentitySet()
	rootSnapshot := unittest.RootSnapshotFixture(identities)
	util.RunWithFullProtocolStateAndMutator(suite.T(), rootSnapshot, func(db *badger.DB, state *bprotocol.ParticipantState, mutableState realprotocol.MutableProtocolState) {
		epochBuilder := unittest.NewEpochBuilder(suite.T(), mutableState, state)
		// build epoch 1
		// Blocks in current State
		// P <- A(S_P-1) <- B(S_P) <- C(S_A) <- D(S_B) |setup| <- E(S_C) <- F(S_D) |commit|
		epochBuilder.
			BuildEpoch().
			CompleteEpoch()

		// get heights of each phase in built epochs
		epoch1, ok := epochBuilder.EpochHeights(1)
		require.True(suite.T(), ok)

		// setup AtBlockID mock returns for State
		for _, height := range epoch1.Range() {
			suite.state.On("AtHeight", height).Return(state.AtHeight(height))
		}

		// Take snapshot at height of block D (epoch1.heights[3]) the sealing segment for this snapshot
		// is C(S_A) <- D(S_B) |setup|) which spans the epoch setup phase. This will force
		// our RPC endpoint to return a snapshot at block D which is the snapshot at the boundary where the phase
		// transition happens.
		snap := state.AtHeight(epoch1.Range()[3])
		suite.state.On("Final").Return(snap).Once()

		params := suite.defaultBackendParams()
		params.MaxHeightRange = TEST_MAX_HEIGHT

		backend, err := New(params)
		suite.Require().NoError(err)

		// query the handler for the latest finalized snapshot
		bytes, err := backend.GetLatestProtocolStateSnapshot(context.Background())
		suite.Require().NoError(err)

		// we expect the endpoint to return last valid snapshot which is the snapshot at block C (height 2)
		expectedSnapshotBytes, err := convert.SnapshotToBytes(state.AtHeight(epoch1.Range()[2]))
		suite.Require().NoError(err)
		suite.Require().Equal(expectedSnapshotBytes, bytes)
	})
}

// TestGetLatestProtocolStateSnapshot_EpochTransitionSpan tests our GetLatestProtocolStateSnapshot RPC endpoint
// where the sealing segment for the State requested at latest finalized  block contains a Blocks that
// spans an epoch transition.
func (suite *Suite) TestGetLatestProtocolStateSnapshot_EpochTransitionSpan() {
	identities := unittest.CompleteIdentitySet()
	rootSnapshot := unittest.RootSnapshotFixture(identities)
	util.RunWithFullProtocolStateAndMutator(suite.T(), rootSnapshot, func(db *badger.DB, state *bprotocol.ParticipantState, mutableState realprotocol.MutableProtocolState) {
		epochBuilder := unittest.NewEpochBuilder(suite.T(), mutableState, state)
		// build epoch 1
		// Blocks in current State
		// P <- A(S_P-1) <- B(S_P) <- C(S_A) <- D(S_B) |setup| <- E(S_C) <- F(S_D) |commit|
		epochBuilder.BuildEpoch()

		// add more Blocks to our State in the commit phase, this will allow
		// us to take a snapshot at the height where the epoch1 -> epoch2 transition
		// and no block spans an epoch phase transition. The third block added will
		// have a seal for the first block in the commit phase allowing us to avoid
		// spanning an epoch phase transition.
		epochBuilder.AddBlocksWithSeals(3, 1)
		epochBuilder.CompleteEpoch()

		// Now we build our second epoch
		epochBuilder.
			BuildEpoch().
			CompleteEpoch()

		// get heights of each phase in built epochs
		epoch1, ok := epochBuilder.EpochHeights(1)
		require.True(suite.T(), ok)
		epoch2, ok := epochBuilder.EpochHeights(2)
		require.True(suite.T(), ok)

		// setup AtHeight mock returns for State
		for _, height := range append(epoch1.Range(), epoch2.Range()...) {
			suite.state.On("AtHeight", height).Return(state.AtHeight(height))
		}

		// Take snapshot at the first block of epoch2 . The sealing segment
		// for this snapshot contains a block (highest) that spans the epoch1 -> epoch2
		// transition.
		snap := state.AtHeight(epoch2.Range()[0])
		suite.state.On("Final").Return(snap).Once()

		params := suite.defaultBackendParams()
		params.MaxHeightRange = TEST_MAX_HEIGHT

		backend, err := New(params)
		suite.Require().NoError(err)

		// query the handler for the latest finalized snapshot
		bytes, err := backend.GetLatestProtocolStateSnapshot(context.Background())
		suite.Require().NoError(err)

		// we expect the endpoint to return last valid snapshot which is the snapshot at the final block
		// of the previous epoch
		expectedSnapshotBytes, err := convert.SnapshotToBytes(state.AtHeight(epoch1.Range()[len(epoch1.Range())-1]))
		suite.Require().NoError(err)
		suite.Require().Equal(expectedSnapshotBytes, bytes)
	})
}

// TestGetLatestProtocolStateSnapshot_EpochTransitionSpan tests our GetLatestProtocolStateSnapshot RPC endpoint
// where the length of the sealing segment is greater than the configured SnapshotHistoryLimit.
func (suite *Suite) TestGetLatestProtocolStateSnapshot_HistoryLimit() {
	identities := unittest.CompleteIdentitySet()
	rootSnapshot := unittest.RootSnapshotFixture(identities)
	util.RunWithFullProtocolStateAndMutator(suite.T(), rootSnapshot, func(db *badger.DB, state *bprotocol.ParticipantState, mutableState realprotocol.MutableProtocolState) {
		epochBuilder := unittest.NewEpochBuilder(suite.T(), mutableState, state).BuildEpoch().CompleteEpoch()

		// get heights of each phase in built epochs
		epoch1, ok := epochBuilder.EpochHeights(1)
		require.True(suite.T(), ok)

		// setup AtBlockID mock returns for State
		for _, height := range epoch1.Range() {
			suite.state.On("AtHeight", height).Return(state.AtHeight(height))
		}

		// Take snapshot at height of block E (epoch1.heights[4]) the sealing segment for this snapshot
		// is C(S_A) <- D(S_B) |setup| <- E(S_C) which spans the epoch setup phase. This will force
		// our RPC endpoint to return a snapshot at block D which is the snapshot at the boundary where a phase
		// transition happens.
		snap := state.AtHeight(epoch1.Range()[4])
		suite.state.On("Final").Return(snap).Once()

		params := suite.defaultBackendParams()
		// very short history limit, any segment with any Blocks spanning any transition should force the endpoint to return a history limit error
		params.SnapshotHistoryLimit = 1

		backend, err := New(params)
		suite.Require().NoError(err)

		// the handler should return a snapshot history limit error
		_, err = backend.GetLatestProtocolStateSnapshot(context.Background())
		suite.Require().ErrorIs(err, SnapshotHistoryLimitErr)
	})
}

// TestGetProtocolStateSnapshotByBlockID tests our GetProtocolStateSnapshotByBlockID RPC endpoint.
func (suite *Suite) TestGetProtocolStateSnapshotByBlockID() {
	identities := unittest.CompleteIdentitySet()
	rootSnapshot := unittest.RootSnapshotFixture(identities)
	util.RunWithFullProtocolStateAndMutator(suite.T(), rootSnapshot, func(db *badger.DB, state *bprotocol.ParticipantState, mutableState realprotocol.MutableProtocolState) {
		epochBuilder := unittest.NewEpochBuilder(suite.T(), mutableState, state)
		// build epoch 1
		// Blocks in current State
		// P <- A(S_P-1) <- B(S_P) <- C(S_A) <- D(S_B) |setup| <- E(S_C) <- F(S_D) |commit|
		epochBuilder.
			BuildEpoch().
			CompleteEpoch()

		// get heights of each phase in built epochs
		epoch1, ok := epochBuilder.EpochHeights(1)
		require.True(suite.T(), ok)

		// setup AtBlockID, AtHeight and BlockIDByHeight mock returns for State
		for _, height := range epoch1.Range() {
			snap := state.AtHeight(height)
			blockHead, err := snap.Head()
			suite.Require().NoError(err)

			suite.state.On("AtHeight", height).Return(snap)
			suite.state.On("AtBlockID", blockHead.ID()).Return(snap)
			suite.headers.On("BlockIDByHeight", height).Return(blockHead.ID(), nil)
		}

		// Take snapshot at height of block D (epoch1.heights[2]) for valid segment and valid snapshot
		snap := state.AtHeight(epoch1.Range()[2])
		blockHead, err := snap.Head()
		suite.Require().NoError(err)

		params := suite.defaultBackendParams()
		params.MaxHeightRange = TEST_MAX_HEIGHT

		backend, err := New(params)
		suite.Require().NoError(err)

		// query the handler for the latest finalized snapshot
		bytes, err := backend.GetProtocolStateSnapshotByBlockID(context.Background(), blockHead.ID())
		suite.Require().NoError(err)

		// we expect the endpoint to return the snapshot at the same height we requested
		expectedSnapshotBytes, err := convert.SnapshotToBytes(snap)
		suite.Require().NoError(err)
		suite.Require().Equal(expectedSnapshotBytes, bytes)
	})
}

// TestGetProtocolStateSnapshotByBlockID_NonQueryBlock tests our GetProtocolStateSnapshotByBlockID RPC endpoint
// where no block with the given ID was found.
func (suite *Suite) TestGetProtocolStateSnapshotByBlockID_UnknownQueryBlock() {
	identities := unittest.CompleteIdentitySet()
	rootSnapshot := unittest.RootSnapshotFixture(identities)
	util.RunWithFullProtocolState(suite.T(), rootSnapshot, func(db *badger.DB, state *bprotocol.ParticipantState) {
		rootBlock, err := rootSnapshot.Head()
		suite.Require().NoError(err)

		params := suite.defaultBackendParams()
		params.MaxHeightRange = TEST_MAX_HEIGHT

		backend, err := New(params)
		suite.Require().NoError(err)

		// create a new block with root block as parent
		newBlock := unittest.BlockWithParentFixture(rootBlock)
		ctx := context.Background()

		suite.state.On("AtBlockID", newBlock.ID()).Return(unittest.StateSnapshotForUnknownBlock())

		// query the handler for the snapshot for non existing block
		snapshotBytes, err := backend.GetProtocolStateSnapshotByBlockID(ctx, newBlock.ID())
		suite.Require().Nil(snapshotBytes)
		suite.Require().Error(err)
		suite.Require().Equal(codes.NotFound, status.Code(err))
		suite.Require().Equal(status.Errorf(codes.NotFound, "failed to get a valid snapshot: block not found").Error(),
			err.Error())
		suite.assertAllExpectations()
	})
}

// TestGetProtocolStateSnapshotByBlockID_AtBlockIDInternalError tests our GetProtocolStateSnapshotByBlockID RPC endpoint
// where unexpected error from snapshot.AtBlockID appear because of closed database.
func (suite *Suite) TestGetProtocolStateSnapshotByBlockID_AtBlockIDInternalError() {
	identities := unittest.CompleteIdentitySet()
	rootSnapshot := unittest.RootSnapshotFixture(identities)
	util.RunWithFullProtocolState(suite.T(), rootSnapshot, func(db *badger.DB, state *bprotocol.ParticipantState) {
		params := suite.defaultBackendParams()
		params.MaxHeightRange = TEST_MAX_HEIGHT

		backend, err := New(params)
		suite.Require().NoError(err)

		ctx := context.Background()
		newBlock := unittest.BlockFixture()

		expectedError := errors.New("runtime-error")
		suite.state.On("AtBlockID", newBlock.ID()).Return(invalid.NewSnapshot(expectedError))

		// query the handler for the snapshot
		snapshotBytes, err := backend.GetProtocolStateSnapshotByBlockID(ctx, newBlock.ID())
		suite.Require().Nil(snapshotBytes)
		suite.Require().Error(err)
		suite.Require().ErrorAs(err, &expectedError)
		suite.Require().Equal(codes.Internal, status.Code(err))
		suite.assertAllExpectations()
	})
}

// TestGetProtocolStateSnapshotByBlockID_BlockNotFinalizedAtHeight tests our GetProtocolStateSnapshotByBlockID RPC endpoint
// where The block exists, but no block has been finalized at its height.
func (suite *Suite) TestGetProtocolStateSnapshotByBlockID_BlockNotFinalizedAtHeight() {
	identities := unittest.CompleteIdentitySet()
	rootSnapshot := unittest.RootSnapshotFixture(identities)
	rootProtocolState, err := rootSnapshot.ProtocolState()
	require.NoError(suite.T(), err)
	rootProtocolStateID := rootProtocolState.Entry().ID()
	util.RunWithFullProtocolState(suite.T(), rootSnapshot, func(db *badger.DB, state *bprotocol.ParticipantState) {
		rootBlock, err := rootSnapshot.Head()
		suite.Require().NoError(err)

		params := suite.defaultBackendParams()
		params.MaxHeightRange = TEST_MAX_HEIGHT

		backend, err := New(params)
		suite.Require().NoError(err)

		// create a new block with root block as parent
		newBlock := unittest.BlockWithParentFixture(rootBlock)
		newBlock.SetPayload(unittest.PayloadFixture(unittest.WithProtocolStateID(rootProtocolStateID)))
		ctx := context.Background()
		// add new block to the chain state
		err = state.Extend(ctx, newBlock)
		suite.Require().NoError(err)

		// since block was added to the block tree it must be queryable by block ID
		suite.state.On("AtBlockID", newBlock.ID()).Return(state.AtBlockID(newBlock.ID()))
		suite.headers.On("BlockIDByHeight", newBlock.Header.Height).Return(flow.ZeroID, storage.ErrNotFound)

		// query the handler for the snapshot for non finalized block
		snapshotBytes, err := backend.GetProtocolStateSnapshotByBlockID(ctx, newBlock.ID())
		suite.Require().Nil(snapshotBytes)
		suite.Require().Error(err)
		suite.Require().Equal(codes.FailedPrecondition, status.Code(err))
		suite.assertAllExpectations()
	})
}

// TestGetProtocolStateSnapshotByBlockID_DifferentBlockFinalizedAtHeight tests our GetProtocolStateSnapshotByBlockID RPC
// endpoint where a different block than what was queried has been finalized at this height.
func (suite *Suite) TestGetProtocolStateSnapshotByBlockID_DifferentBlockFinalizedAtHeight() {
	identities := unittest.CompleteIdentitySet()
	rootSnapshot := unittest.RootSnapshotFixture(identities)
	rootProtocolState, err := rootSnapshot.ProtocolState()
	require.NoError(suite.T(), err)
	rootProtocolStateID := rootProtocolState.Entry().ID()
	util.RunWithFullProtocolState(suite.T(), rootSnapshot, func(db *badger.DB, state *bprotocol.ParticipantState) {
		rootBlock, err := rootSnapshot.Head()
		suite.Require().NoError(err)

		params := suite.defaultBackendParams()
		params.MaxHeightRange = TEST_MAX_HEIGHT

		backend, err := New(params)
		suite.Require().NoError(err)

		// create a new block with root block as parent
		finalizedBlock := unittest.BlockWithParentFixture(rootBlock)
		finalizedBlock.SetPayload(unittest.PayloadFixture(unittest.WithProtocolStateID(rootProtocolStateID)))
		orphanBlock := unittest.BlockWithParentFixture(rootBlock)
		orphanBlock.SetPayload(unittest.PayloadFixture(unittest.WithProtocolStateID(rootProtocolStateID)))
		ctx := context.Background()

		// add new block to the chain state
		err = state.Extend(ctx, finalizedBlock)
		suite.Require().NoError(err)

		// add orphan block to the chain state as well
		err = state.Extend(ctx, orphanBlock)
		suite.Require().NoError(err)

		suite.Equal(finalizedBlock.Header.Height, orphanBlock.Header.Height,
			"expect both blocks to have same height to have a fork")

		// since block was added to the block tree it must be queryable by block ID
		suite.state.On("AtBlockID", orphanBlock.ID()).Return(state.AtBlockID(orphanBlock.ID()))

		// since there are two candidate blocks with the same height, we will return the one that was finalized
		suite.headers.On("BlockIDByHeight", finalizedBlock.Header.Height).Return(finalizedBlock.ID(), nil)

		// query the handler for the snapshot for non finalized block
		snapshotBytes, err := backend.GetProtocolStateSnapshotByBlockID(ctx, orphanBlock.ID())
		suite.Require().Nil(snapshotBytes)
		suite.Require().Error(err)
		suite.Require().Equal(codes.InvalidArgument, status.Code(err))
		suite.assertAllExpectations()
	})
}

// TestGetProtocolStateSnapshotByBlockID_UnexpectedErrorBlockIDByHeight tests our GetProtocolStateSnapshotByBlockID RPC
// endpoint where a unexpected error from BlockIDByHeight appear.
func (suite *Suite) TestGetProtocolStateSnapshotByBlockID_UnexpectedErrorBlockIDByHeight() {
	identities := unittest.CompleteIdentitySet()
	rootSnapshot := unittest.RootSnapshotFixture(identities)
	rootProtocolState, err := rootSnapshot.ProtocolState()
	require.NoError(suite.T(), err)
	rootProtocolStateID := rootProtocolState.Entry().ID()
	util.RunWithFullProtocolState(suite.T(), rootSnapshot, func(db *badger.DB, state *bprotocol.ParticipantState) {
		rootBlock, err := rootSnapshot.Head()
		suite.Require().NoError(err)

		params := suite.defaultBackendParams()
		params.MaxHeightRange = TEST_MAX_HEIGHT

		backend, err := New(params)
		suite.Require().NoError(err)

		// create a new block with root block as parent
		newBlock := unittest.BlockWithParentFixture(rootBlock)
		newBlock.SetPayload(unittest.PayloadFixture(unittest.WithProtocolStateID(rootProtocolStateID)))
		ctx := context.Background()
		// add new block to the chain state
		err = state.Extend(ctx, newBlock)
		suite.Require().NoError(err)

		// since block was added to the block tree it must be queryable by block ID
		suite.state.On("AtBlockID", newBlock.ID()).Return(state.AtBlockID(newBlock.ID()))
		//expectedError := errors.New("runtime-error")
		suite.headers.On("BlockIDByHeight", newBlock.Header.Height).Return(flow.ZeroID,
			status.Errorf(codes.Internal, "failed to lookup block id by height %d", newBlock.Header.Height))

		// query the handler for the snapshot
		snapshotBytes, err := backend.GetProtocolStateSnapshotByBlockID(ctx, newBlock.ID())
		suite.Require().Nil(snapshotBytes)
		suite.Require().Error(err)
		suite.Require().Equal(codes.Internal, status.Code(err))
		suite.assertAllExpectations()
	})
}

// TestGetProtocolStateSnapshotByBlockID_InvalidSegment tests our GetProtocolStateSnapshotByBlockID RPC endpoint
// for invalid segment between phases and between epochs
func (suite *Suite) TestGetProtocolStateSnapshotByBlockID_InvalidSegment() {
	identities := unittest.CompleteIdentitySet()
	rootSnapshot := unittest.RootSnapshotFixture(identities)
	util.RunWithFullProtocolStateAndMutator(suite.T(), rootSnapshot, func(db *badger.DB, state *bprotocol.ParticipantState, mutableState realprotocol.MutableProtocolState) {
		epochBuilder := unittest.NewEpochBuilder(suite.T(), mutableState, state)
		// build epoch 1
		// Blocks in current State
		// P <- A(S_P-1) <- B(S_P) <- C(S_A) <- D(S_B) |setup| <- E(S_C) <- F(S_D) |commit|
		epochBuilder.
			BuildEpoch().
			CompleteEpoch()

		// get heights of each phase in built epochs
		epoch1, ok := epochBuilder.EpochHeights(1)
		require.True(suite.T(), ok)

		// setup AtBlockID and AtHeight mock returns for State
		for _, height := range epoch1.Range() {
			snap := state.AtHeight(height)
			blockHead, err := snap.Head()
			suite.Require().NoError(err)

			suite.state.On("AtHeight", height).Return(snap)
			suite.state.On("AtBlockID", blockHead.ID()).Return(snap)
			suite.headers.On("BlockIDByHeight", height).Return(blockHead.ID(), nil)
		}

		backend, err := New(suite.defaultBackendParams())
		suite.Require().NoError(err)

		suite.T().Run("sealing segment between phases", func(t *testing.T) {
			// Take snapshot at height of first block of setup phase
			snap := state.AtHeight(epoch1.SetupRange()[0])
			block, err := snap.Head()
			suite.Require().NoError(err)

			bytes, err := backend.GetProtocolStateSnapshotByBlockID(context.Background(), block.ID())
			suite.Require().Error(err)
			suite.Require().Empty(bytes)
			suite.Require().Equal(status.Errorf(codes.InvalidArgument, "failed to retrieve snapshot for block, try again with different block: %v",
				ErrSnapshotPhaseMismatch).Error(),
				err.Error())
		})

		suite.T().Run("sealing segment between epochs", func(t *testing.T) {
			// Take snapshot at height of latest finalized block
			snap := state.Final()
			epochCounter, err := snap.Epochs().Current().Counter()
			suite.Require().NoError(err)
			suite.Require().Equal(epoch1.Counter+1, epochCounter, "expect to be in next epoch")
			block, err := snap.Head()
			suite.Require().NoError(err)

			suite.state.On("AtBlockID", block.ID()).Return(snap)
			suite.state.On("AtHeight", block.Height).Return(snap)
			suite.headers.On("BlockIDByHeight", block.Height).Return(block.ID(), nil)

			bytes, err := backend.GetProtocolStateSnapshotByBlockID(context.Background(), block.ID())
			suite.Require().Error(err)
			suite.Require().Empty(bytes)
			suite.Require().Equal(status.Errorf(codes.InvalidArgument, "failed to retrieve snapshot for block, try again with different block: %v",
				ErrSnapshotPhaseMismatch).Error(),
				err.Error())
		})
	})
}

// TestGetProtocolStateSnapshotByHeight tests our GetProtocolStateSnapshotByHeight RPC endpoint
// where non finalized block is added to state
func (suite *Suite) TestGetProtocolStateSnapshotByHeight() {
	identities := unittest.CompleteIdentitySet()
	rootSnapshot := unittest.RootSnapshotFixture(identities)
	util.RunWithFullProtocolStateAndMutator(suite.T(), rootSnapshot, func(db *badger.DB, state *bprotocol.ParticipantState, mutableState realprotocol.MutableProtocolState) {
		epochBuilder := unittest.NewEpochBuilder(suite.T(), mutableState, state)
		// build epoch 1
		// Blocks in current State
		// P <- A(S_P-1) <- B(S_P) <- C(S_A) <- D(S_B) |setup| <- E(S_C) <- F(S_D) |commit|
		epochBuilder.
			BuildEpoch().
			CompleteEpoch()

		// get heights of each phase in built epochs
		epoch1, ok := epochBuilder.EpochHeights(1)
		require.True(suite.T(), ok)

		// setup AtHeight mock returns for State
		for _, height := range epoch1.Range() {
			suite.state.On("AtHeight", height).Return(state.AtHeight(height))
		}

		// Take snapshot at height of block D (epoch1.heights[2]) for valid segment and valid snapshot
		snap := state.AtHeight(epoch1.Range()[2])

		params := suite.defaultBackendParams()
		params.MaxHeightRange = TEST_MAX_HEIGHT

		backend, err := New(params)
		suite.Require().NoError(err)

		// query the handler for the latest finalized snapshot
		bytes, err := backend.GetProtocolStateSnapshotByHeight(context.Background(), epoch1.Range()[2])
		suite.Require().NoError(err)

		// we expect the endpoint to return the snapshot at the same height we requested
		expectedSnapshotBytes, err := convert.SnapshotToBytes(snap)
		suite.Require().NoError(err)
		suite.Require().Equal(expectedSnapshotBytes, bytes)
	})
}

// TestGetProtocolStateSnapshotByHeight_NonFinalizedBlocks tests our GetProtocolStateSnapshotByHeight RPC endpoint
// where non finalized block is added to state
func (suite *Suite) TestGetProtocolStateSnapshotByHeight_NonFinalizedBlocks() {
	identities := unittest.CompleteIdentitySet()
	rootSnapshot := unittest.RootSnapshotFixture(identities)
	rootProtocolState, err := rootSnapshot.ProtocolState()
	require.NoError(suite.T(), err)
	rootProtocolStateID := rootProtocolState.Entry().ID()
	util.RunWithFullProtocolState(suite.T(), rootSnapshot, func(db *badger.DB, state *bprotocol.ParticipantState) {
		rootBlock, err := rootSnapshot.Head()
		suite.Require().NoError(err)
		// create a new block with root block as parent
		newBlock := unittest.BlockWithParentFixture(rootBlock)
		newBlock.SetPayload(unittest.PayloadFixture(unittest.WithProtocolStateID(rootProtocolStateID)))
		ctx := context.Background()
		// add new block to the chain state
		err = state.Extend(ctx, newBlock)
		suite.Require().NoError(err)

		// since block was not yet finalized AtHeight must return an invalid snapshot
		suite.state.On("AtHeight", newBlock.Header.Height).Return(invalid.NewSnapshot(realstate.ErrUnknownSnapshotReference))

		params := suite.defaultBackendParams()
		params.MaxHeightRange = TEST_MAX_HEIGHT

		backend, err := New(params)
		suite.Require().NoError(err)

		// query the handler for the snapshot for non finalized block
		bytes, err := backend.GetProtocolStateSnapshotByHeight(context.Background(), newBlock.Header.Height)

		suite.Require().Nil(bytes)
		suite.Require().Error(err)
		suite.Require().Equal(status.Errorf(codes.NotFound, "failed to find snapshot: %v",
			realstate.ErrUnknownSnapshotReference).Error(),
			err.Error())
	})
}

// TestGetProtocolStateSnapshotByHeight_InvalidSegment tests our GetProtocolStateSnapshotByHeight RPC endpoint
// for invalid segment
func (suite *Suite) TestGetProtocolStateSnapshotByHeight_InvalidSegment() {
	identities := unittest.CompleteIdentitySet()
	rootSnapshot := unittest.RootSnapshotFixture(identities)
	util.RunWithFullProtocolStateAndMutator(suite.T(), rootSnapshot, func(db *badger.DB, state *bprotocol.ParticipantState, mutableState realprotocol.MutableProtocolState) {
		epochBuilder := unittest.NewEpochBuilder(suite.T(), mutableState, state)
		// build epoch 1
		// Blocks in current State
		// P <- A(S_P-1) <- B(S_P) <- C(S_A) <- D(S_B) |setup| <- E(S_C) <- F(S_D) |commit|
		epochBuilder.
			BuildEpoch().
			CompleteEpoch()

		// get heights of each phase in built epochs
		epoch1, ok := epochBuilder.EpochHeights(1)
		require.True(suite.T(), ok)

		// setup AtHeight mock returns for State
		for _, height := range epoch1.Range() {
			suite.state.On("AtHeight", height).Return(state.AtHeight(height))
		}

		backend, err := New(suite.defaultBackendParams())
		suite.Require().NoError(err)

		// query the handler for the snapshot with invalid segment
		bytes, err := backend.GetProtocolStateSnapshotByHeight(context.Background(), epoch1.SetupRange()[0])

		suite.Require().Nil(bytes)
		suite.Require().Error(err)
		suite.Require().Equal(status.Errorf(codes.InvalidArgument, "failed to retrieve snapshot for block, try "+
			"again with different block: %v",
			ErrSnapshotPhaseMismatch).Error(),
			err.Error())
	})
}

func (suite *Suite) TestGetLatestSealedBlockHeader() {
	// setup the mocks
	suite.state.On("Sealed").Return(suite.snapshot, nil).Maybe()
	suite.state.On("Sealed").Return(suite.snapshot, nil)

	params := suite.defaultBackendParams()

	backend, err := New(params)
	suite.Require().NoError(err)

	suite.Run("GetLatestSealedBlockHeader - happy path", func() {
		block := unittest.BlockHeaderFixture()
		suite.snapshot.On("Head").Return(block, nil).Once()
		suite.snapshot.On("Head").Return(block, nil).Once()

		// query the handler for the latest sealed block
		header, stat, err := backend.GetLatestBlockHeader(context.Background(), true)
		suite.checkResponse(header, err)

		// make sure we got the latest sealed block
		suite.Require().Equal(block.ID(), header.ID())
		suite.Require().Equal(block.Height, header.Height)
		suite.Require().Equal(block.ParentID, header.ParentID)
		suite.Require().Equal(stat, flow.BlockStatusSealed)

		suite.assertAllExpectations()
	})

	// tests that signaler context received error when node state is inconsistent
	suite.Run("GetLatestSealedBlockHeader - fails with inconsistent node's state", func() {
		err := fmt.Errorf("inconsistent node's state")
		suite.snapshot.On("Head").Return(nil, err)

		// mock signaler context expect an error
		signCtxErr := irrecoverable.NewExceptionf("failed to lookup sealed header: %w", err)
		signalerCtx := irrecoverable.WithSignalerContext(context.Background(),
			irrecoverable.NewMockSignalerContextExpectError(suite.T(), context.Background(), signCtxErr))

		actualHeader, actualStatus, err := backend.GetLatestBlockHeader(signalerCtx, true)
		suite.Require().Error(err)
		suite.Require().Nil(actualHeader)
		suite.Require().Equal(flow.BlockStatusUnknown, actualStatus)
	})
}

func (suite *Suite) TestGetTransaction() {
	suite.state.On("Sealed").Return(suite.snapshot, nil).Maybe()

	transaction := unittest.TransactionFixture()
	expected := transaction.TransactionBody

	suite.transactions.
		On("ByID", transaction.ID()).
		Return(&expected, nil).
		Once()

	params := suite.defaultBackendParams()

	backend, err := New(params)
	suite.Require().NoError(err)

	actual, err := backend.GetTransaction(context.Background(), transaction.ID())
	suite.checkResponse(actual, err)

	suite.Require().Equal(expected, *actual)

	suite.assertAllExpectations()
}

func (suite *Suite) TestGetCollection() {
	suite.state.On("Sealed").Return(suite.snapshot, nil).Maybe()

	expected := unittest.CollectionFixture(1).Light()

	suite.collections.
		On("LightByID", expected.ID()).
		Return(&expected, nil).
		Once()

	params := suite.defaultBackendParams()

	backend, err := New(params)
	suite.Require().NoError(err)

	actual, err := backend.GetCollectionByID(context.Background(), expected.ID())
	suite.transactions.AssertExpectations(suite.T())
	suite.checkResponse(actual, err)

	suite.Equal(expected, *actual)
	suite.assertAllExpectations()
}

// TestGetTransactionResultByIndex tests that the request is forwarded to EN
func (suite *Suite) TestGetTransactionResultByIndex() {
	suite.state.On("Sealed").Return(suite.snapshot, nil).Maybe()

	ctx := context.Background()
	block := unittest.BlockFixture()
	blockId := block.ID()
	index := uint32(0)

	// block storage returns the corresponding block
	suite.blocks.
		On("ByID", blockId).
		Return(&block, nil)

	_, fixedENIDs := suite.setupReceipts(&block)
	suite.state.On("Final").Return(suite.snapshot, nil).Maybe()
	suite.snapshot.On("Identities", mock.Anything).Return(fixedENIDs, nil)

	// create a mock connection factory
	connFactory := connectionmock.NewConnectionFactory(suite.T())
	connFactory.On("GetExecutionAPIClient", mock.Anything).Return(suite.execClient, &mockCloser{}, nil)

	exeEventReq := &execproto.GetTransactionByIndexRequest{
		BlockId: blockId[:],
		Index:   index,
	}

	exeEventResp := &execproto.GetTransactionResultResponse{
		Events: nil,
	}

	params := suite.defaultBackendParams()
	// the connection factory should be used to get the execution node client
	params.ConnFactory = connFactory
	params.FixedExecutionNodeIDs = (fixedENIDs.NodeIDs()).Strings()

	backend, err := New(params)
	suite.Require().NoError(err)

	suite.execClient.
		On("GetTransactionResultByIndex", mock.Anything, exeEventReq).
		Return(exeEventResp, nil)

	suite.Run("TestGetTransactionResultByIndex - happy path", func() {
		suite.snapshot.On("Head").Return(block.Header, nil).Once()
		result, err := backend.GetTransactionResultByIndex(ctx, blockId, index, entitiesproto.EventEncodingVersion_JSON_CDC_V0)
		suite.checkResponse(result, err)
		suite.Assert().Equal(result.BlockHeight, block.Header.Height)

		suite.assertAllExpectations()
	})

	// tests that signaler context received error when node state is inconsistent
	suite.Run("TestGetTransactionResultByIndex - fails with inconsistent node's state", func() {
		err := fmt.Errorf("inconsistent node's state")
		suite.snapshot.On("Head").Return(nil, err).Once()

		// mock signaler context expect an error
		signCtxErr := irrecoverable.NewExceptionf("failed to lookup sealed header: %w", err)
		signalerCtx := irrecoverable.WithSignalerContext(context.Background(),
			irrecoverable.NewMockSignalerContextExpectError(suite.T(), context.Background(), signCtxErr))

		actual, err := backend.GetTransactionResultByIndex(signalerCtx, blockId, index, entitiesproto.EventEncodingVersion_JSON_CDC_V0)
		suite.Require().Error(err)
		suite.Require().Nil(actual)
	})
}

func (suite *Suite) TestGetTransactionResultsByBlockID() {
	suite.state.On("Sealed").Return(suite.snapshot, nil).Maybe()

	ctx := context.Background()
	params := suite.defaultBackendParams()

	block := unittest.BlockFixture()
	sporkRootBlockHeight := suite.state.Params().SporkRootBlockHeight()
	block.Header.Height = sporkRootBlockHeight + 1
	blockId := block.ID()

	// block storage returns the corresponding block
	suite.blocks.
		On("ByID", blockId).
		Return(&block, nil)

	_, fixedENIDs := suite.setupReceipts(&block)
	suite.state.On("Final").Return(suite.snapshot, nil).Maybe()
	suite.snapshot.On("Identities", mock.Anything).Return(fixedENIDs, nil)

	// create a mock connection factory
	connFactory := connectionmock.NewConnectionFactory(suite.T())
	connFactory.On("GetExecutionAPIClient", mock.Anything).Return(suite.execClient, &mockCloser{}, nil)

	exeEventReq := &execproto.GetTransactionsByBlockIDRequest{
		BlockId: blockId[:],
	}

	exeEventResp := &execproto.GetTransactionResultsResponse{
		TransactionResults: []*execproto.GetTransactionResultResponse{{}},
	}

	// the connection factory should be used to get the execution node client
	params.ConnFactory = connFactory
	params.FixedExecutionNodeIDs = (fixedENIDs.NodeIDs()).Strings()

	backend, err := New(params)
	suite.Require().NoError(err)

	suite.execClient.
		On("GetTransactionResultsByBlockID", mock.Anything, exeEventReq).
		Return(exeEventResp, nil)

	suite.Run("GetTransactionResultsByBlockID - happy path", func() {
		suite.snapshot.On("Head").Return(block.Header, nil).Once()

		result, err := backend.GetTransactionResultsByBlockID(ctx, blockId, entitiesproto.EventEncodingVersion_JSON_CDC_V0)
		suite.checkResponse(result, err)

		suite.assertAllExpectations()
	})

	//tests that signaler context received error when node state is inconsistent
	suite.Run("GetTransactionResultsByBlockID - fails with inconsistent node's state", func() {
		err := fmt.Errorf("inconsistent node's state")
		suite.snapshot.On("Head").Return(nil, err).Once()

		// mock signaler context expect an error
		signCtxErr := irrecoverable.NewExceptionf("failed to lookup sealed header: %w", err)
		signalerCtx := irrecoverable.WithSignalerContext(context.Background(),
			irrecoverable.NewMockSignalerContextExpectError(suite.T(), context.Background(), signCtxErr))

		actual, err := backend.GetTransactionResultsByBlockID(signalerCtx, blockId, entitiesproto.EventEncodingVersion_JSON_CDC_V0)
		suite.Require().Error(err)
		suite.Require().Nil(actual)
	})
}

// TestTransactionStatusTransition tests that the status of transaction changes from Finalized to Sealed
// when the protocol State is updated
func (suite *Suite) TestTransactionStatusTransition() {
	suite.state.On("Sealed").Return(suite.snapshot, nil).Maybe()

	ctx := context.Background()
	collection := unittest.CollectionFixture(1)
	transactionBody := collection.Transactions[0]
	block := unittest.BlockFixture()
	block.Header.Height = 2
	headBlock := unittest.BlockFixture()
	headBlock.Header.Height = block.Header.Height - 1 // head is behind the current block
	block.SetPayload(
		unittest.PayloadFixture(
			unittest.WithGuarantees(
				unittest.CollectionGuaranteesWithCollectionIDFixture([]*flow.Collection{&collection})...)))

	suite.snapshot.
		On("Head").
		Return(headBlock.Header, nil)

	light := collection.Light()
	suite.collections.On("LightByID", light.ID()).Return(&light, nil)

	// transaction storage returns the corresponding transaction
	suite.transactions.
		On("ByID", transactionBody.ID()).
		Return(transactionBody, nil)

	// collection storage returns the corresponding collection
	suite.collections.
		On("LightByTransactionID", transactionBody.ID()).
		Return(&light, nil)

	// block storage returns the corresponding block
	suite.blocks.
		On("ByCollectionID", collection.ID()).
		Return(&block, nil)

	txID := transactionBody.ID()
	blockID := block.ID()
	_, fixedENIDs := suite.setupReceipts(&block)
	suite.state.On("Final").Return(suite.snapshot, nil).Maybe()
	suite.snapshot.On("Identities", mock.Anything).Return(fixedENIDs, nil)

	// create a mock connection factory
	connFactory := connectionmock.NewConnectionFactory(suite.T())
	connFactory.On("GetExecutionAPIClient", mock.Anything).Return(suite.execClient, &mockCloser{}, nil)

	exeEventReq := &execproto.GetTransactionResultRequest{
		BlockId:       blockID[:],
		TransactionId: txID[:],
	}

	exeEventResp := &execproto.GetTransactionResultResponse{
		Events: nil,
	}

	params := suite.defaultBackendParams()
	// the connection factory should be used to get the execution node client
	params.ConnFactory = connFactory
	params.FixedExecutionNodeIDs = (fixedENIDs.NodeIDs()).Strings()

	backend, err := New(params)
	suite.Require().NoError(err)

	// Successfully return empty event list
	suite.execClient.
		On("GetTransactionResult", ctx, exeEventReq).
		Return(exeEventResp, status.Errorf(codes.NotFound, "not found")).
		Times(len(fixedENIDs)) // should call each EN once

	// first call - when block under test is greater height than the sealed head, but execution node does not know about Tx
	result, err := backend.GetTransactionResult(ctx, txID, flow.ZeroID, flow.ZeroID, entitiesproto.EventEncodingVersion_JSON_CDC_V0)
	suite.checkResponse(result, err)

	// status should be finalized since the sealed Blocks is smaller in height
	suite.Assert().Equal(flow.TransactionStatusFinalized, result.Status)

	// block ID should be included in the response
	suite.Assert().Equal(blockID, result.BlockID)

	// Successfully return empty event list from here on
	suite.execClient.
		On("GetTransactionResult", ctx, exeEventReq).
		Return(exeEventResp, nil)

	// second call - when block under test's height is greater height than the sealed head
	result, err = backend.GetTransactionResult(ctx, txID, flow.ZeroID, flow.ZeroID, entitiesproto.EventEncodingVersion_JSON_CDC_V0)
	suite.checkResponse(result, err)

	// status should be executed since no `NotFound` error in the `GetTransactionResult` call
	suite.Assert().Equal(flow.TransactionStatusExecuted, result.Status)

	// now let the head block be finalized
	headBlock.Header.Height = block.Header.Height + 1

	// third call - when block under test's height is less than sealed head's height
	result, err = backend.GetTransactionResult(ctx, txID, flow.ZeroID, flow.ZeroID, entitiesproto.EventEncodingVersion_JSON_CDC_V0)
	suite.checkResponse(result, err)

	// status should be sealed since the sealed Blocks is greater in height
	suite.Assert().Equal(flow.TransactionStatusSealed, result.Status)

	// now go far into the future
	headBlock.Header.Height = block.Header.Height + flow.DefaultTransactionExpiry + 1

	// fourth call - when block under test's height so much less than the head's height that it's considered expired,
	// but since there is a execution result, means it should retain it's sealed status
	result, err = backend.GetTransactionResult(ctx, txID, flow.ZeroID, flow.ZeroID, entitiesproto.EventEncodingVersion_JSON_CDC_V0)
	suite.checkResponse(result, err)

	// status should be expired since
	suite.Assert().Equal(flow.TransactionStatusSealed, result.Status)

	suite.assertAllExpectations()
}

// TestTransactionExpiredStatusTransition tests that the status
// of transaction changes from Pending to Expired when enough Blocks pass
func (suite *Suite) TestTransactionExpiredStatusTransition() {
	suite.state.On("Sealed").Return(suite.snapshot, nil).Maybe()
	suite.state.On("Final").Return(suite.snapshot, nil).Maybe()

	ctx := context.Background()
	collection := unittest.CollectionFixture(1)
	transactionBody := collection.Transactions[0]
	block := unittest.BlockFixture()
	block.Header.Height = 2
	transactionBody.SetReferenceBlockID(block.ID())

	headBlock := unittest.BlockFixture()
	headBlock.Header.Height = block.Header.Height - 1 // head is behind the current block

	// set up GetLastFullBlockHeight mock
	fullHeight := headBlock.Header.Height
	suite.blocks.On("GetLastFullBlockHeight").Return(
		func() uint64 { return fullHeight },
		func() error { return nil },
	)

	suite.snapshot.
		On("Head").
		Return(headBlock.Header, nil)

	snapshotAtBlock := new(protocol.Snapshot)
	snapshotAtBlock.On("Head").Return(block.Header, nil)

	suite.state.
		On("AtBlockID", block.ID()).
		Return(snapshotAtBlock, nil)

	// transaction storage returns the corresponding transaction
	suite.transactions.
		On("ByID", transactionBody.ID()).
		Return(transactionBody, nil)

	// collection storage returns a not found error
	suite.collections.
		On("LightByTransactionID", transactionBody.ID()).
		Return(nil, storage.ErrNotFound)

	txID := transactionBody.ID()

	params := suite.defaultBackendParams()

	backend, err := New(params)
	suite.Require().NoError(err)

	// should return pending status when we have not observed an expiry block
	suite.Run("pending", func() {
		// referenced block isn't known yet, so should return pending status
		result, err := backend.GetTransactionResult(ctx, txID, flow.ZeroID, flow.ZeroID, entitiesproto.EventEncodingVersion_JSON_CDC_V0)
		suite.checkResponse(result, err)

		suite.Assert().Equal(flow.TransactionStatusPending, result.Status)
	})

	// should return pending status when we have observed an expiry block but
	// have not observed all intermediary Collections
	suite.Run("expiry un-confirmed", func() {

		suite.Run("ONLY finalized expiry block", func() {
			// we have finalized an expiry block
			headBlock.Header.Height = block.Header.Height + flow.DefaultTransactionExpiry + 1
			// we have NOT observed all intermediary Collections
			fullHeight = block.Header.Height + flow.DefaultTransactionExpiry/2

			result, err := backend.GetTransactionResult(ctx, txID, flow.ZeroID, flow.ZeroID, entitiesproto.EventEncodingVersion_JSON_CDC_V0)
			suite.checkResponse(result, err)
			suite.Assert().Equal(flow.TransactionStatusPending, result.Status)
		})
		suite.Run("ONLY observed intermediary Collections", func() {
			// we have NOT finalized an expiry block
			headBlock.Header.Height = block.Header.Height + flow.DefaultTransactionExpiry/2
			// we have observed all intermediary Collections
			fullHeight = block.Header.Height + flow.DefaultTransactionExpiry + 1

			result, err := backend.GetTransactionResult(ctx, txID, flow.ZeroID, flow.ZeroID, entitiesproto.EventEncodingVersion_JSON_CDC_V0)
			suite.checkResponse(result, err)
			suite.Assert().Equal(flow.TransactionStatusPending, result.Status)
		})

	})

	// should return expired status only when we have observed an expiry block
	// and have observed all intermediary Collections
	suite.Run("expired", func() {
		// we have finalized an expiry block
		headBlock.Header.Height = block.Header.Height + flow.DefaultTransactionExpiry + 1
		// we have observed all intermediary Collections
		fullHeight = block.Header.Height + flow.DefaultTransactionExpiry + 1

		result, err := backend.GetTransactionResult(ctx, txID, flow.ZeroID, flow.ZeroID, entitiesproto.EventEncodingVersion_JSON_CDC_V0)
		suite.checkResponse(result, err)
		suite.Assert().Equal(flow.TransactionStatusExpired, result.Status)
	})

	suite.assertAllExpectations()
}

// TestTransactionPendingToFinalizedStatusTransition tests that the status of transaction changes from Finalized to Expired
func (suite *Suite) TestTransactionPendingToFinalizedStatusTransition() {
	ctx := context.Background()
	collection := unittest.CollectionFixture(1)
	transactionBody := collection.Transactions[0]
	// block which will eventually contain the transaction
	block := unittest.BlockFixture()
	block.SetPayload(
		unittest.PayloadFixture(
			unittest.WithGuarantees(
				unittest.CollectionGuaranteesWithCollectionIDFixture([]*flow.Collection{&collection})...)))
	blockID := block.ID()

	// reference block to which the transaction points to
	refBlock := unittest.BlockFixture()
	refBlockID := refBlock.ID()
	refBlock.Header.Height = 2
	transactionBody.SetReferenceBlockID(refBlockID)
	txID := transactionBody.ID()

	headBlock := unittest.BlockFixture()
	headBlock.Header.Height = refBlock.Header.Height - 1 // head is behind the current refBlock

	suite.snapshot.
		On("Head").
		Return(headBlock.Header, nil)

	snapshotAtBlock := new(protocol.Snapshot)
	snapshotAtBlock.On("Head").Return(refBlock.Header, nil)

	_, enIDs := suite.setupReceipts(&block)
	suite.state.On("Final").Return(suite.snapshot, nil).Maybe()

	suite.snapshot.On("Identities", mock.Anything).Return(enIDs, nil)

	suite.state.
		On("AtBlockID", refBlockID).
		Return(snapshotAtBlock, nil)

	suite.state.On("Final").Return(snapshotAtBlock, nil).Maybe()

	// transaction storage returns the corresponding transaction
	suite.transactions.
		On("ByID", txID).
		Return(transactionBody, nil)

	currentState := flow.TransactionStatusPending // marker for the current State
	// collection storage returns a not found error if tx is pending, else it returns the collection light reference
	suite.collections.
		On("LightByTransactionID", txID).
		Return(func(txID flow.Identifier) *flow.LightCollection {
			if currentState == flow.TransactionStatusPending {
				return nil
			}
			collLight := collection.Light()
			return &collLight
		},
			func(txID flow.Identifier) error {
				if currentState == flow.TransactionStatusPending {
					return storage.ErrNotFound
				}
				return nil
			})

	light := collection.Light()
	suite.collections.On("LightByID", mock.Anything).Return(&light, nil)

	// refBlock storage returns the corresponding refBlock
	suite.blocks.
		On("ByCollectionID", collection.ID()).
		Return(&block, nil)

	receipts, _ := suite.setupReceipts(&block)

	exeEventReq := &execproto.GetTransactionResultRequest{
		BlockId:       blockID[:],
		TransactionId: txID[:],
	}

	exeEventResp := &execproto.GetTransactionResultResponse{
		Events: nil,
	}

	// simulate that the execution node has not yet executed the transaction
	suite.execClient.
		On("GetTransactionResult", ctx, exeEventReq).
		Return(exeEventResp, status.Errorf(codes.NotFound, "not found")).
		Times(len(enIDs)) // should call each EN once

	// create a mock connection factory
	connFactory := suite.setupConnectionFactory()

	params := suite.defaultBackendParams()
	params.ConnFactory = connFactory
	params.MaxHeightRange = TEST_MAX_HEIGHT

	backend, err := New(params)
	suite.Require().NoError(err)

	preferredENIdentifiers = flow.IdentifierList{receipts[0].ExecutorID}

	// should return pending status when we have not observed collection for the transaction
	suite.Run("pending", func() {
		currentState = flow.TransactionStatusPending
		result, err := backend.GetTransactionResult(ctx, txID, flow.ZeroID, flow.ZeroID, entitiesproto.EventEncodingVersion_JSON_CDC_V0)
		suite.checkResponse(result, err)
		suite.Assert().Equal(flow.TransactionStatusPending, result.Status)
		// assert that no call to an execution node is made
		suite.execClient.AssertNotCalled(suite.T(), "GetTransactionResult", mock.Anything, mock.Anything)
	})

	// should return finalized status when we have observed collection for the transaction (after observing the
	// preceding sealed refBlock)
	suite.Run("finalized", func() {
		currentState = flow.TransactionStatusFinalized
		result, err := backend.GetTransactionResult(ctx, txID, flow.ZeroID, flow.ZeroID, entitiesproto.EventEncodingVersion_JSON_CDC_V0)
		suite.checkResponse(result, err)
		suite.Assert().Equal(flow.TransactionStatusFinalized, result.Status)
	})

	suite.assertAllExpectations()
}

// TestTransactionResultUnknown tests that the status of transaction is reported as unknown when it is not found in the
// local storage
func (suite *Suite) TestTransactionResultUnknown() {
	ctx := context.Background()
	txID := unittest.IdentifierFixture()

	// transaction storage returns an error
	suite.transactions.
		On("ByID", txID).
		Return(nil, storage.ErrNotFound)

	params := suite.defaultBackendParams()

	backend, err := New(params)
	suite.Require().NoError(err)

	// first call - when block under test is greater height than the sealed head, but execution node does not know about Tx
	result, err := backend.GetTransactionResult(ctx, txID, flow.ZeroID, flow.ZeroID, entitiesproto.EventEncodingVersion_JSON_CDC_V0)
	suite.checkResponse(result, err)

	// status should be reported as unknown
	suite.Assert().Equal(flow.TransactionStatusUnknown, result.Status)
}

func (suite *Suite) TestGetLatestFinalizedBlock() {
	suite.state.On("Sealed").Return(suite.snapshot, nil).Maybe()
	suite.state.On("Final").Return(suite.snapshot, nil).Maybe()

	params := suite.defaultBackendParams()

	backend, err := New(params)
	suite.Require().NoError(err)

	suite.Run("GetLatestFinalizedBlock - happy path", func() {
		// setup the mocks
		expected := unittest.BlockFixture()
		header := expected.Header

		suite.snapshot.
			On("Head").
			Return(header, nil).Once()

		headerClone := *header
		headerClone.Height = 0

		suite.snapshot.
			On("Head").
			Return(&headerClone, nil).
			Once()

		suite.blocks.
			On("ByHeight", header.Height).
			Return(&expected, nil)

		// query the handler for the latest finalized header
		actual, stat, err := backend.GetLatestBlock(context.Background(), false)
		suite.checkResponse(actual, err)

		// make sure we got the latest header
		suite.Require().Equal(expected, *actual)
		suite.Assert().Equal(stat, flow.BlockStatusFinalized)

		suite.assertAllExpectations()
	})

	// tests that signaler context received error when node state is inconsistent
	suite.Run("GetLatestFinalizedBlock - fails with inconsistent node's state", func() {
		err := fmt.Errorf("inconsistent node's state")
		suite.snapshot.On("Head").Return(nil, err)

		// mock signaler context expect an error
		signCtxErr := irrecoverable.NewExceptionf("failed to lookup final header: %w", err)
		signalerCtx := irrecoverable.WithSignalerContext(context.Background(),
			irrecoverable.NewMockSignalerContextExpectError(suite.T(), context.Background(), signCtxErr))

		actualBlock, actualStatus, err := backend.GetLatestBlock(signalerCtx, false)
		suite.Require().Error(err)
		suite.Require().Nil(actualBlock)
		suite.Require().Equal(flow.BlockStatusUnknown, actualStatus)
	})
}

type mockCloser struct{}

func (mc *mockCloser) Close() error { return nil }

func (suite *Suite) TestGetExecutionResultByID() {
	suite.state.On("Sealed").Return(suite.snapshot, nil).Maybe()

	validExecutorIdentities := flow.IdentityList{}
	validENIDs := flow.IdentifierList(validExecutorIdentities.NodeIDs())

	// create a mock connection factory
	connFactory := connectionmock.NewConnectionFactory(suite.T())

	nonexistingID := unittest.IdentifierFixture()
	blockID := unittest.IdentifierFixture()
	executionResult := unittest.ExecutionResultFixture(
		unittest.WithExecutionResultBlockID(blockID))

	ctx := context.Background()

	results := new(storagemock.ExecutionResults)
	results.
		On("ByID", nonexistingID).
		Return(nil, storage.ErrNotFound)

	results.
		On("ByID", executionResult.ID()).
		Return(executionResult, nil)

	suite.Run("nonexisting execution result for id", func() {
		params := suite.defaultBackendParams()
		params.ExecutionResults = results
		params.ConnFactory = connFactory
		params.FixedExecutionNodeIDs = validENIDs.Strings()

		backend, err := New(params)
		suite.Require().NoError(err)

		// execute request
		_, err = backend.GetExecutionResultByID(ctx, nonexistingID)

		assert.Error(suite.T(), err)
	})

	suite.Run("existing execution result id", func() {
		params := suite.defaultBackendParams()
		params.ExecutionResults = results
		params.ConnFactory = connFactory
		params.FixedExecutionNodeIDs = validENIDs.Strings()

		backend, err := New(params)
		suite.Require().NoError(err)

		// execute request
		er, err := backend.GetExecutionResultByID(ctx, executionResult.ID())
		suite.checkResponse(er, err)

		require.Equal(suite.T(), executionResult, er)
	})

	results.AssertExpectations(suite.T())
	suite.assertAllExpectations()
}

func (suite *Suite) TestGetExecutionResultByBlockID() {
	suite.state.On("Sealed").Return(suite.snapshot, nil).Maybe()

	validExecutorIdentities := flow.IdentityList{}
	validENIDs := flow.IdentifierList(validExecutorIdentities.NodeIDs())

	// create a mock connection factory
	connFactory := connectionmock.NewConnectionFactory(suite.T())

	blockID := unittest.IdentifierFixture()
	executionResult := unittest.ExecutionResultFixture(
		unittest.WithExecutionResultBlockID(blockID),
		unittest.WithServiceEvents(2))

	ctx := context.Background()

	nonexistingBlockID := unittest.IdentifierFixture()

	results := new(storagemock.ExecutionResults)
	results.
		On("ByBlockID", nonexistingBlockID).
		Return(nil, storage.ErrNotFound)

	results.
		On("ByBlockID", blockID).
		Return(executionResult, nil)

	suite.Run("nonexisting execution results", func() {
		params := suite.defaultBackendParams()
		params.ExecutionResults = results
		params.ConnFactory = connFactory
		params.FixedExecutionNodeIDs = validENIDs.Strings()

		backend, err := New(params)
		suite.Require().NoError(err)

		// execute request
		_, err = backend.GetExecutionResultForBlockID(ctx, nonexistingBlockID)

		assert.Error(suite.T(), err)
	})

	suite.Run("existing execution results", func() {
		params := suite.defaultBackendParams()
		params.ExecutionResults = results
		params.ConnFactory = connFactory
		params.FixedExecutionNodeIDs = validENIDs.Strings()

		backend, err := New(params)
		suite.Require().NoError(err)

		// execute request
		er, err := backend.GetExecutionResultForBlockID(ctx, blockID)
		suite.checkResponse(er, err)

		require.Equal(suite.T(), executionResult, er)
	})

	results.AssertExpectations(suite.T())
	suite.assertAllExpectations()
}

func (suite *Suite) TestGetNodeVersionInfo() {
	sporkRootBlock := unittest.BlockHeaderFixture()
	nodeRootBlock := unittest.BlockHeaderFixture(unittest.WithHeaderHeight(sporkRootBlock.Height + 100))
	sporkID := unittest.IdentifierFixture()
	protocolVersion := uint(1234)

	suite.Run("happy path", func() {
		stateParams := protocol.NewParams(suite.T())
		stateParams.On("SporkID").Return(sporkID, nil)
		stateParams.On("ProtocolVersion").Return(protocolVersion, nil)
		stateParams.On("SporkRootBlockHeight").Return(sporkRootBlock.Height, nil)
		stateParams.On("SealedRoot").Return(nodeRootBlock, nil)

		state := protocol.NewState(suite.T())
		state.On("Params").Return(stateParams, nil).Maybe()

		expected := &accessflow.NodeVersionInfo{
			Semver:               build.Version(),
			Commit:               build.Commit(),
			SporkId:              sporkID,
			ProtocolVersion:      uint64(protocolVersion),
			SporkRootBlockHeight: sporkRootBlock.Height,
			NodeRootBlockHeight:  nodeRootBlock.Height,
		}

		params := suite.defaultBackendParams()
		params.State = state

		backend, err := New(params)
		suite.Require().NoError(err)

		actual, err := backend.GetNodeVersionInfo(context.Background())
		suite.Require().NoError(err)

		suite.Require().Equal(expected, actual)
	})
}

func (suite *Suite) TestGetNetworkParameters() {
	suite.state.On("Sealed").Return(suite.snapshot, nil).Maybe()

	expectedChainID := flow.Mainnet

	params := suite.defaultBackendParams()
	params.ChainID = expectedChainID

	backend, err := New(params)
	suite.Require().NoError(err)

	actual := backend.GetNetworkParameters(context.Background())

	suite.Require().Equal(expectedChainID, actual.ChainID)
}

// TestExecutionNodesForBlockID tests the common method backend.executionNodesForBlockID used for serving all API calls
// that need to talk to an execution node.
func (suite *Suite) TestExecutionNodesForBlockID() {

	totalReceipts := 5

	block := unittest.BlockFixture()

	// generate one execution node identities for each receipt assuming that each ER is generated by a unique exec node
	allExecutionNodes := unittest.IdentityListFixture(totalReceipts, unittest.WithRole(flow.RoleExecution))

	// one execution result for all receipts for this block
	executionResult := unittest.ExecutionResultFixture()

	// generate execution receipts
	receipts := make(flow.ExecutionReceiptList, totalReceipts)
	for j := 0; j < totalReceipts; j++ {
		r := unittest.ReceiptForBlockFixture(&block)
		r.ExecutorID = allExecutionNodes[j].NodeID
		er := *executionResult
		r.ExecutionResult = er
		receipts[j] = r
	}

	currentAttempt := 0
	attempt1Receipts, attempt2Receipts, attempt3Receipts := receipts, receipts, receipts

	// setup receipts storage mock to return different list of receipts on each call
	suite.receipts.
		On("ByBlockID", block.ID()).Return(
		func(id flow.Identifier) flow.ExecutionReceiptList {
			switch currentAttempt {
			case 0:
				currentAttempt++
				return attempt1Receipts
			case 1:
				currentAttempt++
				return attempt2Receipts
			default:
				currentAttempt = 0
				return attempt3Receipts
			}
		},
		func(id flow.Identifier) error { return nil })

	suite.snapshot.On("Identities", mock.Anything).Return(
		func(filter flow.IdentityFilter[flow.Identity]) flow.IdentityList {
			// apply the filter passed in to the list of all the execution nodes
			return allExecutionNodes.Filter(filter)
		},
		func(flow.IdentityFilter[flow.Identity]) error { return nil })
	suite.state.On("Final").Return(suite.snapshot, nil).Maybe()

	testExecutionNodesForBlockID := func(preferredENs, fixedENs, expectedENs flow.IdentityList) {

		if preferredENs != nil {
			preferredENIdentifiers = preferredENs.NodeIDs()
		}
		if fixedENs != nil {
			fixedENIdentifiers = fixedENs.NodeIDs()
		}

		if expectedENs == nil {
			expectedENs = flow.IdentityList{}
		}

		allExecNodes, err := executionNodesForBlockID(context.Background(), block.ID(), suite.receipts, suite.state, suite.log)
		require.NoError(suite.T(), err)

		execNodeSelectorFactory := NodeSelectorFactory{circuitBreakerEnabled: false}
		execSelector, err := execNodeSelectorFactory.SelectNodes(allExecNodes)
		require.NoError(suite.T(), err)

		actualList := flow.IdentitySkeletonList{}
		for actual := execSelector.Next(); actual != nil; actual = execSelector.Next() {
			actualList = append(actualList, actual)
		}

		{
			expectedENs := expectedENs.ToSkeleton()
			if len(expectedENs) > maxNodesCnt {
				for _, actual := range actualList {
					require.Contains(suite.T(), expectedENs, actual)
				}
			} else {
				require.ElementsMatch(suite.T(), actualList, expectedENs)
			}
		}
	}
	// if we don't find sufficient receipts, executionNodesForBlockID should return a list of random ENs
	suite.Run("insufficient receipts return random ENs in State", func() {
		// return no receipts at all attempts
		attempt1Receipts = flow.ExecutionReceiptList{}
		attempt2Receipts = flow.ExecutionReceiptList{}
		attempt3Receipts = flow.ExecutionReceiptList{}
		suite.state.On("AtBlockID", mock.Anything).Return(suite.snapshot)

		allExecNodes, err := executionNodesForBlockID(context.Background(), block.ID(), suite.receipts, suite.state, suite.log)
		require.NoError(suite.T(), err)

		execNodeSelectorFactory := NodeSelectorFactory{circuitBreakerEnabled: false}
		execSelector, err := execNodeSelectorFactory.SelectNodes(allExecNodes)
		require.NoError(suite.T(), err)

		actualList := flow.IdentitySkeletonList{}
		for actual := execSelector.Next(); actual != nil; actual = execSelector.Next() {
			actualList = append(actualList, actual)
		}

		require.Equal(suite.T(), len(actualList), maxNodesCnt)
	})

	// if no preferred or fixed ENs are specified, the ExecutionNodesForBlockID function should
	// return the exe node list without a filter
	suite.Run("no preferred or fixed ENs", func() {
		testExecutionNodesForBlockID(nil, nil, allExecutionNodes)
	})
	// if only preferred ENs are specified, the ExecutionNodesForBlockID function should
	// return the preferred ENs list
	suite.Run("two preferred ENs with zero fixed EN", func() {
		// mark the first two ENs as preferred
		preferredENs := allExecutionNodes[0:2]
		expectedList := preferredENs
		testExecutionNodesForBlockID(preferredENs, nil, expectedList)
	})
	// if only fixed ENs are specified, the ExecutionNodesForBlockID function should
	// return the fixed ENs list
	suite.Run("two fixed ENs with zero preferred EN", func() {
		// mark the first two ENs as fixed
		fixedENs := allExecutionNodes[0:2]
		expectedList := fixedENs
		testExecutionNodesForBlockID(nil, fixedENs, expectedList)
	})
	// if both are specified, the ExecutionNodesForBlockID function should
	// return the preferred ENs list
	suite.Run("four fixed ENs of which two are preferred ENs", func() {
		// mark the first four ENs as fixed
		fixedENs := allExecutionNodes[0:5]
		// mark the first two of the fixed ENs as preferred ENs
		preferredENs := fixedENs[0:2]
		expectedList := preferredENs
		testExecutionNodesForBlockID(preferredENs, fixedENs, expectedList)
	})
	// if both are specified, but the preferred ENs don't match the ExecutorIDs in the ER,
	// the ExecutionNodesForBlockID function should return the fixed ENs list
	suite.Run("four fixed ENs of which two are preferred ENs but have not generated the ER", func() {
		// mark the first two ENs as fixed
		fixedENs := allExecutionNodes[0:2]
		// specify two ENs not specified in the ERs as preferred
		preferredENs := unittest.IdentityListFixture(2, unittest.WithRole(flow.RoleExecution))
		expectedList := fixedENs
		testExecutionNodesForBlockID(preferredENs, fixedENs, expectedList)
	})
	// if execution receipts are not yet available, the ExecutionNodesForBlockID function should retry twice
	suite.Run("retry execution receipt query", func() {
		// on first attempt, no execution receipts are available
		attempt1Receipts = flow.ExecutionReceiptList{}
		// on second attempt ony one is available
		attempt2Receipts = flow.ExecutionReceiptList{receipts[0]}
		// on third attempt all receipts are available
		attempt3Receipts = receipts
		currentAttempt = 0
		// mark the first two ENs as preferred
		preferredENs := allExecutionNodes[0:2]
		expectedList := preferredENs
		testExecutionNodesForBlockID(preferredENs, nil, expectedList)
	})
}

// TestGetTransactionResultEventEncodingVersion tests the GetTransactionResult function with different event encoding versions.
func (suite *Suite) TestGetTransactionResultEventEncodingVersion() {
	suite.state.On("Sealed").Return(suite.snapshot, nil).Maybe()

	ctx := context.Background()

	collection := unittest.CollectionFixture(1)
	transactionBody := collection.Transactions[0]
	// block which will eventually contain the transaction
	block := unittest.BlockFixture()
	block.SetPayload(
		unittest.PayloadFixture(
			unittest.WithGuarantees(
				unittest.CollectionGuaranteesWithCollectionIDFixture([]*flow.Collection{&collection})...)))
	blockId := block.ID()

	// reference block to which the transaction points to
	refBlock := unittest.BlockFixture()
	refBlockID := refBlock.ID()
	refBlock.Header.Height = 2
	transactionBody.SetReferenceBlockID(refBlockID)
	txId := transactionBody.ID()

	// transaction storage returns the corresponding transaction
	suite.transactions.
		On("ByID", txId).
		Return(transactionBody, nil)

	light := collection.Light()
	suite.collections.On("LightByID", mock.Anything).Return(&light, nil)

	suite.snapshot.On("Head").Return(block.Header, nil)

	// block storage returns the corresponding block
	suite.blocks.
		On("ByID", blockId).
		Return(&block, nil)

	_, fixedENIDs := suite.setupReceipts(&block)
	suite.state.On("Final").Return(suite.snapshot, nil).Maybe()
	suite.snapshot.On("Identities", mock.Anything).Return(fixedENIDs, nil)

	// create a mock connection factory
	connFactory := connectionmock.NewConnectionFactory(suite.T())
	connFactory.On("GetExecutionAPIClient", mock.Anything).Return(suite.execClient, &mockCloser{}, nil)

	params := suite.defaultBackendParams()
	// the connection factory should be used to get the execution node client
	params.ConnFactory = connFactory
	params.FixedExecutionNodeIDs = (fixedENIDs.NodeIDs()).Strings()

	backend, err := New(params)
	suite.Require().NoError(err)

	ccfEvents, jsoncdcEvents := generateEncodedEvents(suite.T(), 1)
	eventMessages := convert.EventsToMessages(ccfEvents)

	for _, version := range eventEncodingVersions {
		suite.Run(fmt.Sprintf("test %s event encoding version for GetTransactionResult", version.String()), func() {
			exeEventResp := &execproto.GetTransactionResultResponse{
				Events:               eventMessages,
				EventEncodingVersion: entitiesproto.EventEncodingVersion_CCF_V0,
			}

			suite.execClient.
				On("GetTransactionResult", ctx, &execproto.GetTransactionResultRequest{
					BlockId:       blockId[:],
					TransactionId: txId[:],
				}).
				Return(exeEventResp, nil).
				Once()

			result, err := backend.GetTransactionResult(ctx, txId, blockId, flow.ZeroID, version)
			suite.checkResponse(result, err)

			var expectedResult []flow.Event
			switch version {
			case entitiesproto.EventEncodingVersion_CCF_V0:
				expectedResult = append(expectedResult, ccfEvents...)
			case entitiesproto.EventEncodingVersion_JSON_CDC_V0:
				expectedResult = append(expectedResult, jsoncdcEvents...)
			}

			suite.Assert().Equal(result.Events, expectedResult)
		})
	}
}

// TestGetTransactionResultEventEncodingVersion tests the GetTransactionResult function with different event encoding versions.
func (suite *Suite) TestGetTransactionResultByIndexAndBlockIdEventEncodingVersion() {
	suite.state.On("Sealed").Return(suite.snapshot, nil).Maybe()

	ctx := context.Background()
	block := unittest.BlockFixture()
	blockId := block.ID()
	index := uint32(0)

	suite.snapshot.On("Head").Return(block.Header, nil)

	// block storage returns the corresponding block
	suite.blocks.
		On("ByID", blockId).
		Return(&block, nil)

	_, fixedENIDs := suite.setupReceipts(&block)
	suite.state.On("Final").Return(suite.snapshot, nil).Maybe()
	suite.snapshot.On("Identities", mock.Anything).Return(fixedENIDs, nil)

	// create a mock connection factory
	connFactory := connectionmock.NewConnectionFactory(suite.T())
	connFactory.On("GetExecutionAPIClient", mock.Anything).Return(suite.execClient, &mockCloser{}, nil)

	params := suite.defaultBackendParams()
	// the connection factory should be used to get the execution node client
	params.ConnFactory = connFactory
	params.FixedExecutionNodeIDs = (fixedENIDs.NodeIDs()).Strings()

	backend, err := New(params)
	suite.Require().NoError(err)

	exeNodeEventEncodingVersion := entitiesproto.EventEncodingVersion_CCF_V0
	ccfEvents, jsoncdcEvents := generateEncodedEvents(suite.T(), 1)
	eventMessages := convert.EventsToMessages(ccfEvents)

	for _, version := range eventEncodingVersions {
		suite.Run(fmt.Sprintf("test %s event encoding version for GetTransactionResultByIndex", version.String()), func() {
			exeEventResp := &execproto.GetTransactionResultResponse{
				Events:               eventMessages,
				EventEncodingVersion: exeNodeEventEncodingVersion,
			}

			suite.execClient.
				On("GetTransactionResultByIndex", ctx, &execproto.GetTransactionByIndexRequest{
					BlockId: blockId[:],
					Index:   index,
				}).
				Return(exeEventResp, nil).
				Once()

			result, err := backend.GetTransactionResultByIndex(ctx, blockId, index, version)
			suite.checkResponse(result, err)

			var expectedResult []flow.Event
			switch version {
			case entitiesproto.EventEncodingVersion_CCF_V0:
				expectedResult = append(expectedResult, ccfEvents...)
			case entitiesproto.EventEncodingVersion_JSON_CDC_V0:
				expectedResult = append(expectedResult, jsoncdcEvents...)
			}

			suite.Assert().Equal(expectedResult, result.Events)
		})

		suite.Run(fmt.Sprintf("test %s event encoding version for GetTransactionResultsByBlockID", version.String()), func() {
			exeEventResp := &execproto.GetTransactionResultsResponse{
				TransactionResults: []*execproto.GetTransactionResultResponse{
					{
						Events:               eventMessages,
						EventEncodingVersion: exeNodeEventEncodingVersion,
					}},
				EventEncodingVersion: exeNodeEventEncodingVersion,
			}

			suite.execClient.
				On("GetTransactionResultsByBlockID", ctx, &execproto.GetTransactionsByBlockIDRequest{
					BlockId: blockId[:],
				}).
				Return(exeEventResp, nil).
				Once()

			results, err := backend.GetTransactionResultsByBlockID(ctx, blockId, version)
			suite.checkResponse(results, err)

			var expectedResult []flow.Event
			switch version {
			case entitiesproto.EventEncodingVersion_CCF_V0:
				expectedResult = append(expectedResult, ccfEvents...)
			case entitiesproto.EventEncodingVersion_JSON_CDC_V0:
				expectedResult = append(expectedResult, jsoncdcEvents...)
			}

			for _, result := range results {
				suite.Assert().Equal(result.Events, expectedResult)
			}
		})
	}
}

// TestNodeCommunicator tests special case for node communicator, when only one node available and communicator gets
// gobreaker.ErrOpenState
func (suite *Suite) TestNodeCommunicator() {
	head := unittest.BlockHeaderFixture()
	suite.state.On("Sealed").Return(suite.snapshot, nil).Maybe()
	suite.snapshot.On("Head").Return(head, nil).Maybe()

	ctx := context.Background()
	block := unittest.BlockFixture()
	blockId := block.ID()

	// block storage returns the corresponding block
	suite.blocks.
		On("ByID", blockId).
		Return(&block, nil)

	_, fixedENIDs := suite.setupReceipts(&block)
	suite.state.On("Final").Return(suite.snapshot, nil).Maybe()
	suite.snapshot.On("Identities", mock.Anything).Return(fixedENIDs, nil)

	// create a mock connection factory
	connFactory := connectionmock.NewConnectionFactory(suite.T())
	connFactory.On("GetExecutionAPIClient", mock.Anything).Return(suite.execClient, &mockCloser{}, nil)

	exeEventReq := &execproto.GetTransactionsByBlockIDRequest{
		BlockId: blockId[:],
	}

	params := suite.defaultBackendParams()
	// the connection factory should be used to get the execution node client
	params.ConnFactory = connFactory
	params.FixedExecutionNodeIDs = (fixedENIDs.NodeIDs()).Strings()
	// Left only one preferred execution node
	params.PreferredExecutionNodeIDs = []string{fixedENIDs[0].NodeID.String()}

	backend, err := New(params)
	suite.Require().NoError(err)

	// Simulate closed circuit breaker error
	suite.execClient.
		On("GetTransactionResultsByBlockID", ctx, exeEventReq).
		Return(nil, gobreaker.ErrOpenState).
		Once()

	result, err := backend.GetTransactionResultsByBlockID(ctx, blockId, entitiesproto.EventEncodingVersion_JSON_CDC_V0)
	suite.Assert().Nil(result)
	suite.Assert().Error(err)
	suite.Assert().Equal(codes.Unavailable, status.Code(err))
}

func (suite *Suite) assertAllExpectations() {
	suite.snapshot.AssertExpectations(suite.T())
	suite.state.AssertExpectations(suite.T())
	suite.blocks.AssertExpectations(suite.T())
	suite.headers.AssertExpectations(suite.T())
	suite.collections.AssertExpectations(suite.T())
	suite.transactions.AssertExpectations(suite.T())
	suite.execClient.AssertExpectations(suite.T())
}

func (suite *Suite) checkResponse(resp interface{}, err error) {
	suite.Require().NoError(err)
	suite.Require().NotNil(resp)
}

func (suite *Suite) setupReceipts(block *flow.Block) ([]*flow.ExecutionReceipt, flow.IdentityList) {
	ids := unittest.IdentityListFixture(2, unittest.WithRole(flow.RoleExecution))
	receipt1 := unittest.ReceiptForBlockFixture(block)
	receipt1.ExecutorID = ids[0].NodeID
	receipt2 := unittest.ReceiptForBlockFixture(block)
	receipt2.ExecutorID = ids[1].NodeID
	receipt1.ExecutionResult = receipt2.ExecutionResult

	receipts := flow.ExecutionReceiptList{receipt1, receipt2}
	suite.receipts.
		On("ByBlockID", block.ID()).
		Return(receipts, nil)

	return receipts, ids
}

func (suite *Suite) setupConnectionFactory() connection.ConnectionFactory {
	// create a mock connection factory
	connFactory := connectionmock.NewConnectionFactory(suite.T())
	connFactory.On("GetExecutionAPIClient", mock.Anything).Return(suite.execClient, &mockCloser{}, nil)
	return connFactory
}

func getEvents(n int) []flow.Event {
	events := make([]flow.Event, n)
	for i := range events {
		events[i] = flow.Event{Type: flow.EventAccountCreated}
	}
	return events
}

func generateEncodedEvents(t *testing.T, n int) ([]flow.Event, []flow.Event) {
	ccfEvents := generator.GetEventsWithEncoding(n, entities.EventEncodingVersion_CCF_V0)
	jsonEvents := make([]flow.Event, n)
	for i, e := range ccfEvents {
		jsonEvent, err := convert.CcfEventToJsonEvent(e)
		require.NoError(t, err)
		jsonEvents[i] = *jsonEvent
	}
	return ccfEvents, jsonEvents
}

func (suite *Suite) defaultBackendParams() Params {
	return Params{
		State:                    suite.state,
		Blocks:                   suite.blocks,
		Headers:                  suite.headers,
		Collections:              suite.collections,
		Transactions:             suite.transactions,
		ExecutionReceipts:        suite.receipts,
		ExecutionResults:         suite.results,
		ChainID:                  suite.chainID,
		CollectionRPC:            suite.colClient,
		MaxHeightRange:           DefaultMaxHeightRange,
		SnapshotHistoryLimit:     DefaultSnapshotHistoryLimit,
		Communicator:             NewNodeCommunicator(false),
		AccessMetrics:            metrics.NewNoopCollector(),
		Log:                      suite.log,
		TxErrorMessagesCacheSize: 1000,
<<<<<<< HEAD
		BlockTracker:             nil,
=======
		TxResultQueryMode:        IndexQueryModeExecutionNodesOnly,
>>>>>>> 1726b7b3
	}
}<|MERGE_RESOLUTION|>--- conflicted
+++ resolved
@@ -2147,10 +2147,7 @@
 		AccessMetrics:            metrics.NewNoopCollector(),
 		Log:                      suite.log,
 		TxErrorMessagesCacheSize: 1000,
-<<<<<<< HEAD
+		TxResultQueryMode:        IndexQueryModeExecutionNodesOnly,
 		BlockTracker:             nil,
-=======
-		TxResultQueryMode:        IndexQueryModeExecutionNodesOnly,
->>>>>>> 1726b7b3
 	}
 }