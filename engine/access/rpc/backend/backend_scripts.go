package backend

import (
	"bytes"
	"context"
	"crypto/md5" //nolint:gosec
	"io"
	"time"

	"github.com/hashicorp/go-multierror"
	lru "github.com/hashicorp/golang-lru"
	"github.com/onflow/flow/protobuf/go/flow/access"
	execproto "github.com/onflow/flow/protobuf/go/flow/execution"
	"github.com/rs/zerolog"
	"google.golang.org/grpc/codes"
	"google.golang.org/grpc/status"

	"github.com/onflow/flow-go/engine/access/rpc/connection"
	"github.com/onflow/flow-go/engine/common/rpc"
	"github.com/onflow/flow-go/model/flow"
	"github.com/onflow/flow-go/module"
	"github.com/onflow/flow-go/state/protocol"
	"github.com/onflow/flow-go/storage"
)

// uniqueScriptLoggingTimeWindow is the duration for checking the uniqueness of scripts sent for execution
const uniqueScriptLoggingTimeWindow = 10 * time.Minute

type backendScripts struct {
<<<<<<< HEAD
	headers            storage.Headers
	executionReceipts  storage.ExecutionReceipts
	state              protocol.State
	connFactory        connection.ConnectionFactory
	log                zerolog.Logger
	metrics            module.BackendScriptsMetrics
	loggedScripts      *lru.Cache
	archiveAddressList []string
	archivePorts       []uint
	nodeCommunicator   Communicator
=======
	headers              storage.Headers
	executionReceipts    storage.ExecutionReceipts
	state                protocol.State
	connFactory          connection.ConnectionFactory
	log                  zerolog.Logger
	metrics              module.BackendScriptsMetrics
	loggedScripts        *lru.Cache
	archiveAddressList   []string
	archivePorts         []uint
	scriptExecValidation bool
	nodeCommunicator     *NodeCommunicator
>>>>>>> e2ac1cf7
}

func (b *backendScripts) ExecuteScriptAtLatestBlock(
	ctx context.Context,
	script []byte,
	arguments [][]byte,
) ([]byte, error) {

	// get the latest sealed header
	latestHeader, err := b.state.Sealed().Head()
	if err != nil {
		return nil, status.Errorf(codes.Internal, "failed to get latest sealed header: %v", err)
	}

	// get the block id of the latest sealed header
	latestBlockID := latestHeader.ID()

	// execute script on the execution node at that block id
	return b.executeScriptOnExecutor(ctx, latestBlockID, script, arguments)
}

func (b *backendScripts) ExecuteScriptAtBlockID(
	ctx context.Context,
	blockID flow.Identifier,
	script []byte,
	arguments [][]byte,
) ([]byte, error) {
	// execute script on the execution node at that block id
	return b.executeScriptOnExecutor(ctx, blockID, script, arguments)
}

func (b *backendScripts) ExecuteScriptAtBlockHeight(
	ctx context.Context,
	blockHeight uint64,
	script []byte,
	arguments [][]byte,
) ([]byte, error) {
	// get header at given height
	header, err := b.headers.ByHeight(blockHeight)
	if err != nil {
		err = rpc.ConvertStorageError(err)
		return nil, err
	}

	blockID := header.ID()

	// execute script on the execution node at that block id
	return b.executeScriptOnExecutor(ctx, blockID, script, arguments)
}

func isCadenceScriptError(scriptExecutionErr error) bool {
	return scriptExecutionErr == nil || status.Code(scriptExecutionErr) == codes.InvalidArgument
}

// executeScriptOnExecutionNode forwards the request to the execution node using the execution node
// grpc client and converts the response back to the access node api response format
func (b *backendScripts) executeScriptOnExecutor(
	ctx context.Context,
	blockID flow.Identifier,
	script []byte,
	arguments [][]byte,
) ([]byte, error) {
	// encode to MD5 as low compute/memory lookup key
	// CAUTION: cryptographically insecure md5 is used here, but only to de-duplicate logs.
	// *DO NOT* use this hash for any protocol-related or cryptographic functions.
	insecureScriptHash := md5.Sum(script) //nolint:gosec
	// try execution nodes if the script wasn't executed
	if b.scriptExecValidation {
		execNodeResult, execErr := b.executeScriptOnAvailableExecutionNodes(
			ctx, blockID, script, arguments, insecureScriptHash)
		// we can only compare the results if there are no errors from RN and EN
		// since we cannot distinguish the EN error as caused by the block being pruned or some other reason,
		// which may produce a valid RN output but an error for the EN
		if isCadenceScriptError(execErr) {
			archiveResult, archiveErr := b.executeScriptOnAvailableArchiveNodes(ctx, blockID, script, arguments,
				insecureScriptHash)
			// return EN results by default
			b.compareScriptExecutionResults(execNodeResult, execErr, archiveResult, archiveErr, blockID,
				script)
			return execNodeResult, execErr
		}
		return execNodeResult, execErr
	}
	archiveResult, archiveErr := b.executeScriptOnAvailableArchiveNodes(ctx, blockID, script, arguments,
		insecureScriptHash)
	// execute on execution nodes if it's not a script error
	if !isCadenceScriptError(archiveErr) {
		execNodeResult, err := b.executeScriptOnAvailableExecutionNodes(
			ctx, blockID, script, arguments, insecureScriptHash)
		return execNodeResult, err
	}
	return archiveResult, archiveErr
}

func (b *backendScripts) compareScriptExecutionResults(
	execNodeResult []byte,
	execErr error,
	archiveResult []byte,
	archiveErr error,
	blockID flow.Identifier,
	script []byte,
) {
	// check errors first
	if execErr != nil {
		if archiveErr != nil && execErr == archiveErr {
			b.metrics.ScriptExecutionErrorMatch()
		} else {
			b.metrics.ScriptExecutionErrorMismatch()
			b.logScriptExecutionComparison(blockID, script, execNodeResult, archiveResult, execErr, archiveErr,
				"cadence errors on Archive node and EN are not equal")
		}
		return
	}
	if bytes.Equal(execNodeResult, archiveResult) {
		b.metrics.ScriptExecutionResultMatch()
	} else {
		b.metrics.ScriptExecutionResultMismatch()
		b.logScriptExecutionComparison(blockID, script, execNodeResult, archiveResult, execErr, archiveErr,
			"script execution results on Archive node and EN are not equal")
	}
}

func (b *backendScripts) logScriptExecutionComparison(
	blockID flow.Identifier,
	script []byte,
	execNodeResult []byte,
	archiveResult []byte,
	executionError error,
	archiveError error,
	msg string,
) {
	// over-log for ease of debug
	if executionError != nil || archiveError != nil {
		b.log.Debug().Hex("block_id", blockID[:]).
			Str("script", string(script)).
			AnErr("execution_node_error", executionError).
			AnErr("archive_node_error", archiveError).
			Msg(msg)
	} else {
		b.log.Debug().Hex("block_id", blockID[:]).
			Str("script", string(script)).
			Hex("execution_node_result", execNodeResult).
			Hex("archive_node_result", archiveResult).
			Msg(msg)
	}
}

// executeScriptOnAvailableArchiveNodes executes the given script for a blockID on all archive nodes available
func (b *backendScripts) executeScriptOnAvailableArchiveNodes(
	ctx context.Context,
	blockID flow.Identifier,
	script []byte,
	arguments [][]byte,
	insecureScriptHash [16]byte,
) ([]byte, error) {
	var errors *multierror.Error
	if len(b.archiveAddressList) > 0 {
		startTime := time.Now()
		for idx, rnAddr := range b.archiveAddressList {
			rnPort := b.archivePorts[idx]
			result, err := b.tryExecuteScriptOnArchiveNode(ctx, rnAddr, rnPort, blockID, script, arguments)
			if err == nil {
				// log execution time
				b.metrics.ScriptExecuted(
					time.Since(startTime),
					len(script),
				)
				return result, nil
			} else {
				errCode := status.Code(err)
				switch errCode {
				case codes.InvalidArgument:
					// failure due to cadence script, no need to query further
					b.log.Debug().Err(err).
						Str("script_executor_addr", rnAddr).
						Hex("block_id", blockID[:]).
						Hex("script_hash", insecureScriptHash[:]).
						Str("script", string(script)).
						Msg("script failed to execute on the execution node")
					return nil, err
				case codes.NotFound:
					// failures due to unavailable blocks are explicitly marked Not found
					b.metrics.ScriptExecutionErrorOnArchiveNode()
					b.log.Error().Err(err).Msg("script execution failed for archive node")
					return nil, err
				default:
					errors = multierror.Append(errors, err)
					continue
				}
			}
		}
	}
	// don't need to distinguish error codes at this point
	if errors.ErrorOrNil() != nil {
		return nil, rpc.ConvertMultiError(errors, "failed to execute script on archive nodes", codes.Internal)
	}
	return nil, status.Errorf(codes.Unavailable, "no archive nodes in address list")
}

func (b *backendScripts) executeScriptOnAvailableExecutionNodes(
	ctx context.Context,
	blockID flow.Identifier,
	script []byte,
	arguments [][]byte,
	insecureScriptHash [16]byte,
) ([]byte, error) {
	// find few execution nodes which have executed the block earlier and provided an execution receipt for it
	executors, err := executionNodesForBlockID(ctx, blockID, b.executionReceipts, b.state, b.log)
	if err != nil {
		return nil, status.Errorf(codes.Internal, "failed to find script executors at blockId %v: %v", blockID.String(), err)
	}
	var result []byte
	hasInvalidArgument := false
	errToReturn := b.nodeCommunicator.CallAvailableNode(
		executors,
		func(node *flow.Identity) error {
			execStartTime := time.Now()
			result, err = b.tryExecuteScriptOnExecutionNode(ctx, node.Address, blockID, script, arguments)
			if err == nil {
				if b.log.GetLevel() == zerolog.DebugLevel {
					executionTime := time.Now()
					if b.shouldLogScript(executionTime, insecureScriptHash) {
						b.log.Debug().
							Str("script_executor_addr", node.Address).
							Hex("block_id", blockID[:]).
							Hex("script_hash", insecureScriptHash[:]).
							Str("script", string(script)).
							Msg("Successfully executed script")
						b.loggedScripts.Add(insecureScriptHash, executionTime)
					}
				}

				// log execution time
				b.metrics.ScriptExecuted(
					time.Since(execStartTime),
					len(script),
				)

				return nil
			}

			return err
		},
		func(node *flow.Identity, err error) bool {
			hasInvalidArgument = status.Code(err) == codes.InvalidArgument
			if hasInvalidArgument {
				b.log.Debug().Err(err).
					Str("script_executor_addr", node.Address).
					Hex("block_id", blockID[:]).
					Hex("script_hash", insecureScriptHash[:]).
					Str("script", string(script)).
					Msg("script failed to execute on the execution node")
			}
			return hasInvalidArgument
		},
	)

	if hasInvalidArgument {
		return nil, errToReturn
	}

	if errToReturn == nil {
		return result, nil
	} else {
		b.metrics.ScriptExecutionErrorOnExecutionNode()
		b.log.Error().Err(err).Msg("script execution failed for execution node internal reasons")
		return nil, rpc.ConvertError(errToReturn, "failed to execute script on execution nodes", codes.Internal)
	}
}

// shouldLogScript checks if the script hash is unique in the time window
func (b *backendScripts) shouldLogScript(execTime time.Time, scriptHash [16]byte) bool {
	rawTimestamp, seen := b.loggedScripts.Get(scriptHash)
	if !seen || rawTimestamp == nil {
		return true
	} else {
		// safe cast
		timestamp := rawTimestamp.(time.Time)
		return execTime.Sub(timestamp) >= uniqueScriptLoggingTimeWindow
	}
}

func (b *backendScripts) tryExecuteScriptOnExecutionNode(
	ctx context.Context,
	executorAddress string,
	blockID flow.Identifier,
	script []byte,
	arguments [][]byte,
) ([]byte, error) {
	req := &execproto.ExecuteScriptAtBlockIDRequest{
		BlockId:   blockID[:],
		Script:    script,
		Arguments: arguments,
	}
	execRPCClient, closer, err := b.connFactory.GetExecutionAPIClient(executorAddress)
	if err != nil {
		return nil, status.Errorf(codes.Internal, "failed to create client for execution node %s: %v",
			executorAddress, err)
	}
	defer func(closer io.Closer) {
		err := closer.Close()
		if err != nil {
			b.log.Error().Err(err).Msg("failed to close execution client")
		}
	}(closer)

	execResp, err := execRPCClient.ExecuteScriptAtBlockID(ctx, req)
	if err != nil {
		return nil, status.Errorf(status.Code(err), "failed to execute the script on the execution node %s: %v", executorAddress, err)
	}
	return execResp.GetValue(), nil
}

func (b *backendScripts) tryExecuteScriptOnArchiveNode(
	ctx context.Context,
	executorAddress string,
	port uint,
	blockID flow.Identifier,
	script []byte,
	arguments [][]byte,
) ([]byte, error) {
	req := &access.ExecuteScriptAtBlockIDRequest{
		BlockId:   blockID[:],
		Script:    script,
		Arguments: arguments,
	}

	archiveClient, closer, err := b.connFactory.GetAccessAPIClientWithPort(executorAddress, port)
	if err != nil {
		return nil, status.Errorf(codes.Internal, "failed to create client for archive node %s: %v",
			executorAddress, err)
	}
	defer func(closer io.Closer) {
		err := closer.Close()
		if err != nil {
			b.log.Error().Err(err).Msg("failed to close archive client")
		}
	}(closer)
	resp, err := archiveClient.ExecuteScriptAtBlockID(ctx, req)
	if err != nil {
		if status.Code(err) == codes.Unavailable {
			b.connFactory.InvalidateAccessAPIClient(executorAddress)
		}
		return nil, status.Errorf(status.Code(err), "failed to execute the script on archive node %s: %v",
			executorAddress, err)
	}
	return resp.GetValue(), nil
}<|MERGE_RESOLUTION|>--- conflicted
+++ resolved
@@ -1,44 +1,31 @@
 package backend
 
 import (
+	"crypto/md5" //nolint:gosec
 	"bytes"
 	"context"
-	"crypto/md5" //nolint:gosec
 	"io"
 	"time"
 
 	"github.com/hashicorp/go-multierror"
 	lru "github.com/hashicorp/golang-lru"
-	"github.com/onflow/flow/protobuf/go/flow/access"
-	execproto "github.com/onflow/flow/protobuf/go/flow/execution"
-	"github.com/rs/zerolog"
-	"google.golang.org/grpc/codes"
-	"google.golang.org/grpc/status"
-
 	"github.com/onflow/flow-go/engine/access/rpc/connection"
 	"github.com/onflow/flow-go/engine/common/rpc"
 	"github.com/onflow/flow-go/model/flow"
 	"github.com/onflow/flow-go/module"
 	"github.com/onflow/flow-go/state/protocol"
 	"github.com/onflow/flow-go/storage"
+	"github.com/onflow/flow/protobuf/go/flow/access"
+	execproto "github.com/onflow/flow/protobuf/go/flow/execution"
+	"github.com/rs/zerolog"
+	"google.golang.org/grpc/codes"
+	"google.golang.org/grpc/status"
 )
 
 // uniqueScriptLoggingTimeWindow is the duration for checking the uniqueness of scripts sent for execution
 const uniqueScriptLoggingTimeWindow = 10 * time.Minute
 
 type backendScripts struct {
-<<<<<<< HEAD
-	headers            storage.Headers
-	executionReceipts  storage.ExecutionReceipts
-	state              protocol.State
-	connFactory        connection.ConnectionFactory
-	log                zerolog.Logger
-	metrics            module.BackendScriptsMetrics
-	loggedScripts      *lru.Cache
-	archiveAddressList []string
-	archivePorts       []uint
-	nodeCommunicator   Communicator
-=======
 	headers              storage.Headers
 	executionReceipts    storage.ExecutionReceipts
 	state                protocol.State
@@ -49,8 +36,7 @@
 	archiveAddressList   []string
 	archivePorts         []uint
 	scriptExecValidation bool
-	nodeCommunicator     *NodeCommunicator
->>>>>>> e2ac1cf7
+	nodeCommunicator     Communicator
 }
 
 func (b *backendScripts) ExecuteScriptAtLatestBlock(
