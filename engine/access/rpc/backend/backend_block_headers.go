--- conflicted
+++ resolved
@@ -28,13 +28,8 @@
 	}
 
 	if err != nil {
-<<<<<<< HEAD
 		err = rpc.ConvertStorageError(err)
-		return nil, err
-=======
-		err = convertStorageError(err)
 		return nil, flow.BlockStatusUnknown, err
->>>>>>> 8e6c6f6b
 	}
 
 	status, err := b.getBlockStatus(header)
@@ -47,13 +42,8 @@
 func (b *backendBlockHeaders) GetBlockHeaderByID(_ context.Context, id flow.Identifier) (*flow.Header, flow.BlockStatus, error) {
 	header, err := b.headers.ByBlockID(id)
 	if err != nil {
-<<<<<<< HEAD
 		err = rpc.ConvertStorageError(err)
-		return nil, err
-=======
-		err = convertStorageError(err)
 		return nil, flow.BlockStatusUnknown, err
->>>>>>> 8e6c6f6b
 	}
 
 	status, err := b.getBlockStatus(header)
@@ -66,11 +56,7 @@
 func (b *backendBlockHeaders) GetBlockHeaderByHeight(_ context.Context, height uint64) (*flow.Header, flow.BlockStatus, error) {
 	header, err := b.headers.ByHeight(height)
 	if err != nil {
-<<<<<<< HEAD
 		err = rpc.ConvertStorageError(err)
-		return nil, err
-=======
-		err = convertStorageError(err)
 		return nil, flow.BlockStatusUnknown, err
 	}
 
@@ -85,7 +71,6 @@
 	sealed, err := b.state.Sealed().Head()
 	if err != nil {
 		return flow.BlockStatusUnknown, fmt.Errorf("failed to find latest sealed header: %w", err)
->>>>>>> 8e6c6f6b
 	}
 
 	if header.Height > sealed.Height {
