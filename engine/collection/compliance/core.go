--- conflicted
+++ resolved
@@ -256,14 +256,10 @@
 			log.Err(err).Msg("received invalid block from other node (potential slashing evidence?)")
 
 			// notify consumers about invalid block
-<<<<<<< HEAD
-			c.proposalViolationNotifier.OnInvalidBlockDetected(*invalidBlockErr)
-=======
 			c.proposalViolationNotifier.OnInvalidBlockDetected(flow.Slashable[model.InvalidProposalError]{
 				OriginID: proposal.OriginID,
 				Message:  *invalidBlockErr,
 			})
->>>>>>> b7e07367
 
 			// notify VoteAggregator about the invalid block
 			err = c.voteAggregator.InvalidBlock(model.ProposalFromFlow(header))
