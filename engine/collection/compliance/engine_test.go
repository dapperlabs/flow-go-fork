package compliance

import (
	"context"
	"sync"
	"testing"
	"time"

	"github.com/stretchr/testify/assert"
	"github.com/stretchr/testify/mock"
	"github.com/stretchr/testify/require"
	"github.com/stretchr/testify/suite"

	"github.com/onflow/flow-go/consensus/hotstuff/model"
	"github.com/onflow/flow-go/engine"
	"github.com/onflow/flow-go/model/cluster"
	"github.com/onflow/flow-go/model/flow"
	"github.com/onflow/flow-go/model/messages"
	"github.com/onflow/flow-go/module/irrecoverable"
	module "github.com/onflow/flow-go/module/mock"
	netint "github.com/onflow/flow-go/network"
	"github.com/onflow/flow-go/network/channels"
	"github.com/onflow/flow-go/network/mocknetwork"
	protocol "github.com/onflow/flow-go/state/protocol/mock"
	storerr "github.com/onflow/flow-go/storage"
	storage "github.com/onflow/flow-go/storage/mock"
	"github.com/onflow/flow-go/utils/unittest"
)

func TestComplianceEngine(t *testing.T) {
	suite.Run(t, new(EngineSuite))
}

type EngineSuite struct {
	CommonSuite

	clusterID  flow.ChainID
	myID       flow.Identifier
	cluster    flow.IdentityList
	me         *module.Local
	net        *mocknetwork.Network
	payloads   *storage.ClusterPayloads
	protoState *protocol.MutableState
	con        *mocknetwork.Conduit

	payloadDB map[flow.Identifier]*cluster.Payload

	ctx    irrecoverable.SignalerContext
	cancel context.CancelFunc
	errs   <-chan error

	engine *Engine
}

func (cs *EngineSuite) SetupTest() {
	cs.CommonSuite.SetupTest()

	// initialize the paramaters
	cs.cluster = unittest.IdentityListFixture(3,
		unittest.WithRole(flow.RoleCollection),
		unittest.WithWeight(1000),
	)
	cs.myID = cs.cluster[0].NodeID

	protoEpoch := &protocol.Epoch{}
	clusters := flow.ClusterList{cs.cluster}
	protoEpoch.On("Clustering").Return(clusters, nil)

	protoQuery := &protocol.EpochQuery{}
	protoQuery.On("Current").Return(protoEpoch)

	protoSnapshot := &protocol.Snapshot{}
	protoSnapshot.On("Epochs").Return(protoQuery)
	protoSnapshot.On("Identities", mock.Anything).Return(
		func(selector flow.IdentityFilter) flow.IdentityList {
			return cs.cluster.Filter(selector)
		},
		nil,
	)

	cs.protoState = &protocol.MutableState{}
	cs.protoState.On("Final").Return(protoSnapshot)

	cs.clusterID = "cluster-id"
	clusterParams := &protocol.Params{}
	clusterParams.On("ChainID").Return(cs.clusterID, nil)

	cs.state.On("Params").Return(clusterParams)

	// set up local module mock
	cs.me = &module.Local{}
	cs.me.On("NodeID").Return(
		func() flow.Identifier {
			return cs.myID
		},
	)

	cs.payloadDB = make(map[flow.Identifier]*cluster.Payload)

	// set up payload storage mock
	cs.payloads = &storage.ClusterPayloads{}
	cs.payloads.On("Store", mock.Anything, mock.Anything).Return(
		func(blockID flow.Identifier, payload *cluster.Payload) error {
			cs.payloadDB[blockID] = payload
			return nil
		},
	)
	cs.payloads.On("ByBlockID", mock.Anything).Return(
		func(blockID flow.Identifier) *cluster.Payload {
			return cs.payloadDB[blockID]
		},
		func(blockID flow.Identifier) error {
			_, exists := cs.payloadDB[blockID]
			if !exists {
				return storerr.ErrNotFound
			}
			return nil
		},
	)

	// set up network conduit mock
	cs.con = &mocknetwork.Conduit{}
	cs.con.On("Publish", mock.Anything, mock.Anything).Return(nil)
	cs.con.On("Publish", mock.Anything, mock.Anything, mock.Anything).Return(nil)
	cs.con.On("Publish", mock.Anything, mock.Anything, mock.Anything, mock.Anything).Return(nil)
	cs.con.On("Unicast", mock.Anything, mock.Anything).Return(nil)

	// set up network module mock
	cs.net = &mocknetwork.Network{}
	cs.net.On("Register", mock.Anything, mock.Anything).Return(
		func(channel channels.Channel, engine netint.MessageProcessor) netint.Conduit {
			return cs.con
		},
		nil,
	)

	cs.hotstuff.On("Start", mock.Anything)
	cs.hotstuff.On("Done", mock.Anything).Return(unittest.ClosedChannel()).Maybe()
	cs.hotstuff.On("Ready", mock.Anything).Return(unittest.ClosedChannel()).Maybe()

	e, err := NewEngine(unittest.Logger(), cs.me, cs.protoState, cs.payloads, cs.core)
	require.NoError(cs.T(), err)
	e.WithConsensus(cs.hotstuff)
	e.WithSync(cs.sync)
	cs.engine = e

	cs.ctx, cs.cancel, cs.errs = irrecoverable.WithSignallerAndCancel(context.Background())
	cs.engine.Start(cs.ctx)
	go unittest.FailOnIrrecoverableError(cs.T(), cs.ctx.Done(), cs.errs)

	unittest.AssertClosesBefore(cs.T(), cs.engine.Ready(), time.Second)
}

// TearDownTest stops the engine and checks there are no errors thrown to the SignallerContext.
func (cs *EngineSuite) TearDownTest() {
	cs.cancel()
	unittest.RequireCloseBefore(cs.T(), cs.engine.Done(), time.Second, "engine failed to stop")
	select {
	case err := <-cs.errs:
		assert.NoError(cs.T(), err)
	default:
	}
}

// TestSubmittingMultipleVotes tests that we can send multiple votes and they
// are queued and processed in expected way
func (cs *EngineSuite) TestSubmittingMultipleEntries() {
	// create a vote
	originID := unittest.IdentifierFixture()
	blockCount := 15

	channel := channels.ConsensusCluster(cs.clusterID)

	var wg sync.WaitGroup
	wg.Add(1)
	go func() {
		for i := 0; i < blockCount; i++ {
			block := messages.ClusterBlockProposal{
				Header:  unittest.BlockHeaderWithParentFixture(cs.head.Header),
				Payload: unittest.ClusterPayloadFixture(1),
			}
			// store the data for retrieval
			cs.headerDB[block.Header.ParentID] = cs.head
<<<<<<< HEAD
			hotstuffProposal := model.ProposalFromFlow(block.Header, cs.head.Header.View)
			cs.hotstuff.On("SubmitProposal", block.Header, cs.head.Header.View).Return().Once()
			cs.voteAggregator.On("AddBlock", hotstuffProposal).Once()
=======
			hotstuffProposal := model.ProposalFromFlow(block.Header)
			cs.hotstuff.On("SubmitProposal", hotstuffProposal).Return().Once()
>>>>>>> b33246f2
			cs.validator.On("ValidateProposal", hotstuffProposal).Return(nil).Once()
			// execute the block submission
			_ = cs.engine.Process(channel, originID, &block)
		}
		wg.Done()
	}()
	wg.Add(1)
	go func() {
		// create a proposal that directly descends from the latest finalized header
		originID := cs.cluster[1].NodeID
		block := unittest.ClusterBlockWithParent(cs.head)
		proposal := &messages.ClusterBlockProposal{
			Header:  block.Header,
			Payload: block.Payload,
		}

		// store the data for retrieval
		cs.headerDB[block.Header.ParentID] = cs.head
<<<<<<< HEAD
		hotstuffProposal := model.ProposalFromFlow(block.Header, cs.head.Header.View)
		cs.hotstuff.On("SubmitProposal", block.Header, cs.head.Header.View).Once()
		cs.voteAggregator.On("AddBlock", hotstuffProposal).Once()
=======
		hotstuffProposal := model.ProposalFromFlow(block.Header)
		cs.hotstuff.On("SubmitProposal", hotstuffProposal).Once()
>>>>>>> b33246f2
		cs.validator.On("ValidateProposal", hotstuffProposal).Return(nil).Once()
		err := cs.engine.Process(channel, originID, proposal)
		cs.Assert().NoError(err)
		wg.Done()
	}()

	wg.Wait()

	// wait for the votes queue to drain
	assert.Eventually(cs.T(), func() bool {
		return cs.engine.pendingBlocks.(*engine.FifoMessageStore).Len() == 0
	}, time.Second, time.Millisecond*10)
}

// TestProcessUnsupportedMessageType tests that Process and ProcessLocal correctly handle a case where invalid message type
// was submitted from network layer.
func (cs *EngineSuite) TestProcessUnsupportedMessageType() {
	invalidEvent := uint64(42)
	err := cs.engine.Process("ch", unittest.IdentifierFixture(), invalidEvent)
	// shouldn't result in error since byzantine inputs are expected
	require.NoError(cs.T(), err)
}

// TestOnFinalizedBlock tests if finalized block gets processed when send through `Engine`.
// Tests the whole processing pipeline.
func (cs *EngineSuite) TestOnFinalizedBlock() {
	finalizedBlock := unittest.ClusterBlockFixture()
	cs.head = &finalizedBlock

	*cs.pending = module.PendingClusterBlockBuffer{}
	// wait for both expected calls before ending the test
	wg := new(sync.WaitGroup)
	wg.Add(2)
	cs.pending.On("PruneByView", finalizedBlock.Header.View).
		Run(func(_ mock.Arguments) { wg.Done() }).
		Return(nil).Once()
	cs.pending.On("Size").
		Run(func(_ mock.Arguments) { wg.Done() }).
		Return(uint(0)).Once()

	cs.engine.OnFinalizedBlock(model.BlockFromFlow(finalizedBlock.Header))
	unittest.AssertReturnsBefore(cs.T(), wg.Wait, time.Second, "an expected call to block buffer wasn't made")
}<|MERGE_RESOLUTION|>--- conflicted
+++ resolved
@@ -181,14 +181,9 @@
 			}
 			// store the data for retrieval
 			cs.headerDB[block.Header.ParentID] = cs.head
-<<<<<<< HEAD
-			hotstuffProposal := model.ProposalFromFlow(block.Header, cs.head.Header.View)
-			cs.hotstuff.On("SubmitProposal", block.Header, cs.head.Header.View).Return().Once()
-			cs.voteAggregator.On("AddBlock", hotstuffProposal).Once()
-=======
 			hotstuffProposal := model.ProposalFromFlow(block.Header)
 			cs.hotstuff.On("SubmitProposal", hotstuffProposal).Return().Once()
->>>>>>> b33246f2
+			cs.voteAggregator.On("AddBlock", hotstuffProposal).Once()
 			cs.validator.On("ValidateProposal", hotstuffProposal).Return(nil).Once()
 			// execute the block submission
 			_ = cs.engine.Process(channel, originID, &block)
@@ -207,14 +202,9 @@
 
 		// store the data for retrieval
 		cs.headerDB[block.Header.ParentID] = cs.head
-<<<<<<< HEAD
-		hotstuffProposal := model.ProposalFromFlow(block.Header, cs.head.Header.View)
-		cs.hotstuff.On("SubmitProposal", block.Header, cs.head.Header.View).Once()
-		cs.voteAggregator.On("AddBlock", hotstuffProposal).Once()
-=======
 		hotstuffProposal := model.ProposalFromFlow(block.Header)
 		cs.hotstuff.On("SubmitProposal", hotstuffProposal).Once()
->>>>>>> b33246f2
+		cs.voteAggregator.On("AddBlock", hotstuffProposal).Once()
 		cs.validator.On("ValidateProposal", hotstuffProposal).Return(nil).Once()
 		err := cs.engine.Process(channel, originID, proposal)
 		cs.Assert().NoError(err)
