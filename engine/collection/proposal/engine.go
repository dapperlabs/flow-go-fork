// Package proposal implements an engine for proposing and guaranteeing
// collections and submitting them to consensus nodes.
package proposal

import (
	"errors"
	"fmt"
	"math/rand"

	"github.com/hashicorp/go-multierror"
	"github.com/rs/zerolog"

	"github.com/dapperlabs/flow-go/crypto"
	"github.com/dapperlabs/flow-go/engine"
	"github.com/dapperlabs/flow-go/model/cluster"
	model "github.com/dapperlabs/flow-go/model/coldstuff"
	"github.com/dapperlabs/flow-go/model/flow"
	"github.com/dapperlabs/flow-go/model/flow/filter"
	"github.com/dapperlabs/flow-go/model/messages"
	"github.com/dapperlabs/flow-go/module"
	"github.com/dapperlabs/flow-go/module/mempool"
	"github.com/dapperlabs/flow-go/module/trace"
	"github.com/dapperlabs/flow-go/network"
	"github.com/dapperlabs/flow-go/protocol"
	"github.com/dapperlabs/flow-go/storage"
)

// Engine is the collection proposal engine, which packages pending
// transactions into collections and sends them to consensus nodes.
type Engine struct {
	unit        *engine.Unit
	log         zerolog.Logger
	tracer      trace.Tracer
	con         network.Conduit
	me          module.Local
	state       protocol.State
	provider    network.Engine // provider engine to propagate guarantees
	pool        mempool.Transactions
	collections storage.Collections
	guarantees  storage.Guarantees
	headers     storage.Headers

	cache      map[flow.Identifier][]cacheItem // pending block cache, keyed by parent ID
	cacheDedup map[flow.Identifier]struct{}    // prevent dupes in cache

	coldstuff module.ColdStuff
}

type cacheItem struct {
	OriginID flow.Identifier
	Proposal *messages.ClusterBlockProposal
}

func New(
	log zerolog.Logger,
	net module.Network,
	me module.Local,
	state protocol.State,
	tracer trace.Tracer,
	provider network.Engine,
	pool mempool.Transactions,
	collections storage.Collections,
	guarantees storage.Guarantees,
	headers storage.Headers,
) (*Engine, error) {

	e := &Engine{
		unit:        engine.NewUnit(),
		log:         log.With().Str("engine", "proposal").Logger(),
		me:          me,
		state:       state,
		tracer:      tracer,
		provider:    provider,
		pool:        pool,
		collections: collections,
		guarantees:  guarantees,
		headers:     headers,
		cache:       make(map[flow.Identifier][]cacheItem),
		cacheDedup:  make(map[flow.Identifier]struct{}),
	}

	con, err := net.Register(engine.CollectionProposal, e)
	if err != nil {
		return nil, fmt.Errorf("could not register engine: %w", err)
	}
	e.con = con

	return e, nil
}

// WithConsensus adds the consensus algorithm to the engine. This must be
// called before the engine can start.
func (e *Engine) WithConsensus(cold module.ColdStuff) *Engine {
	e.coldstuff = cold
	return e
}

// Ready returns a ready channel that is closed once the engine has fully
// started. For proposal engine, this is true once the underlying consensus
// algorithm has started.
func (e *Engine) Ready() <-chan struct{} {
	if e.coldstuff == nil {
		panic("cannot start proposal engine without consensus algorithm")
	}

	return e.unit.Ready(func() {
		<-e.coldstuff.Ready()
	})
}

// Done returns a done channel that is closed once the engine has fully stopped.
func (e *Engine) Done() <-chan struct{} {
	return e.unit.Done(func() {
		<-e.coldstuff.Done()
	})
}

// SubmitLocal submits an event originating on the local node.
func (e *Engine) SubmitLocal(event interface{}) {
	e.Submit(e.me.NodeID(), event)
}

// Submit submits the given event from the node with the given origin ID
// for processing in a non-blocking manner. It returns instantly and logs
// a potential processing error internally when done.
func (e *Engine) Submit(originID flow.Identifier, event interface{}) {
	e.unit.Launch(func() {
		err := e.Process(originID, event)
		if err != nil {
			e.log.Error().Err(err).Msg("could not process submitted event")
		}
	})
}

// ProcessLocal processes an event originating on the local node.
func (e *Engine) ProcessLocal(event interface{}) error {
	return e.Process(e.me.NodeID(), event)
}

// Process processes the given event from the node with the given origin ID in
// a blocking manner. It returns the potential processing error when done.
func (e *Engine) Process(originID flow.Identifier, event interface{}) error {
	return e.unit.Do(func() error {
		return e.process(originID, event)
	})
}

// process processes events for the proposal engine on the collection node.
func (e *Engine) process(originID flow.Identifier, event interface{}) error {
	switch ev := event.(type) {
	case *messages.ClusterBlockProposal:
		return e.onBlockProposal(originID, ev)
	case *messages.ClusterBlockVote:
		return e.onBlockVote(originID, ev)
	case *messages.ClusterBlockRequest:
		return e.onBlockRequest(originID, ev)
	case *messages.ClusterBlockResponse:
		return e.onBlockResponse(originID, ev)
	case *model.Commit:
		return e.onBlockCommit(originID, ev)
	default:
		return fmt.Errorf("invalid event type (%T)", event)
	}
}

// SendVote will send a vote to the desired node.
func (e *Engine) SendVote(blockID flow.Identifier, view uint64, sig crypto.Signature, _ crypto.Signature, recipientID flow.Identifier) error {

	// build the vote message
	vote := &messages.ClusterBlockVote{
		BlockID:   blockID,
		View:      view,
		Signature: sig,
	}

	err := e.con.Submit(vote, recipientID)
	if err != nil {
		return fmt.Errorf("could not send vote: %w", err)
	}

	return nil
}

// BroadcastProposal submits a cluster block proposal (effectively a proposal
// for the next collection) to all the collection nodes in our cluster.
func (e *Engine) BroadcastProposal(header *flow.Header) error {

	// first, check that we are the proposer of the block
	if header.ProposerID != e.me.NodeID() {
		return fmt.Errorf("cannot broadcast proposal with non-local proposer (%x)", header.ProposerID)
	}

	// retrieve the payload for the block
	// NOTE: relies on the fact that cluster payload hash is the ID of its collection
	collectionID := header.PayloadHash
	collection, err := e.collections.LightByID(collectionID)
	if err != nil {
		return fmt.Errorf("could not get payload for block: %w", err)
	}
	payload := cluster.Payload{Collection: *collection}

	// retrieve all collection nodes in our cluster
	// TODO filter by cluster
	recipients, err := e.state.Final().Identities(
		filter.HasRole(flow.RoleCollection),
		filter.Not(filter.HasNodeID(e.me.NodeID())),
	)
	if err != nil {
		return fmt.Errorf("could not get cluster members: %w", err)
	}

	// create the proposal message for the collection
	msg := &messages.ClusterBlockProposal{
		Header:  header,
		Payload: &payload,
	}

	err = e.con.Submit(msg, recipients.NodeIDs()...)
	if err != nil {
		return fmt.Errorf("could not broadcast proposal: %w", err)
	}

	return nil
}

// BroadcastCommit broadcasts a commit message to all collection nodes in our
// cluster.
func (e *Engine) BroadcastCommit(commit *model.Commit) error {

	// retrieve all collection nodes in our cluster
	// TODO filter by cluster
	recipients, err := e.state.Final().Identities(
		filter.HasRole(flow.RoleCollection),
		filter.Not(filter.HasNodeID(e.me.NodeID())),
	)
	if err != nil {
		return fmt.Errorf("could not get cluster members: %w", err)
	}

	err = e.con.Submit(commit, recipients.NodeIDs()...)
	if err != nil {
		return fmt.Errorf("could not send commit message: %w", err)
	}

	return err
}

// onBlockProposal handles proposals for new blocks.
func (e *Engine) onBlockProposal(originID flow.Identifier, proposal *messages.ClusterBlockProposal) error {

	// retrieve the parent block
	parent, err := e.headers.ByBlockID(proposal.Header.ParentID)
	if errors.Is(err, storage.ErrNotFound) {
		return e.processPendingProposal(originID, proposal)
	}
	if err != nil {
		return fmt.Errorf("could not retrieve proposal parent: %w", err)
	}

<<<<<<< HEAD
	blockID := proposal.Header.ID()
	collection := proposal.Payload.Collection

	// ensure we have received and validated all transactions in the proposal
	var missingTxErr *multierror.Error
	for _, txID := range collection.Transactions {
		if !e.pool.Has(txID) {
			// reject the block, request the transaction
			missingTxErr = multierror.Append(missingTxErr, fmt.Errorf("cannot validate missing transaction (id=%x)", txID))
			// TODO submit transaction request
		}
	}
	if err := missingTxErr.ErrorOrNil(); err != nil {
		return fmt.Errorf("cannot validate block proposal (id=%x) with missing transactions: %w", proposal.Header.ID(), err)
	}

	// store the collection
	err = e.collections.StoreLight(&collection)
	if err != nil {
		return fmt.Errorf("could not store collection: %w", err)
	}

	// store the header
	err = e.headers.Store(proposal.Header)
	if err != nil {
		return fmt.Errorf("could not store header: %w", err)
	}

	// ensure the block is a valid extension of cluster state
	// TODO update extend logic to ensure no duplicate transactions like https://github.com/dapperlabs/flow-go/pull/2664
	err = e.state.Mutate().Extend(blockID)
	if err != nil {
		return fmt.Errorf("could not extend cluster state: %w", err)
	}

	// submit the proposal to hotstuff for processing
	e.coldstuff.SubmitProposal(proposal.Header, parent.View)

	// TODO check for buffered descendants of the block
=======
	_ = parent
	blockID := proposal.Header.ID()

	// TODO handle missing transactions
	// TODO store block contents
	// TODO ensure block is valid extension of cluster state
	// TODO submit to coldstuff
>>>>>>> bd1c8907

	children, ok := e.cache[blockID]
	if !ok {
		return nil
	}
	var result *multierror.Error
	for _, child := range children {
		err := e.onBlockProposal(child.OriginID, child.Proposal)
		if err != nil {
			result = multierror.Append(result, err)
		}
	}

	// remove children from cache
	e.dropPendingProposalsWithParent(blockID)

	return result.ErrorOrNil()
}

// onBlockVote handles votes for blocks by passing them to the core consensus
// algorithm
func (e *Engine) onBlockVote(originID flow.Identifier, vote *messages.ClusterBlockVote) error {
	e.coldstuff.SubmitVote(originID, vote.BlockID, vote.View, vote.Signature, nil)
	return nil
}

// onBlockRequest handles requests from other nodes for blocks we have.
// We always respond to these requests if we have the block in question.
func (e *Engine) onBlockRequest(originID flow.Identifier, req *messages.ClusterBlockRequest) error {

	// retrieve the block header
	header, err := e.headers.ByBlockID(req.BlockID)
	if err != nil {
		return fmt.Errorf("could not find requested block: %w", err)
	}

	// retrieve the block payload
	collection, err := e.collections.LightByID(header.PayloadHash)
	if err != nil {
		return fmt.Errorf("could not find requested block: %w", err)
	}

	payload := &cluster.Payload{Collection: *collection}

	proposal := &messages.ClusterBlockProposal{
		Header:  header,
		Payload: payload,
	}

	res := &messages.ClusterBlockResponse{
		Proposal: proposal,
		Nonce:    req.Nonce,
	}

	err = e.con.Submit(res, originID)
	if err != nil {
		return fmt.Errorf("could not send block response: %w", err)
	}

	return nil
}

// onBlockResponse handles responses to queries for particular blocks we have made.
func (e *Engine) onBlockResponse(originID flow.Identifier, res *messages.ClusterBlockResponse) error {

	// process the block response as we would a regular proposal
	err := e.onBlockProposal(originID, res.Proposal)
	if err != nil {
		return fmt.Errorf("could not process block response: %w", err)
	}

	return nil
}

// onBlockCommit handles incoming block commits by passing them to the core
// consensus algorithm.
//
// NOTE: This is only necessary for ColdStuff and can be removed when we switch
// to HotStuff.
func (e *Engine) onBlockCommit(originID flow.Identifier, commit *model.Commit) error {
	e.coldstuff.SubmitCommit(commit)
	return nil
}

// processPendingProposal handles proposals where the parent is missing.
func (e *Engine) processPendingProposal(originID flow.Identifier, proposal *messages.ClusterBlockProposal) error {

	blockID := proposal.Header.ID()
	parentID := proposal.Header.ParentID

	// check that we haven't already cached this block
	if e.isPendingProposalCached(blockID) {
		return nil
	}

	// cache the block
	e.cachePendingProposal(originID, proposal)

	// request the parent block
	req := &messages.BlockRequest{
		BlockID: parentID,
		Nonce:   rand.Uint64(),
	}
	err := e.con.Submit(req, originID)
	if err != nil {
		return fmt.Errorf("could not send block request: %w", err)
	}

	// NOTE: at this point, if he doesn't send us the parent, we should probably think about a way
	// to blacklist him, as this can be exploited by sending us lots of children without parent;
	// a second mitigation strategy is to put a strict limit on children we cache, and possibly a
	// limit on children we cache coming from a single other node

	return nil
}

// createProposal creates a new proposal
func (e *Engine) createProposal() error {
	if e.pool.Size() == 0 {
		return ErrEmptyTxpool
	}

	transactions := e.pool.All()
	coll := flow.CollectionFromTransactions(transactions)

	err := e.collections.Store(&coll)
	if err != nil {
		return fmt.Errorf("could not save proposed collection: %w", err)
	}

	guarantee := coll.Guarantee()

	trace.StartCollectionGuaranteeSpan(e.tracer, guarantee, transactions).
		SetTag("node_type", "collection").
		SetTag("node_id", e.me.NodeID().String())

	err = e.guarantees.Store(&guarantee)
	if err != nil {
		return fmt.Errorf("could not save proposed collection guarantee %s: %w", guarantee.ID(), err)
	}

	// Collection guarantee is saved, we can now delete Txs from the mem pool
	for _, tx := range transactions {
		e.pool.Rem(tx.ID())
		e.tracer.FinishSpan(tx.ID())
	}

	err = e.provider.ProcessLocal(&messages.SubmitCollectionGuarantee{Guarantee: guarantee})
	if err != nil {
		return fmt.Errorf("could not submit collection guarantee: %w", err)
	}

	return nil
}

// Caches a pending proposal in the block buffer cache, keyed by the block's
// parent ID.
func (e *Engine) cachePendingProposal(originID flow.Identifier, proposal *messages.ClusterBlockProposal) {

	blockID := proposal.Header.ID()
	parentID := proposal.Header.ParentID

	item := cacheItem{
		OriginID: originID,
		Proposal: proposal,
	}

	e.cache[parentID] = append(e.cache[parentID], item)
	e.cacheDedup[blockID] = struct{}{}
}

// Returns true if the proposal with the given block ID has been cached.
func (e *Engine) isPendingProposalCached(blockID flow.Identifier) bool {
	_, cached := e.cacheDedup[blockID]
	return cached
}

// Removes from the pending proposal cache all the children of the block with
// the given ID. Since buffered blocks are keyed by parent, this function
// should be called when the parent for a set of children is received.
func (e *Engine) dropPendingProposalsWithParent(blockID flow.Identifier) {

	children := e.cache[blockID]
	for _, child := range children {
		delete(e.cacheDedup, child.Proposal.Header.ID())
	}
	delete(e.cache, blockID)
}<|MERGE_RESOLUTION|>--- conflicted
+++ resolved
@@ -257,7 +257,6 @@
 		return fmt.Errorf("could not retrieve proposal parent: %w", err)
 	}
 
-<<<<<<< HEAD
 	blockID := proposal.Header.ID()
 	collection := proposal.Payload.Collection
 
@@ -296,17 +295,7 @@
 	// submit the proposal to hotstuff for processing
 	e.coldstuff.SubmitProposal(proposal.Header, parent.View)
 
-	// TODO check for buffered descendants of the block
-=======
-	_ = parent
-	blockID := proposal.Header.ID()
-
-	// TODO handle missing transactions
-	// TODO store block contents
-	// TODO ensure block is valid extension of cluster state
-	// TODO submit to coldstuff
->>>>>>> bd1c8907
-
+	// check if we have buffered any children of this block
 	children, ok := e.cache[blockID]
 	if !ok {
 		return nil
@@ -422,6 +411,40 @@
 	return nil
 }
 
+// Caches a pending proposal in the block buffer cache, keyed by the block's
+// parent ID.
+func (e *Engine) cachePendingProposal(originID flow.Identifier, proposal *messages.ClusterBlockProposal) {
+
+	blockID := proposal.Header.ID()
+	parentID := proposal.Header.ParentID
+
+	item := cacheItem{
+		OriginID: originID,
+		Proposal: proposal,
+	}
+
+	e.cache[parentID] = append(e.cache[parentID], item)
+	e.cacheDedup[blockID] = struct{}{}
+}
+
+// Returns true if the proposal with the given block ID has been cached.
+func (e *Engine) isPendingProposalCached(blockID flow.Identifier) bool {
+	_, cached := e.cacheDedup[blockID]
+	return cached
+}
+
+// Removes from the pending proposal cache all the children of the block with
+// the given ID. Since buffered blocks are keyed by parent, this function
+// should be called when the parent for a set of children is received.
+func (e *Engine) dropPendingProposalsWithParent(blockID flow.Identifier) {
+
+	children := e.cache[blockID]
+	for _, child := range children {
+		delete(e.cacheDedup, child.Proposal.Header.ID())
+	}
+	delete(e.cache, blockID)
+}
+
 // createProposal creates a new proposal
 func (e *Engine) createProposal() error {
 	if e.pool.Size() == 0 {
@@ -459,38 +482,4 @@
 	}
 
 	return nil
-}
-
-// Caches a pending proposal in the block buffer cache, keyed by the block's
-// parent ID.
-func (e *Engine) cachePendingProposal(originID flow.Identifier, proposal *messages.ClusterBlockProposal) {
-
-	blockID := proposal.Header.ID()
-	parentID := proposal.Header.ParentID
-
-	item := cacheItem{
-		OriginID: originID,
-		Proposal: proposal,
-	}
-
-	e.cache[parentID] = append(e.cache[parentID], item)
-	e.cacheDedup[blockID] = struct{}{}
-}
-
-// Returns true if the proposal with the given block ID has been cached.
-func (e *Engine) isPendingProposalCached(blockID flow.Identifier) bool {
-	_, cached := e.cacheDedup[blockID]
-	return cached
-}
-
-// Removes from the pending proposal cache all the children of the block with
-// the given ID. Since buffered blocks are keyed by parent, this function
-// should be called when the parent for a set of children is received.
-func (e *Engine) dropPendingProposalsWithParent(blockID flow.Identifier) {
-
-	children := e.cache[blockID]
-	for _, child := range children {
-		delete(e.cacheDedup, child.Proposal.Header.ID())
-	}
-	delete(e.cache, blockID)
 }