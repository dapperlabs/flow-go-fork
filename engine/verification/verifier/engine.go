package verifier

import (
	"context"
	"fmt"

	"github.com/rs/zerolog"
	"go.opentelemetry.io/otel/attribute"

	"github.com/onflow/flow-go/crypto"
	"github.com/onflow/flow-go/crypto/hash"
	"github.com/onflow/flow-go/engine"
	"github.com/onflow/flow-go/engine/verification/utils"
	chmodels "github.com/onflow/flow-go/model/chunks"
	"github.com/onflow/flow-go/model/flow"
	"github.com/onflow/flow-go/model/flow/filter"
	"github.com/onflow/flow-go/model/messages"
	"github.com/onflow/flow-go/model/verification"
	"github.com/onflow/flow-go/module"
	"github.com/onflow/flow-go/module/signature"
	"github.com/onflow/flow-go/module/trace"
	"github.com/onflow/flow-go/network"
	"github.com/onflow/flow-go/network/channels"
	"github.com/onflow/flow-go/state/protocol"
	"github.com/onflow/flow-go/storage"
	"github.com/onflow/flow-go/utils/logging"
)

// Engine (verifier engine) verifies chunks, generates result approvals or raises challenges.
// as input it accepts verifiable chunks (chunk + all data needed) and perform verification by
// constructing a partial trie, executing transactions and check the final state commitment and
// other chunk meta data (e.g. tx count)
type Engine struct {
	unit           *engine.Unit               // used to control startup/shutdown
	log            zerolog.Logger             // used to log relevant actions
	metrics        module.VerificationMetrics // used to capture the performance metrics
	tracer         module.Tracer              // used for tracing
	pushConduit    network.Conduit            // used to push result approvals
	pullConduit    network.Conduit            // used to respond to requests for result approvals
	me             module.Local               // used to access local node information
	state          protocol.State             // used to access the protocol state
	approvalHasher hash.Hasher                // used as hasher to sign the result approvals
	chVerif        module.ChunkVerifier       // used to verify chunks
	spockHasher    hash.Hasher                // used for generating spocks
	approvals      storage.ResultApprovals    // used to store result approvals
}

// New creates and returns a new instance of a verifier engine.
func New(
	log zerolog.Logger,
	metrics module.VerificationMetrics,
	tracer module.Tracer,
	net network.Network,
	state protocol.State,
	me module.Local,
	chVerif module.ChunkVerifier,
	approvals storage.ResultApprovals,
) (*Engine, error) {

	e := &Engine{
		unit:           engine.NewUnit(),
		log:            log.With().Str("engine", "verifier").Logger(),
		metrics:        metrics,
		tracer:         tracer,
		state:          state,
		me:             me,
		chVerif:        chVerif,
		approvalHasher: utils.NewResultApprovalHasher(),
		spockHasher:    signature.NewBLSHasher(signature.SPOCKTag),
		approvals:      approvals,
	}

	var err error
<<<<<<< HEAD
	e.pushConduit, err = net.Register(network.PushApprovals, e)
=======
	e.pushConduit, err = net.Register(channels.PushApprovals, e)
>>>>>>> 138e1c32
	if err != nil {
		return nil, fmt.Errorf("could not register engine on approval push channel: %w", err)
	}

<<<<<<< HEAD
	e.pullConduit, err = net.Register(network.ProvideApprovalsByChunk, e)
=======
	e.pullConduit, err = net.Register(channels.ProvideApprovalsByChunk, e)
>>>>>>> 138e1c32
	if err != nil {
		return nil, fmt.Errorf("could not register engine on approval pull channel: %w", err)
	}

	return e, nil
}

// Ready returns a channel that is closed when the verifier engine is ready.
func (e *Engine) Ready() <-chan struct{} {
	return e.unit.Ready()
}

// Done returns a channel that is closed when the verifier engine is done.
func (e *Engine) Done() <-chan struct{} {
	return e.unit.Done()
}

// SubmitLocal submits an event originating on the local node.
func (e *Engine) SubmitLocal(event interface{}) {
	e.unit.Launch(func() {
		err := e.ProcessLocal(event)
		if err != nil {
			engine.LogError(e.log, err)
		}
	})
}

// Submit submits the given event from the node with the given origin ID
// for processing in a non-blocking manner. It returns instantly and logs
// a potential processing error internally when done.
func (e *Engine) Submit(channel channels.Channel, originID flow.Identifier, event interface{}) {
	e.unit.Launch(func() {
		err := e.Process(channel, originID, event)
		if err != nil {
			engine.LogError(e.log, err)
		}
	})
}

// ProcessLocal processes an event originating on the local node.
func (e *Engine) ProcessLocal(event interface{}) error {
	return e.unit.Do(func() error {
		return e.process(e.me.NodeID(), event)
	})
}

// Process processes the given event from the node with the given origin ID in
// a blocking manner. It returns the potential processing error when done.
func (e *Engine) Process(channel channels.Channel, originID flow.Identifier, event interface{}) error {
	return e.unit.Do(func() error {
		return e.process(originID, event)
	})
}

// process receives verifiable chunks, evaluate them and send them for chunk verifier
func (e *Engine) process(originID flow.Identifier, event interface{}) error {
	var err error

	switch resource := event.(type) {
	case *verification.VerifiableChunkData:
		err = e.verifiableChunkHandler(originID, resource)
	case *messages.ApprovalRequest:
		err = e.approvalRequestHandler(originID, resource)
	default:
		return fmt.Errorf("invalid event type (%T)", event)
	}

	if err != nil {
		// logs the error instead of returning that.
		// returning error would be projected at a higher level by network layer.
		// however, this is an engine-level error, and not network layer error.
		e.log.Warn().Err(err).Msg("engine could not process event successfully")
	}

	return nil
}

// verify handles the core verification process. It accepts a verifiable chunk
// and all dependent resources, verifies the chunk, and emits a
// result approval if applicable.
//
// If any part of verification fails, an error is returned, indicating to the
// initiating engine that the verification must be re-tried.
func (e *Engine) verify(ctx context.Context, originID flow.Identifier,
	vc *verification.VerifiableChunkData) error {
	// log it first
	log := e.log.With().Timestamp().
		Hex("origin", logging.ID(originID)).
		Uint64("chunk_index", vc.Chunk.Index).
		Hex("result_id", logging.Entity(vc.Result)).
		Logger()

	log.Info().Msg("verifiable chunk received by verifier engine")

	// only accept internal calls
	if originID != e.me.NodeID() {
		return fmt.Errorf("invalid remote origin for verify")
	}

	var err error

	// extracts chunk ID
	ch, ok := vc.Result.Chunks.ByIndex(vc.Chunk.Index)
	if !ok {
		return engine.NewInvalidInputErrorf("chunk out of range requested: %v", vc.Chunk.Index)
	}
	log.With().Hex("chunk_id", logging.Entity(ch)).Logger()

	// execute the assigned chunk
	span, _ := e.tracer.StartSpanFromContext(ctx, trace.VERVerChunkVerify)

	var spockSecret []byte
	var chFault chmodels.ChunkFault
	if vc.IsSystemChunk {
		spockSecret, chFault, err = e.chVerif.SystemChunkVerify(vc)
	} else {
		spockSecret, chFault, err = e.chVerif.Verify(vc)
	}
	span.End()
	// Any err means that something went wrong when verify the chunk
	// the outcome of the verification is captured inside the chFault and not the err
	if err != nil {
		return fmt.Errorf("cannot verify chunk: %w", err)
	}

	// if any fault found with the chunk
	if chFault != nil {
		switch chFault.(type) {
		case *chmodels.CFMissingRegisterTouch:
			e.log.Warn().Msg(chFault.String())
			// still create approvals for this case
		case *chmodels.CFNonMatchingFinalState:
			// TODO raise challenge
			e.log.Warn().Msg(chFault.String())
			return nil
		case *chmodels.CFInvalidVerifiableChunk:
			// TODO raise challenge
			e.log.Error().Msg(chFault.String())
			return nil
		case *chmodels.CFInvalidEventsCollection:
			// TODO raise challenge
			e.log.Error().Msg(chFault.String())
			return nil
		default:
			return engine.NewInvalidInputErrorf("unknown type of chunk fault is received (type: %T) : %v",
				chFault, chFault.String())
		}
	}

	// Generate result approval
	span, _ = e.tracer.StartSpanFromContext(ctx, trace.VERVerGenerateResultApproval)
	attestation := &flow.Attestation{
		BlockID:           vc.Header.ID(),
		ExecutionResultID: vc.Result.ID(),
		ChunkIndex:        vc.Chunk.Index,
	}
	approval, err := GenerateResultApproval(
		e.me,
		e.approvalHasher,
		e.spockHasher,
		attestation,
		spockSecret)

<<<<<<< HEAD
	span.Finish()
=======
	span.End()
>>>>>>> 138e1c32
	if err != nil {
		return fmt.Errorf("couldn't generate a result approval: %w", err)
	}

	err = e.approvals.Store(approval)
	if err != nil {
		return fmt.Errorf("could not store approval: %w", err)
	}

	err = e.approvals.Index(approval.Body.ExecutionResultID, approval.Body.ChunkIndex, approval.ID())
	if err != nil {
		return fmt.Errorf("could not index approval: %w", err)
	}

	// Extracting consensus node ids
	// TODO state extraction should be done based on block references
	consensusNodes, err := e.state.Final().
		Identities(filter.HasRole(flow.RoleConsensus))
	if err != nil {
		// TODO this error needs more advance handling after MVP
		return fmt.Errorf("could not load consensus node IDs: %w", err)
	}

	// broadcast result approval to the consensus nodes
	err = e.pushConduit.Publish(approval, consensusNodes.NodeIDs()...)
	if err != nil {
		// TODO this error needs more advance handling after MVP
		return fmt.Errorf("could not submit result approval: %w", err)
	}
	log.Info().Msg("result approval submitted")
	// increases number of sent result approvals for sake of metrics
	e.metrics.OnResultApprovalDispatchedInNetworkByVerifier()

	return nil
}

// GenerateResultApproval generates result approval for specific chunk of an execution receipt.
func GenerateResultApproval(
	me module.Local,
	approvalHasher hash.Hasher,
	spockHasher hash.Hasher,
	attestation *flow.Attestation,
	spockSecret []byte,
) (*flow.ResultApproval, error) {

	// generates a signature over the attestation part of approval
	atstID := attestation.ID()
	atstSign, err := me.Sign(atstID[:], approvalHasher)
	if err != nil {
		return nil, fmt.Errorf("could not sign attestation: %w", err)
	}

	// generates spock
	spock, err := me.SignFunc(spockSecret, spockHasher, crypto.SPOCKProve)
	if err != nil {
		return nil, fmt.Errorf("could not generate SPoCK: %w", err)
	}

	// result approval body
	body := flow.ResultApprovalBody{
		Attestation:          *attestation,
		ApproverID:           me.NodeID(),
		AttestationSignature: atstSign,
		Spock:                spock,
	}

	// generates a signature over result approval body
	bodyID := body.ID()
	bodySign, err := me.Sign(bodyID[:], approvalHasher)
	if err != nil {
		return nil, fmt.Errorf("could not sign result approval body: %w", err)
	}

	return &flow.ResultApproval{
		Body:              body,
		VerifierSignature: bodySign,
	}, nil
}

// verifiableChunkHandler acts as a wrapper around the verify method that captures its performance-related metrics
func (e *Engine) verifiableChunkHandler(originID flow.Identifier, ch *verification.VerifiableChunkData) error {

	span, ctx, isSampled := e.tracer.StartBlockSpan(context.Background(), ch.Chunk.BlockID, trace.VERVerVerifyWithMetrics)
	if isSampled {
		span.SetAttributes(
			attribute.Int64("chunk_index", int64(ch.Chunk.Index)),
			attribute.String("result_id", ch.Result.ID().String()),
			attribute.String("origin_id", originID.String()),
		)
	}
	defer span.End()

	// increments number of received verifiable chunks
	// for sake of metrics
	e.metrics.OnVerifiableChunkReceivedAtVerifierEngine()

	log := e.log.With().
		Hex("result_id", logging.ID(ch.Result.ID())).
		Hex("chunk_id", logging.ID(ch.Chunk.ID())).
		Uint64("chunk_index", ch.Chunk.Index).Logger()

	log.Info().Msg("verifiable chunk received")

	// starts verification of chunk
	err := e.verify(ctx, originID, ch)

	if err != nil {
		log.Info().Err(err).Msg("could not verify chunk")
	}

	// closes verification performance metrics trackers
	return nil
}

func (e *Engine) approvalRequestHandler(originID flow.Identifier, req *messages.ApprovalRequest) error {

	log := e.log.With().
		Hex("origin_id", logging.ID(originID)).
		Hex("result_id", logging.ID(req.ResultID)).
		Uint64("chunk_index", req.ChunkIndex).
		Logger()

	origin, err := e.state.Final().Identity(originID)
	if err != nil {
		return engine.NewInvalidInputErrorf("invalid origin id (%s): %w", originID, err)
	}

	if origin.Role != flow.RoleConsensus {
		return engine.NewInvalidInputErrorf("invalid role for requesting approvals: %s", origin.Role)
	}

	approval, err := e.approvals.ByChunk(req.ResultID, req.ChunkIndex)
	if err != nil {
		return fmt.Errorf("could not retrieve approval for chunk (result: %s, chunk index: %d): %w",
			req.ResultID,
			req.ChunkIndex,
			err)
	}

	response := &messages.ApprovalResponse{
		Nonce:    req.Nonce,
		Approval: *approval,
	}

	err = e.pullConduit.Unicast(response, originID)
	if err != nil {
		return fmt.Errorf("could not send requested approval to %s: %w",
			originID,
			err)
	}

	log.Debug().Msg("succesfully replied to approval request")

	return nil
}<|MERGE_RESOLUTION|>--- conflicted
+++ resolved
@@ -71,20 +71,12 @@
 	}
 
 	var err error
-<<<<<<< HEAD
-	e.pushConduit, err = net.Register(network.PushApprovals, e)
-=======
 	e.pushConduit, err = net.Register(channels.PushApprovals, e)
->>>>>>> 138e1c32
 	if err != nil {
 		return nil, fmt.Errorf("could not register engine on approval push channel: %w", err)
 	}
 
-<<<<<<< HEAD
-	e.pullConduit, err = net.Register(network.ProvideApprovalsByChunk, e)
-=======
 	e.pullConduit, err = net.Register(channels.ProvideApprovalsByChunk, e)
->>>>>>> 138e1c32
 	if err != nil {
 		return nil, fmt.Errorf("could not register engine on approval pull channel: %w", err)
 	}
@@ -248,11 +240,7 @@
 		attestation,
 		spockSecret)
 
-<<<<<<< HEAD
-	span.Finish()
-=======
 	span.End()
->>>>>>> 138e1c32
 	if err != nil {
 		return fmt.Errorf("couldn't generate a result approval: %w", err)
 	}
