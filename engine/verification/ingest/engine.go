package ingest

import (
	"errors"
	"fmt"
	"math/rand"
	"time"

	"github.com/rs/zerolog"

	"github.com/dapperlabs/flow-go/consensus/hotstuff/model"
	"github.com/dapperlabs/flow-go/engine"
	"github.com/dapperlabs/flow-go/engine/verification"
	"github.com/dapperlabs/flow-go/engine/verification/utils"
	"github.com/dapperlabs/flow-go/model/flow"
	"github.com/dapperlabs/flow-go/model/flow/filter"
	"github.com/dapperlabs/flow-go/model/messages"
	verificationmodel "github.com/dapperlabs/flow-go/model/verification"
	trackers "github.com/dapperlabs/flow-go/model/verification/tracker"
	"github.com/dapperlabs/flow-go/module"
	"github.com/dapperlabs/flow-go/module/mempool"
	"github.com/dapperlabs/flow-go/network"
	"github.com/dapperlabs/flow-go/state/protocol"
	"github.com/dapperlabs/flow-go/storage"
	"github.com/dapperlabs/flow-go/utils/logging"
)

// IngestEngine implements the ingest engine of the verification node. It is
// responsible for receiving and handling new execution receipts. It requests
// all dependent resources for each execution receipt and relays a complete
// execution result to the verifier engine when all dependencies are ready.
type Engine struct {
	unit                 *engine.Unit
	log                  zerolog.Logger
	collectionsConduit   network.Conduit
	stateConduit         network.Conduit
	chunksConduit        network.Conduit
	me                   module.Local
	state                protocol.State
	verifierEng          network.Engine                // for submitting ERs that are ready to be verified
	authReceipts         mempool.Receipts              // keeps receipts with authenticated origin IDs
	pendingReceipts      mempool.PendingReceipts       // keeps receipts pending for their originID to be authenticated
	authCollections      mempool.Collections           // keeps collections with authenticated origin IDs
	pendingCollections   mempool.PendingCollections    // keeps collections pending for their origin IDs to be authenticated
	collectionTrackers   mempool.CollectionTrackers    // keeps track of collection requests that this engine made
	chunkDataPacks       mempool.ChunkDataPacks        // keeps chunk data packs with authenticated origin IDs
	chunkDataPackTackers mempool.ChunkDataPackTrackers // keeps track of chunk data pack requests that this engine made
	ingestedResultIDs    mempool.Identifiers           // keeps ids of ingested execution results
	ingestedChunkIDs     mempool.Identifiers           // keeps ids of ingested chunks
<<<<<<< HEAD
	blockStorage         storage.Blocks
	assigner             module.ChunkAssigner // used to determine chunks this node needs to verify
	requestInterval      uint                 // determines time in milliseconds for retrying tracked requests
	failureThreshold     uint                 // determines number of retries for tracked requests before raising a challenge
=======
	headerStorage        storage.Headers               // used to check block existence to improve performance
	blockStorage         storage.Blocks                // used to retrieve blocks
	checkChunksLock      sync.Mutex                    // protects the checkPendingChunks method to prevent double-verifying
	checkTrackerLock     sync.Mutex                    // provides mutual exclusion for checkTrackers method to prevent race condition
	assigner             module.ChunkAssigner          // used to determine chunks this node needs to verify
	requestInterval      uint                          // determines time in milliseconds for retrying tracked requests
	failureThreshold     uint                          // determines number of retries for tracked requests before raising a challenge
>>>>>>> ba200c8f
}

// New creates and returns a new instance of the ingest engine.
func New(
	log zerolog.Logger,
	net module.Network,
	state protocol.State,
	me module.Local,
	verifierEng network.Engine,
	authReceipts mempool.Receipts,
	pendingReceipts mempool.PendingReceipts,
	authCollections mempool.Collections,
	pendingCollections mempool.PendingCollections,
	collectionTrackers mempool.CollectionTrackers,
	chunkDataPacks mempool.ChunkDataPacks,
	chunkDataPackTrackers mempool.ChunkDataPackTrackers,
	ingestedChunkIDs mempool.Identifiers,
	ingestedResultIDs mempool.Identifiers,
	headerStorage storage.Headers,
	blockStorage storage.Blocks,
	assigner module.ChunkAssigner,
	requestIntervalMs uint,
	failureThreshold uint,
) (*Engine, error) {

	e := &Engine{
		unit:                 engine.NewUnit(),
		log:                  log,
		state:                state,
		me:                   me,
		authReceipts:         authReceipts,
		pendingReceipts:      pendingReceipts,
		verifierEng:          verifierEng,
		authCollections:      authCollections,
		pendingCollections:   pendingCollections,
		collectionTrackers:   collectionTrackers,
		chunkDataPacks:       chunkDataPacks,
		chunkDataPackTackers: chunkDataPackTrackers,
		ingestedChunkIDs:     ingestedChunkIDs,
		ingestedResultIDs:    ingestedResultIDs,
		headerStorage:        headerStorage,
		blockStorage:         blockStorage,
		assigner:             assigner,
		failureThreshold:     failureThreshold,
		requestInterval:      requestIntervalMs,
	}

	var err error
	e.collectionsConduit, err = net.Register(engine.CollectionProvider, e)
	if err != nil {
		return nil, fmt.Errorf("could not register engine on collection provider channel: %w", err)
	}

	// for chunk states and chunk data packs.
	e.stateConduit, err = net.Register(engine.ExecutionStateProvider, e)
	if err != nil {
		return nil, fmt.Errorf("could not register engine on execution state provider channel: %w", err)
	}

	e.chunksConduit, err = net.Register(engine.ChunkDataPackProvider, e)
	if err != nil {
		return nil, fmt.Errorf("could not register chunk data pack provider engine: %w", err)
	}

	_, err = net.Register(engine.ExecutionReceiptProvider, e)
	if err != nil {
		return nil, fmt.Errorf("could not register engine on execution receipt provider channel: %w", err)
	}

	return e, nil
}

// Ready returns a channel that is closed when the verifier engine is ready.
func (e *Engine) Ready() <-chan struct{} {
	// checks pending chunks every `requestInterval` milliseconds
	e.unit.LaunchPeriodically(e.checkPendingChunks,
		time.Duration(e.requestInterval)*time.Millisecond)
	return e.unit.Ready()
}

// Done returns a channel that is closed when the verifier engine is done.
func (e *Engine) Done() <-chan struct{} {
	return e.unit.Done()
}

// SubmitLocal submits an event originating on the local node.
func (e *Engine) SubmitLocal(event interface{}) {
	e.Submit(e.me.NodeID(), event)
}

// Submit submits the given event from the node with the given origin ID
// for processing in a non-blocking manner. It returns instantly and logs
// a potential processing error internally when done.
func (e *Engine) Submit(originID flow.Identifier, event interface{}) {
	e.unit.Launch(func() {
		err := e.Process(originID, event)
		if err != nil {
			e.log.Error().Err(err).Msg("could not process submitted event")
		}
	})
}

// ProcessLocal processes an event originating on the local node.
func (e *Engine) ProcessLocal(event interface{}) error {
	return e.Process(e.me.NodeID(), event)
}

// Process processes the given event from the node with the given origin ID in
// a blocking manner. It returns the potential processing error when done.
func (e *Engine) Process(originID flow.Identifier, event interface{}) error {
	return e.unit.Do(func() error {
		return e.process(originID, event)
	})
}

// process receives and submits an event to the verifier engine for processing.
// It returns an error so the verifier engine will not propagate an event unless
// it is successfully processed by the engine.
// The origin ID indicates the node which originally submitted the event to
// the peer-to-peer network.
func (e *Engine) process(originID flow.Identifier, event interface{}) error {
	switch resource := event.(type) {
	case *flow.ExecutionReceipt:
		return e.handleExecutionReceipt(originID, resource)
	case *flow.Collection:
		return e.handleCollection(originID, resource)
	case *messages.CollectionResponse:
		return e.handleCollection(originID, &resource.Collection)
	case *messages.ChunkDataPackResponse:
		return e.handleChunkDataPack(originID, &resource.Data)
	default:
		return ErrInvType
	}
}

// handleExecutionReceipt receives an execution receipt, verifies its origin Id and
// accordingly adds it to either the pending receipts or the authenticated receipts mempools
func (e *Engine) handleExecutionReceipt(originID flow.Identifier, receipt *flow.ExecutionReceipt) error {
	e.log.Info().
		Hex("origin_id", logging.ID(originID)).
		Hex("receipt_id", logging.Entity(receipt)).
		Msg("execution receipt received")

	if e.ingestedResultIDs.Has(receipt.ExecutionResult.ID()) {
		// discards the receipt if its result has already been ingested
		return nil
	}

	// TODO: correctness check for execution receipts
	// extracts list of verifier nodes id
	origin, err := e.state.AtBlockID(receipt.ExecutionResult.BlockID).Identity(originID)
	if err != nil {
		// TODO: potential attack on authenticity
		// stores ER in pending receipts till a block arrives authenticating this
		preceipt := &verificationmodel.PendingReceipt{
			Receipt:  receipt,
			OriginID: originID,
		}
		err = e.pendingReceipts.Add(preceipt)
		if err != nil && err != mempool.ErrAlreadyExists {
			return fmt.Errorf("could not store execution receipt in pending pool: %w", err)
		}

	} else {
		// execution results are only valid from execution nodes
		if origin.Role != flow.RoleExecution {
			// TODO: potential attack on integrity
			return fmt.Errorf("invalid role for generating an execution receipt, id: %s, role: %s", origin.NodeID, origin.Role)
		}

		// store the execution receipt in the store of the engine
		// this will fail if the receipt already exists in the store
		err = e.authReceipts.Add(receipt)
		if err != nil && err != mempool.ErrAlreadyExists {
			return fmt.Errorf("could not store execution receipt: %w", err)
		}

	}
	return nil
}

// handleChunkDataPack receives a chunk data pack, verifies its origin ID, and stores that in the mempool
func (e *Engine) handleChunkDataPack(originID flow.Identifier, chunkDataPack *flow.ChunkDataPack) error {
	e.log.Info().
		Hex("origin_id", logging.ID(originID)).
		Hex("chunk_data_pack_id", logging.Entity(chunkDataPack)).
		Msg("chunk data pack received")

	if e.ingestedChunkIDs.Has(chunkDataPack.ChunkID) {
		// belongs to an already ingested chunk
		// discards the chunk data pack
		e.log.Debug().
			Hex("origin_id", logging.ID(originID)).
			Hex("chunk_id", logging.ID(chunkDataPack.ChunkID)).
			Msg("discards the chunk data pack of an already ingested chunk")
		return nil
	}

	if !e.chunkDataPackTackers.Has(chunkDataPack.ChunkID) {
		// does not have a valid tracker
		// discards the chunk data pack
		e.log.Debug().
			Hex("origin_id", logging.ID(originID)).
			Hex("chunk_id", logging.ID(chunkDataPack.ChunkID)).
			Msg("discards the chunk data pack with no tracker")
		return nil
	}

	tracker, err := e.chunkDataPackTackers.ByChunkID(chunkDataPack.ChunkID)
	if err != nil {
		e.log.Debug().
			Err(err).
			Hex("origin_id", logging.ID(originID)).
			Hex("chunk_id", logging.ID(chunkDataPack.ChunkID)).
			Msg("cannot retrieve tracker for received chunk data pack")
		return fmt.Errorf("no tracker available for chunk ID: %x", chunkDataPack.ChunkID)
	}

	// checks the authenticity of origin ID
	origin, err := e.state.AtBlockID(tracker.BlockID).Identity(originID)
	if err != nil {
		// TODO: potential attack on authenticity
		e.log.Debug().
			Err(err).
			Hex("origin_id", logging.ID(originID)).
			Hex("chunk_id", logging.ID(chunkDataPack.ChunkID)).
			Msg("invalid origin ID for chunk data pack")
		return fmt.Errorf("invalid origin id (%s): %w", originID[:], err)
	}

	// chunk data pack should only be sent by an execution node
	if origin.Role != flow.RoleExecution {
		// TODO: potential attack on integrity
		e.log.Debug().
			Hex("origin_id", logging.ID(originID)).
			Str("origin_role", origin.Role.String()).
			Hex("chunk_id", logging.ID(chunkDataPack.ChunkID)).
			Msg("invalid origin role for chunk data pack")
		return fmt.Errorf("invalid role for generating an execution receipt, id: %s, role: %s", origin.NodeID, origin.Role)
	}

	// store the chunk data pack in the store of the engine
	// this will fail if the receipt already exists in the store
	err = e.chunkDataPacks.Add(chunkDataPack)
	if err != nil {
		e.log.Debug().
			Err(err).
			Hex("origin_id", logging.ID(originID)).
			Hex("chunk_id", logging.ID(chunkDataPack.ChunkID)).
			Msg("could not store chunk data pack")
		return fmt.Errorf("could not store chunk data pack: %w", err)
	}

	// removes chunk data pack tracker from  mempool
	e.chunkDataPackTackers.Rem(chunkDataPack.ChunkID)
	e.log.Debug().
		Hex("origin_id", logging.ID(originID)).
		Hex("chunk_id", logging.ID(chunkDataPack.ChunkID)).
		Msg("chunk data pack stored in mempool, tracker removed")

	return nil
}

// handleCollection handles receipt of a new collection, either via push or
// after a request. It adds the collection to the mempool and checks for
// pending receipts that are ready for verification.
func (e *Engine) handleCollection(originID flow.Identifier, coll *flow.Collection) error {
	collID := coll.ID()

	e.log.Info().
		Hex("origin_id", logging.ID(originID)).
		Hex("collection_id", logging.Entity(coll)).
		Msg("collection received")

	if e.collectionTrackers.Has(collID) {
		// this event is a reply to a prior request
		tracker, err := e.collectionTrackers.ByCollectionID(collID)
		if err != nil {
			return fmt.Errorf("could not retrieve collection tracker from mempool")
		}

		// a tracker exists for the requesting collection
		// verifies identity of origin
		origin, err := e.state.AtBlockID(tracker.BlockID).Identity(originID)
		if err != nil {
			return fmt.Errorf("invalid origin id (%s): %w", origin, err)
		}

		if origin.Role != flow.RoleCollection {
			return fmt.Errorf("invalid role for receiving collection: %s", origin.Role)
		}

		// adds collection to authenticated mempool
		err = e.authCollections.Add(coll)
		if err != nil {
			return fmt.Errorf("could not add collection to mempool: %w", err)
		}

		// removes tracker
		e.collectionTrackers.Rem(collID)

		e.log.Debug().
			Hex("origin_id", logging.ID(originID)).
			Hex("collection_id", logging.Entity(coll)).
			Msg("collection added to authenticated mempool, and tracker removed")
	} else {
		// this collection came passively
		// collections with no tracker add to the pending collections mempool
		pcoll := &verificationmodel.PendingCollection{
			Collection: coll,
			OriginID:   originID,
		}
		err := e.pendingCollections.Add(pcoll)
		if err != nil && err != mempool.ErrAlreadyExists {
			return fmt.Errorf("could not store collection in pending pool: %w", err)
		}

		e.log.Debug().
			Hex("origin_id", logging.ID(originID)).
			Hex("collection_id", logging.Entity(coll)).
			Msg("collection added to pending mempool")
	}

	return nil
}

// requestCollection submits a request for the given collection to collection nodes,
// or drops and logs the request if the tracker associated with the request goes beyond the
// failure threshold
func (e *Engine) requestCollection(collID, blockID flow.Identifier) error {
	// updates tracker for this request
	ct, err := e.updateCollectionTracker(collID, blockID)
	if err != nil {
		return fmt.Errorf("could not update the collection tracker: %w", err)
	}

	// checks against maximum retries
	if ct.Counter > e.failureThreshold {
		// tracker met maximum retry chances
		// no longer retried
		// TODO raise a missing collection challenge
		// TODO drop tracker from memory once the challenge gets accepted, or trackers has nonce
		return fmt.Errorf("collection tracker met maximum retries, no longer retried, chunk ID: %x", collID)
	}

	// extracts list of collection nodes id
	//
	collNodes, err := e.state.Final().Identities(filter.HasRole(flow.RoleCollection))
	if err != nil {
		return fmt.Errorf("could not load collection node identities: %w", err)
	}

	req := &messages.CollectionRequest{
		ID:    collID,
		Nonce: rand.Uint64(),
	}

	// TODO we should only submit to cluster which owns the collection
	err = e.collectionsConduit.Submit(req, collNodes.NodeIDs()...)
	if err != nil {
		return fmt.Errorf("could not submit request for collection (id=%s): %w", collID, err)
	}

	e.log.Debug().
		Hex("collection_id", logging.ID(collID)).
		Hex("block_id", logging.ID(blockID)).
		Msg("collection request submitted")
	return nil
}

// requestChunkDataPack submits a request for the given chunk ID to the execution nodes,
// or drops and logs the request if the tracker associated with the request goes beyond the
// failure threshold
func (e *Engine) requestChunkDataPack(chunkID, blockID flow.Identifier) error {
	// updates tracker for this request
	cdpt, err := e.updateChunkDataPackTracker(chunkID, blockID)
	if err != nil {
		return fmt.Errorf("could not update the chunk data pack tracker: %w", err)
	}
	// checks against maximum retries
	if cdpt.Counter > e.failureThreshold {
		// tracker met maximum retry chances
		// no longer retried
		// TODO raise a missing chunk data pack challenge
		// TODO drop tracker from memory once the challenge gets accepted, or trackers has nonce
		return fmt.Errorf("chunk data pack tracker met maximum retries, no longer retried, chunk ID: %x", chunkID)
	}

	// extracts list of execution nodes
	//
	execNodes, err := e.state.Final().Identities(filter.HasRole(flow.RoleExecution))
	if err != nil {
		return fmt.Errorf("could not load execution nodes identities: %w", err)
	}

	req := &messages.ChunkDataPackRequest{
		ChunkID: chunkID,
	}

	// TODO we should only submit to execution node that generated execution receipt
	err = e.chunksConduit.Submit(req, execNodes.NodeIDs()...)
	if err != nil {
		return fmt.Errorf("could not submit request for collection (id=%s): %w", chunkID, err)
	}

	e.log.Debug().
		Hex("chunk_id", logging.ID(chunkID)).
		Msg("chunk data pack request submitted")

	return nil
}

// getBlockForReceipt checks the block referenced by the given receipt. If the
// block is available locally, returns true and the block. Otherwise, returns
// false and requests the block.
func (e *Engine) getBlockForReceipt(receipt *flow.ExecutionReceipt) (*flow.Block, bool) {
	// ensure we have the block corresponding to this pending execution receipt
	block, err := e.blockStorage.ByID(receipt.ExecutionResult.BlockID)
	if err != nil {
		// block is not ready for retrieval. Should wait for the consensus follower.
		return nil, false
	}

	return block, true
}

// getChunkDataPackForReceipt checks the chunk data pack associated with a chunk ID and
// execution receipt. If the chunk data pack is available locally, returns true
// as well as the chunk data pack itself.
func (e *Engine) getChunkDataPackForReceipt(receipt *flow.ExecutionReceipt, chunkID flow.Identifier) (*flow.ChunkDataPack, bool) {
	log := e.log.With().
		Hex("block_id", logging.ID(receipt.ExecutionResult.BlockID)).
		Hex("chunk_id", logging.ID(chunkID)).
		Hex("receipt_id", logging.Entity(receipt)).
		Logger()

	// checks mempool
	//
	if e.chunkDataPacks.Has(chunkID) {
		// chunk data pack exists and retrieved and returned
		chunkDataPack, err := e.chunkDataPacks.ByChunkID(chunkID)
		if err != nil {
			// couldn't get chunk state from mempool, the chunk cannot yet be verified
			log.Error().
				Err(err).
				Msg("could not get chunk data pack from mempool")
			return nil, false
		}
		return chunkDataPack, true
	}

	// requests the chunk data pack from network
	err := e.requestChunkDataPack(chunkID, receipt.ExecutionResult.BlockID)
	if err != nil {
		log.Error().
			Err(err).
			Hex("chunk_id", logging.ID(chunkID)).
			Msg("could not make a request of chunk data pack to the network")
	}

	return nil, false
}

// getCollectionForChunk checks the collection depended on the
// given execution receipt and chunk. Returns true if the collections is available
// locally. If the collections is not available locally, registers a tracker for it.
func (e *Engine) getCollectionForChunk(block *flow.Block, receipt *flow.ExecutionReceipt, chunk *flow.Chunk) (*flow.Collection, bool) {

	log := e.log.With().
		Hex("block_id", logging.ID(block.ID())).
		Hex("receipt_id", logging.Entity(receipt)).
		Logger()

	collIndex := int(chunk.CollectionIndex)

	// ensure the collection index specified by the ER is valid
	if len(block.Payload.Guarantees) <= collIndex {
		log.Error().
			Int("collection_index", collIndex).
			Msg("could not get collections - invalid collection index")

		// TODO this means the block or receipt is invalid, for now fail fast
		return nil, false
	}

	collID := block.Payload.Guarantees[collIndex].ID()

	// updates pending collection
	e.checkPendingCollections(collID, block.ID())

	// checks authenticated collections mempool
	//
	//
	if e.authCollections.Has(collID) {
		coll, err := e.authCollections.ByID(collID)
		if err != nil {
			// couldn't get the collection from mempool
			log.Error().
				Err(err).
				Hex("collection_id", logging.ID(collID)).
				Msg("could not get collection from authenticated pool")
			return nil, false
		}
		return coll, true
	}

	// requests the collection from network
	err := e.requestCollection(collID, block.ID())
	if err != nil {
		log.Error().
			Err(err).
			Hex("collection_id", logging.ID(collID)).
			Msg("could make a request of collection to the network")
	}

	log.Debug().
		Hex("collection_id", logging.ID(collID)).
		Hex("chunk_id", logging.ID(chunk.ID())).
		Msg("collection for chunk requested")

	return nil, false
}

// checkPendingChunks checks all pending chunks of receipts in the mempool and verifies
// any that are ready for verification.
//
// NOTE: this method is protected by mutex to prevent double-verifying ERs.
func (e *Engine) checkPendingChunks() {

	// checks the current authenticated receipts for their resources
	// ready for verification
	receipts := e.authReceipts.All()
	for _, receipt := range receipts {
		block, blockReady := e.getBlockForReceipt(receipt)
		// we can't get collections without the block
		if !blockReady {
			continue
		}

		mychunks, err := e.myUningestedChunks(&receipt.ExecutionResult)
		// extracts list of chunks assigned to this Verification node
		if err != nil {
			e.log.Error().
				Err(err).
				Hex("result_id", logging.Entity(receipt.ExecutionResult)).
				Msg("could not fetch assigned chunks")
			continue
		}

		for _, chunk := range mychunks {

			// TODO replace chunk state with chunk data pack
			chunkDatapack, chunkDataPackReady := e.getChunkDataPackForReceipt(receipt, chunk.ID())
			if !chunkDataPackReady {
				// can not verify a chunk without its chunk data, moves to the next chunk
				continue
			}

			// retrieves collection corresponding to the chunk
			collection, collectionReady := e.getCollectionForChunk(block, receipt, chunk)
			if !collectionReady {
				// can not verify a chunk without its collection, moves to the next chunk
				continue
			}

			index := chunk.Index
			var endState flow.StateCommitment
			if int(index) == len(receipt.ExecutionResult.Chunks)-1 {
				// last chunk in receipt takes final state commitment
				endState = receipt.ExecutionResult.FinalStateCommit
			} else {
				// any chunk except last takes the subsequent chunk's start state
				endState = receipt.ExecutionResult.Chunks[index+1].StartState
			}

			// creates a verifiable chunk for assigned chunk
			vchunk := &verification.VerifiableChunk{
				ChunkIndex:    chunk.Index,
				Receipt:       receipt,
				EndState:      endState,
				Block:         block,
				Collection:    collection,
				ChunkDataPack: chunkDatapack,
			}

			// verify the receipt
			err := e.verifierEng.ProcessLocal(vchunk)
			if err != nil {
				e.log.Error().
					Err(err).
					Hex("result_id", logging.Entity(receipt.ExecutionResult)).
					Hex("chunk_id", logging.ID(chunk.ID())).
					Msg("could not pass chunk to verifier engine")
				continue
			}

			// does resource cleanup
			e.onChunkIngested(vchunk)

			e.log.Debug().
				Hex("result_id", logging.Entity(receipt.ExecutionResult)).
				Hex("chunk_id", logging.ID(chunk.ID())).
				Msg("chunk successfully ingested")
		}
	}
}

// onChunkIngested is called whenever a verifiable chunk is formed for a
// chunk and is sent to the verify engine successfully.
// It cleans up all resources associated with this chunk
func (e *Engine) onChunkIngested(vc *verification.VerifiableChunk) {
	// marks this chunk as ingested
	err := e.ingestedChunkIDs.Add(vc.ChunkDataPack.ChunkID)
	if err != nil {
		e.log.Error().
			Err(err).
			Hex("chunk_id", logging.ID(vc.ChunkDataPack.ChunkID)).
			Msg("could not add chunk to ingested chunks mempool")
	}

	// cleans up resources of the ingested chunk from mempools
	e.authCollections.Rem(vc.Collection.ID())
	e.chunkDataPacks.Rem(vc.ChunkDataPack.ID())

	mychunks, err := e.myUningestedChunks(&vc.Receipt.ExecutionResult)
	// extracts list of chunks assigned to this Verification node
	if err != nil {
		e.log.Error().
			Err(err).
			Hex("result_id", logging.Entity(vc.Receipt.ExecutionResult)).
			Msg("could not fetch assigned chunks")
		return
	}

	if len(mychunks) == 0 {
		// no un-ingested chunk remains with this receipt
		// marks execution result as ingested
		err := e.ingestedResultIDs.Add(vc.Receipt.ExecutionResult.ID())

		if err != nil {
			e.log.Error().
				Err(err).
				Hex("result_id", logging.Entity(vc.Receipt.ExecutionResult)).
				Msg("could add ingested result to mempool")
		}
		// removes receipt from mempool to avoid further iteration
		e.authReceipts.Rem(vc.Receipt.ID())

		// removes all pending and authenticated receipts with the same result
		// pending receipts
		for _, p := range e.pendingReceipts.All() {
			// TODO check for nil dereferencing
			if e.ingestedResultIDs.Has(p.Receipt.ExecutionResult.ID()) {
				e.pendingReceipts.Rem(p.Receipt.ID())
			}
		}

		// authenticated receipts
		for _, areceipt := range e.authReceipts.All() {
			// TODO check for nil dereferencing
			if e.ingestedResultIDs.Has(areceipt.ExecutionResult.ID()) {
				e.authReceipts.Rem(areceipt.ID())
			}
		}
	}
}

// myUningestedChunks returns the list of chunks in the chunk list that this verifier node
// is assigned to, and are not ingested yet. A chunk is ingested once a verifiable chunk is
// formed out of it and is passed to verify engine
func (e *Engine) myUningestedChunks(res *flow.ExecutionResult) (flow.ChunkList, error) {

	// extracts list of verifier nodes id
	//
	// TODO state extraction should be done based on block references
	// https://github.com/dapperlabs/flow-go/issues/2787
	verifierNodes, err := e.state.Final().
		Identities(filter.HasRole(flow.RoleVerification))
	if err != nil {
		return nil, fmt.Errorf("could not load verifier node IDs: %w", err)
	}

	rng, err := utils.NewChunkAssignmentRNG(res)
	if err != nil {
		return nil, fmt.Errorf("could not generate random generator: %w", err)
	}
	// TODO pull up caching of chunk assignments to here
	a, err := e.assigner.Assign(verifierNodes, res.Chunks, rng)
	if err != nil {
		return nil, fmt.Errorf("could not create chunk assignment %w", err)
	}

	// indices of chunks assigned to this node
	chunkIndices := a.ByNodeID(e.me.NodeID())

	// mine keeps the list of chunks assigned to this node
	mine := make(flow.ChunkList, 0, len(chunkIndices))
	for _, index := range chunkIndices {
		chunk, ok := res.Chunks.ByIndex(index)
		if !ok {
			return nil, fmt.Errorf("chunk out of range requested: %v", index)
		}
		// discard the chunk if it has been already ingested
		if e.ingestedChunkIDs.Has(chunk.ID()) {
			continue
		}
		mine = append(mine, chunk)
	}

	return mine, nil
}

// checkPendingReceipts iterates over all pending receipts
// if any receipt has the `blockID`, it evaluates the receipt's origin ID
// if originID is evaluated successfully, the receipt is added to authenticated receipts mempool
// Otherwise it is dropped completely
func (e *Engine) checkPendingReceipts(blockID flow.Identifier) {
	for _, p := range e.pendingReceipts.All() {
		if blockID == p.Receipt.ExecutionResult.BlockID {
			// removes receipt from pending receipts pool
			e.pendingReceipts.Rem(p.Receipt.ID())

			// evaluates receipt origin ID at the block it refers to
			origin, err := e.state.AtBlockID(blockID).Identity(p.OriginID)
			if err != nil {
				// could not verify origin Id of pending receipt based on its referenced block
				// drops it
				// TODO: potential attack on authenticity
				e.log.Error().
					Err(err).
					Hex("receipt_id", logging.ID(p.Receipt.ID())).
					Hex("origin_id", logging.ID(p.OriginID)).
					Msg("could not verify origin ID of pending receipt")
				continue
			}

			// execution results are only valid from execution nodes
			if origin.Role != flow.RoleExecution {
				// TODO: potential attack on integrity
				e.log.Error().
					Err(err).
					Hex("receipt_id", logging.ID(p.Receipt.ID())).
					Hex("origin_id", logging.ID(origin.NodeID)).
					Uint8("origin_role", uint8(origin.Role)).
					Msg("invalid role for pending execution receipt")
				continue
			}

			// store the execution receipt in the authenticated mempool of the engine
			// this will fail if the receipt already exists in the store
			err = e.authReceipts.Add(p.Receipt)
			if err != nil && err != mempool.ErrAlreadyExists {
				// TODO potential memory leakage
				e.log.Error().
					Err(err).
					Hex("receipt_id", logging.ID(p.Receipt.ID())).
					Hex("origin_id", logging.ID(origin.NodeID)).
					Msg("could not store authenticated receipt in mempool")
				continue
			}

			e.log.Debug().
				Hex("receipt_id", logging.ID(p.Receipt.ID())).
				Hex("block_id", logging.ID(blockID)).
				Msg("pending receipt moved to authenticated mempool")
		}
	}
}

// checkPendingCollections checks if a certain collection is available for the requested block.
// if the collection is available, it evaluates the collections's origin ID based on the block ID.
// if originID is evaluated successfully, the collection is added to authenticated collections mempool.
// Otherwise it is dropped completely.
func (e *Engine) checkPendingCollections(collID, blockID flow.Identifier) {
	if !e.pendingCollections.Has(collID) {
		e.log.Debug().
			Hex("collection_id", logging.ID(collID)).
			Hex("block_id", logging.ID(blockID)).
			Msg("no pending collection is available with this parameters")
		return
	}

	// retrieves collection from mempool
	pcoll, err := e.pendingCollections.ByID(collID)
	if err != nil {
		e.log.Error().
			Err(err).
			Hex("collection_id", logging.ID(collID)).
			Msg("could not retrieve collection from pending mempool")
	}
	// removes collection from pending pool
	e.pendingCollections.Rem(collID)

	// evaluates origin ID of pending collection at the block it is referenced
	origin, err := e.state.AtBlockID(blockID).Identity(pcoll.OriginID)
	if err != nil {
		// could not verify origin ID of pending collection based on its referenced block
		// drops it
		// TODO: potential attack on authenticity
		e.log.Error().
			Err(err).
			Hex("collection_id", logging.ID(pcoll.ID())).
			Hex("origin_id", logging.ID(pcoll.OriginID)).
			Msg("could not verify origin ID of pending collection")
		return
	}
	// collections should come from collection nodes
	if origin.Role != flow.RoleCollection {
		// TODO: potential attack on integrity
		e.log.Error().
			Err(err).
			Hex("collection_id", logging.ID(pcoll.ID())).
			Hex("origin_id", logging.ID(pcoll.OriginID)).
			Str("origin_role", origin.Role.String()).
			Msg("invalid role for pending collection")
		return
	}
	// store the collection in the authenticated collections mempool
	// this will fail if the collection already exists in the store
	err = e.authCollections.Add(pcoll.Collection)
	if err != nil && err != mempool.ErrAlreadyExists {
		// TODO potential memory leakage
		e.log.Error().
			Err(err).
			Hex("collection_id", logging.ID(pcoll.ID())).
			Hex("origin_id", logging.ID(pcoll.OriginID)).
			Str("origin_role", origin.Role.String()).
			Msg("could not store authenticated collection in mempool")
		return
	}

	e.log.Debug().
		Hex("collection_id", logging.ID(collID)).
		Hex("block_id", logging.ID(blockID)).
		Msg("pending collection successfully moved to authenticated mempool")
}

// updateChunkDataPackTracker performs the following
// If there is a tracker for this chunk ID, it increases its counter by one in place
// Else it creates a new empty tracker with counter value of one and stores it in the trackers mempool
func (e *Engine) updateChunkDataPackTracker(chunkID flow.Identifier, blockID flow.Identifier) (*trackers.ChunkDataPackTracker, error) {
	var cdpt *trackers.ChunkDataPackTracker

	if e.chunkDataPackTackers.Has(chunkID) {
		// there is a tracker for this chunk
		// increases its counter
		t, err := e.chunkDataPackTackers.Inc(chunkID)
		if err != nil {
			return nil, fmt.Errorf("could not update chunk data pack tracker: %w", err)
		}
		cdpt = t
	} else {
		// creates a new chunk data pack tracker and stores in in memory
		cdpt = trackers.NewChunkDataPackTracker(chunkID, blockID)
		err := e.chunkDataPackTackers.Add(cdpt)
		if err != nil {
			return nil, fmt.Errorf("could not store tracker of chunk data pack request in mempool: %w", err)
		}
	}

	return cdpt, nil
}

// updateCollectionTracker performs the following
// If there is a tracker for this collection ID, it pulls it out of mempool, increases its counter by one, and returns it
// Else it creates a new empty tracker for this collection with counter value of one and returns it.
func (e *Engine) updateCollectionTracker(collectionID flow.Identifier, blockID flow.Identifier) (*trackers.CollectionTracker, error) {
	var ct *trackers.CollectionTracker

	if e.collectionTrackers.Has(collectionID) {
		// there is a tracker for this collection
		// increases its counter
		t, err := e.collectionTrackers.Inc(collectionID)
		if err != nil {
			return nil, fmt.Errorf("could not update collection tracker: %w", err)
		}
		ct = t
	} else {
		// creates a new collection tracker and stores in in memory
		ct = trackers.NewCollectionTracker(collectionID, blockID)
		err := e.collectionTrackers.Add(ct)
		if err != nil {
			return nil, fmt.Errorf("could not store tracker of collection request in mempool: %w", err)
		}
	}

	return ct, nil
}

// To implement FinalizationConsumer
func (e *Engine) OnBlockIncorporated(*model.Block) {

}

// OnFinalizedBlock is part of implementing FinalizationConsumer interface
//
// OnFinalizedBlock notifications are produced by the Finalization Logic whenever
// a block has been finalized. They are emitted in the order the blocks are finalized.
// Prerequisites:
// Implementation must be concurrency safe; Non-blocking;
// and must handle repetition of the same events (with some processing overhead).
func (e *Engine) OnFinalizedBlock(block *model.Block) {

	// block should be in the storage
	_, err := e.headerStorage.ByBlockID(block.BlockID)
	if errors.Is(err, storage.ErrNotFound) {
		e.log.Error().
			Hex("block_id", logging.ID(block.BlockID)).
			Msg("block is not available in storage")
		return
	}
	if err != nil {
		e.log.Error().
			Hex("block_id", logging.ID(block.BlockID)).
			Msg("could not check block availability in storage")
		return
	}

	// checks pending receipts in parallel and non-blocking based on new block ID
	_ = e.unit.Do(func() error {
		e.checkPendingReceipts(block.BlockID)
		return nil
	})
}

// To implement FinalizationConsumer
func (e *Engine) OnDoubleProposeDetected(*model.Block, *model.Block) {}<|MERGE_RESOLUTION|>--- conflicted
+++ resolved
@@ -47,20 +47,11 @@
 	chunkDataPackTackers mempool.ChunkDataPackTrackers // keeps track of chunk data pack requests that this engine made
 	ingestedResultIDs    mempool.Identifiers           // keeps ids of ingested execution results
 	ingestedChunkIDs     mempool.Identifiers           // keeps ids of ingested chunks
-<<<<<<< HEAD
-	blockStorage         storage.Blocks
-	assigner             module.ChunkAssigner // used to determine chunks this node needs to verify
-	requestInterval      uint                 // determines time in milliseconds for retrying tracked requests
-	failureThreshold     uint                 // determines number of retries for tracked requests before raising a challenge
-=======
 	headerStorage        storage.Headers               // used to check block existence to improve performance
 	blockStorage         storage.Blocks                // used to retrieve blocks
-	checkChunksLock      sync.Mutex                    // protects the checkPendingChunks method to prevent double-verifying
-	checkTrackerLock     sync.Mutex                    // provides mutual exclusion for checkTrackers method to prevent race condition
 	assigner             module.ChunkAssigner          // used to determine chunks this node needs to verify
 	requestInterval      uint                          // determines time in milliseconds for retrying tracked requests
 	failureThreshold     uint                          // determines number of retries for tracked requests before raising a challenge
->>>>>>> ba200c8f
 }
 
 // New creates and returns a new instance of the ingest engine.
