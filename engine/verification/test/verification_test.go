--- conflicted
+++ resolved
@@ -37,14 +37,7 @@
 // NOTE: some test cases are meant to solely run locally when FLOWLOCAL environmental
 // variable is set to TRUE
 func TestHappyPath(t *testing.T) {
-<<<<<<< HEAD
 	var mu sync.Mutex
-=======
-	// TODO broken test
-	// will be addressed in
-	// https://github.com/dapperlabs/flow-go/issues/3613
-	t.SkipNow()
->>>>>>> ba200c8f
 	testcases := []struct {
 		verNodeCount,
 		chunkCount int
@@ -418,21 +411,9 @@
 
 }
 
-<<<<<<< HEAD
-// BenchmarkIngestEngine is only executed if the 'benchmark' environmental variable is
-// declared as TRUE.
 // BenchmarkIngestEngine benchmarks the happy path of ingest engine with sending
 // 10 execution receipts simultaneously where each receipt has 100 chunks in it.
 func BenchmarkIngestEngine(b *testing.B) {
-	if os.Getenv("benchmark") != "TRUE" {
-		fmt.Println("skips")
-		b.Skip("skips benchmarking ingest engine")
-	}
-=======
-// BenchmarkIngestEngine benchmarks the happy path of ingest engine with sending
-// 10 execution receipts simultaneously where each receipt has 100 chunks in it.
-func BenchmarkIngestEngine(b *testing.B) {
->>>>>>> ba200c8f
 	for i := 0; i < b.N; i++ {
 		ingestHappyPath(b, 10, 100)
 	}
@@ -458,19 +439,9 @@
 	hub := stub.NewNetworkHub()
 
 	// generates identities of nodes, one of each type and `verCount` many verification node
-<<<<<<< HEAD
-	colIdentity := unittest.IdentityFixture(unittest.WithRole(flow.RoleCollection))
-	exeIdentity := unittest.IdentityFixture(unittest.WithRole(flow.RoleExecution))
-	verIdentity := unittest.IdentityFixture(unittest.WithRole(flow.RoleVerification))
-	conIdentity := unittest.IdentityFixture(unittest.WithRole(flow.RoleConsensus))
-
-	identities := flow.IdentityList{colIdentity, conIdentity, exeIdentity}
-	identities = append(identities, verIdentity)
-=======
 	identities := unittest.IdentityListFixture(5, unittest.WithAllRoles())
 	verIdentity := identities.Filter(filter.HasRole(flow.RoleVerification))[0]
 	exeIdentity := identities.Filter(filter.HasRole(flow.RoleExecution))[0]
->>>>>>> ba200c8f
 
 	// Execution receipt and chunk assignment
 	//
@@ -482,26 +453,6 @@
 	fmt.Println("Chunks have been made")
 
 	// mocks the assignment to assign the single chunk to this verifier node
-<<<<<<< HEAD
-	assigner := &mock.ChunkAssigner{}
-	a := chmodel.NewAssignment()
-
-	vChunks := make([]*verification.VerifiableChunk, 0)
-
-	// assigns some chunks based on isAssigned method to the verification node
-	for _, er := range ers {
-		for _, chunk := range er.Receipt.ExecutionResult.Chunks {
-			if IsAssigned(chunk.Index) {
-				a.Add(chunk, []flow.Identifier{verIdentity.NodeID})
-				vChunks = append(vChunks, VerifiableChunk(chunk.Index, er))
-			}
-		}
-		assigner.On("Assign",
-			testifymock.Anything,
-			er.Receipt.ExecutionResult.Chunks,
-			testifymock.Anything).
-			Return(a, nil)
-=======
 	assigner := NewMockAssigner(verIdentity.NodeID)
 
 	vChunks := make([]*verification.VerifiableChunk, 0)
@@ -513,7 +464,6 @@
 				vChunks = append(vChunks, VerifiableChunk(chunk.Index, er))
 			}
 		}
->>>>>>> ba200c8f
 	}
 
 	// nodes and engines
@@ -530,11 +480,7 @@
 	// with each receipt
 	for _, er := range ers {
 		// block
-<<<<<<< HEAD
-		err := verNode.BlockStorage.Store(er.Block)
-=======
 		err := verNode.Blocks.Store(er.Block)
->>>>>>> ba200c8f
 		require.NoError(tb, err)
 
 		for _, chunk := range er.Receipt.ExecutionResult.Chunks {
