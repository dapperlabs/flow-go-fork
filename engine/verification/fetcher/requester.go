package fetcher

import (
	"github.com/onflow/flow-go/model/flow"
	"github.com/onflow/flow-go/model/verification"
)

// ChunkDataPackRequester encapsulates the logic of requesting a chunk data pack from an execution node.
type ChunkDataPackRequester interface {
	// Request makes the request of chunk data pack for the specified chunk ID with the specified targets.
	Request(request *verification.ChunkDataPackRequest)
<<<<<<< HEAD
=======

	// WithChunkDataPackHandler registers the handler component of requester engine. The handler implements the logic of handling
	// a requested chunk data pack upon its arrival.
	WithChunkDataPackHandler(handler ChunkDataPackHandler)
>>>>>>> 8adc6ae4
}

// ChunkDataPackHandler encapsulates the logic of handling a requested chunk data pack upon its arrival.
type ChunkDataPackHandler interface {
	// HandleChunkDataPack is called by the ChunkDataPackRequester anytime a new requested chunk arrives.
	// It contains the logic of handling the chunk data pack.
	HandleChunkDataPack(originID flow.Identifier, chunkDataPack *flow.ChunkDataPack, collection *flow.Collection)

	// NotifyChunkDataPackSealed is called by the ChunkDataPackRequester to notify the ChunkDataPackHandler that the chunk ID has been sealed and
	// hence the requester will no longer request it.
	//
	// When the requester calls this callback method, it will never returns a chunk data pack for this chunk ID to the handler (i.e.,
	// through HandleChunkDataPack).
	NotifyChunkDataPackSealed(chunkID flow.Identifier)
}<|MERGE_RESOLUTION|>--- conflicted
+++ resolved
@@ -9,13 +9,9 @@
 type ChunkDataPackRequester interface {
 	// Request makes the request of chunk data pack for the specified chunk ID with the specified targets.
 	Request(request *verification.ChunkDataPackRequest)
-<<<<<<< HEAD
-=======
-
 	// WithChunkDataPackHandler registers the handler component of requester engine. The handler implements the logic of handling
 	// a requested chunk data pack upon its arrival.
 	WithChunkDataPackHandler(handler ChunkDataPackHandler)
->>>>>>> 8adc6ae4
 }
 
 // ChunkDataPackHandler encapsulates the logic of handling a requested chunk data pack upon its arrival.
