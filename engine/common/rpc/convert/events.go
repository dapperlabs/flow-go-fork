--- conflicted
+++ resolved
@@ -64,32 +64,19 @@
 // encoding from CCF to JSON if the input version is CCF
 func EventToMessageFromVersion(e flow.Event, version entities.EventEncodingVersion) (*entities.Event, error) {
 	message := EventToMessage(e)
-<<<<<<< HEAD
-	switch version {
-	case entities.EventEncodingVersion_CCF_V0:
-		convertedPayload, err := CcfPayloadToJsonPayload(e.Payload)
-		if err != nil {
-			return nil, fmt.Errorf("could not convert event payload from CCF to Json: %w", err)
-		}
-		message.Payload = convertedPayload
-	case entities.EventEncodingVersion_JSON_CDC_V0:
-	default:
-		return nil, fmt.Errorf("invalid encoding format %d", version)
-=======
 
 	if len(e.Payload) > 0 {
 		switch version {
-		case execproto.EventEncodingVersion_CCF_V0:
+		case entities.EventEncodingVersion_CCF_V0:
 			convertedPayload, err := CcfPayloadToJsonPayload(e.Payload)
 			if err != nil {
 				return nil, fmt.Errorf("could not convert event payload from CCF to Json: %w", err)
 			}
 			message.Payload = convertedPayload
-		case execproto.EventEncodingVersion_JSON_CDC_V0:
+		case entities.EventEncodingVersion_JSON_CDC_V0:
 		default:
 			return nil, fmt.Errorf("invalid encoding format %d", version)
 		}
->>>>>>> 864190cf
 	}
 
 	return message, nil
