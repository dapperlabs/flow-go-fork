// (c) 2019 Dapper Labs - ALL RIGHTS RESERVED

package consensus

import (
	"fmt"

	"github.com/pkg/errors"
	"github.com/rs/zerolog"

	"github.com/dapperlabs/flow-go/consensus/coldstuff"
	"github.com/dapperlabs/flow-go/engine"
<<<<<<< HEAD
	"github.com/dapperlabs/flow-go/engine/consensus/hotstuff/types"
=======
>>>>>>> 47343b7a
	"github.com/dapperlabs/flow-go/model/flow"
	"github.com/dapperlabs/flow-go/model/flow/filter"
	"github.com/dapperlabs/flow-go/model/messages"
	"github.com/dapperlabs/flow-go/module"
	"github.com/dapperlabs/flow-go/network"
	"github.com/dapperlabs/flow-go/protocol"
	"github.com/dapperlabs/flow-go/storage"
)

// Engine is the consensus engine, responsible for handling communication for
// the embedded consensus algorithm.
type Engine struct {
	unit     *engine.Unit   // used to control startup/shutdown
	log      zerolog.Logger // used to log relevant actions with context
	me       module.Local
	state    protocol.State
	headers  storage.Headers
	payloads storage.Payloads
<<<<<<< HEAD
	//hotstuff hotstuff.HotStuff
	coldstuff coldstuff.ColdStuff
	con       network.Conduit
}

// New creates a new consensus propagation engine.
func New(log zerolog.Logger, net module.Network, me module.Local, state protocol.State, headers storage.Headers, payloads storage.Payloads, coldstuff coldstuff.ColdStuff) (*Engine, error) {
=======
	hotstuff HotStuff
	con      network.Conduit
}

// New creates a new consensus propagation engine.
func New(log zerolog.Logger, net module.Network, me module.Local, state protocol.State, headers storage.Headers, payloads storage.Payloads, hotstuff HotStuff) (*Engine, error) {
>>>>>>> 47343b7a

	// initialize the propagation engine with its dependencies
	e := &Engine{
		unit:      engine.NewUnit(),
		log:       log.With().Str("engine", "consensus").Logger(),
		me:        me,
		state:     state,
		headers:   headers,
		payloads:  payloads,
		coldstuff: coldstuff,
	}

	// register the engine with the network layer and store the conduit
	con, err := net.Register(engine.ProtocolConsensus, e)
	if err != nil {
		return nil, errors.Wrap(err, "could not register engine")
	}
	e.con = con

	return e, nil
}

// Ready returns a ready channel that is closed once the engine has fully
// started. For the consensus, we consider it ready right away.
func (e *Engine) Ready() <-chan struct{} {
	return e.unit.Ready()
}

// Done returns a done channel that is closed once the engine has fully stopped.
// For the consensus engine, we wait for hotstuff to finish.
func (e *Engine) Done() <-chan struct{} {
	return e.unit.Done()
}

// SubmitLocal submits an event originating on the local node.
func (e *Engine) SubmitLocal(event interface{}) {
	e.Submit(e.me.NodeID(), event)
}

// Submit submits the given event from the node with the given origin ID
// for processing in a non-blocking manner. It returns instantly and logs
// a potential processing error internally when done.
func (e *Engine) Submit(originID flow.Identifier, event interface{}) {
	e.unit.Launch(func() {
		err := e.Process(originID, event)
		if err != nil {
			e.log.Error().Err(err).Msg("could not process submitted event")
		}
	})
}

// ProcessLocal processes an event originating on the local node.
func (e *Engine) ProcessLocal(event interface{}) error {
	return e.Process(e.me.NodeID(), event)
}

// Process processes the given event from the node with the given origin ID in
// a blocking manner. It returns the potential processing error when done.
func (e *Engine) Process(originID flow.Identifier, event interface{}) error {
	return e.unit.Do(func() error {
		return e.process(originID, event)
	})
}

// SendVote will send a vote to the desired node.
func (e *Engine) SendVote(vote *messages.BlockVote, recipientID flow.Identifier) error {

	// send the vote the desired recipient
	err := e.con.Submit(vote, recipientID)
	if err != nil {
		return fmt.Errorf("could not send vote: %w", err)
	}

	return nil
}

// BroadcastProposal will propagate a block proposal to all non-local consensus nodes.
func (e *Engine) BroadcastProposal(header *flow.Header) error {

	// retrieve the payload for the block
	payload, err := e.payloads.ByPayloadHash(header.PayloadHash)
	if err != nil {
		return fmt.Errorf("could not retrieve payload for proposal: %w", err)
	}

	// retrieve all consensus nodes without our ID
	recipients, err := e.state.AtBlockID(header.ParentID).Identities(
		filter.HasRole(flow.RoleConsensus),
		filter.Not(filter.HasNodeID(e.me.NodeID())),
	)
	if err != nil {
		return fmt.Errorf("could not get consensus recipients: %w", err)
	}

	// NOTE: some fields are not needed for the message
	// - proposer ID is conveyed over the network message
	// - the payload hash is deduced from the payload
	msg := messages.BlockProposal{
		Header:  header,
		Payload: payload,
	}

	// broadcast the proposal to consensus nodes
	err = e.con.Submit(&msg, recipients.NodeIDs()...)
	if err != nil {
		return fmt.Errorf("could not send proposal message: %w", err)
	}

	return nil
}

// process processes events for the propagation engine on the consensus node.
func (e *Engine) process(originID flow.Identifier, event interface{}) error {
	switch entity := event.(type) {
	case *messages.BlockProposal:
		return e.onBlockProposal(originID, entity)
	case *messages.BlockVote:
		return e.onBlockVote(originID, entity)
	default:
		return errors.Errorf("invalid event type (%T)", event)
	}
}

// onBlockProposal handles incoming block proposals.
func (e *Engine) onBlockProposal(originID flow.Identifier, msg *messages.BlockProposal) error {

	// retrieve the parent for the block for parent view
	// TODO: instead of erroring when missing, simply cache
	parent, err := e.headers.ByBlockID(msg.Header.ParentID)
	if err != nil {
		return fmt.Errorf("could not retrieve proposal parent: %w", err)
	}

	// store all of the block contents
	err = e.payloads.Store(msg.Payload)
	if err != nil {
		return fmt.Errorf("could not store block payload: %w", err)
	}

	// insert the header into the database
	err = e.headers.Store(msg.Header)
	if err != nil {
		return fmt.Errorf("could not store header: %w", err)
	}

	// see if the block is a valid extension of the protocol state
	err = e.state.Mutate().Extend(msg.Header.ID())
	if err != nil {
		return fmt.Errorf("could not extend protocol state: %w", err)
	}

	// submit the model to hotstuff for processing
	e.hotstuff.SubmitProposal(msg.Header, parent.View)

	return nil
}

// onBlockVote handles incoming block votes.
func (e *Engine) onBlockVote(originID flow.Identifier, msg *messages.BlockVote) error {

	// forward the vote to hotstuff for processing
	e.hotstuff.SubmitVote(originID, msg.BlockID, msg.View, msg.Signature)

	return nil
}<|MERGE_RESOLUTION|>--- conflicted
+++ resolved
@@ -10,10 +10,6 @@
 
 	"github.com/dapperlabs/flow-go/consensus/coldstuff"
 	"github.com/dapperlabs/flow-go/engine"
-<<<<<<< HEAD
-	"github.com/dapperlabs/flow-go/engine/consensus/hotstuff/types"
-=======
->>>>>>> 47343b7a
 	"github.com/dapperlabs/flow-go/model/flow"
 	"github.com/dapperlabs/flow-go/model/flow/filter"
 	"github.com/dapperlabs/flow-go/model/messages"
@@ -26,28 +22,18 @@
 // Engine is the consensus engine, responsible for handling communication for
 // the embedded consensus algorithm.
 type Engine struct {
-	unit     *engine.Unit   // used to control startup/shutdown
-	log      zerolog.Logger // used to log relevant actions with context
-	me       module.Local
-	state    protocol.State
-	headers  storage.Headers
-	payloads storage.Payloads
-<<<<<<< HEAD
-	//hotstuff hotstuff.HotStuff
+	unit      *engine.Unit   // used to control startup/shutdown
+	log       zerolog.Logger // used to log relevant actions with context
+	me        module.Local
+	state     protocol.State
+	headers   storage.Headers
+	payloads  storage.Payloads
 	coldstuff coldstuff.ColdStuff
 	con       network.Conduit
 }
 
 // New creates a new consensus propagation engine.
 func New(log zerolog.Logger, net module.Network, me module.Local, state protocol.State, headers storage.Headers, payloads storage.Payloads, coldstuff coldstuff.ColdStuff) (*Engine, error) {
-=======
-	hotstuff HotStuff
-	con      network.Conduit
-}
-
-// New creates a new consensus propagation engine.
-func New(log zerolog.Logger, net module.Network, me module.Local, state protocol.State, headers storage.Headers, payloads storage.Payloads, hotstuff HotStuff) (*Engine, error) {
->>>>>>> 47343b7a
 
 	// initialize the propagation engine with its dependencies
 	e := &Engine{
@@ -200,7 +186,7 @@
 	}
 
 	// submit the model to hotstuff for processing
-	e.hotstuff.SubmitProposal(msg.Header, parent.View)
+	e.coldstuff.SubmitProposal(msg.Header, parent.View)
 
 	return nil
 }
@@ -209,7 +195,7 @@
 func (e *Engine) onBlockVote(originID flow.Identifier, msg *messages.BlockVote) error {
 
 	// forward the vote to hotstuff for processing
-	e.hotstuff.SubmitVote(originID, msg.BlockID, msg.View, msg.Signature)
+	e.coldstuff.SubmitVote(originID, msg.BlockID, msg.View, msg.Signature)
 
 	return nil
 }