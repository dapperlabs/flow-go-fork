--- conflicted
+++ resolved
@@ -23,10 +23,7 @@
 	events            []cadence.Event
 	OnSetValueHandler func(owner, controller, key, value []byte)
 	gasUsed           uint64 // TODO fill with actual gas
-<<<<<<< HEAD
-=======
 	tx                *flow.TransactionBody
->>>>>>> 4eb2bd45
 	uuid              uint64
 }
 
@@ -72,33 +69,6 @@
 
 func (r *TransactionContext) ValueExists(owner, controller, key []byte) (exists bool, err error) {
 	v, err := r.GetValue(owner, controller, key)
-<<<<<<< HEAD
-	if err != nil {
-		return false, err
-	}
-
-	return v != nil, nil
-}
-
-func CreateAccountInLedger(ledger Ledger, publicKeys [][]byte) (runtime.Address, error) {
-	latestAccountID, _ := ledger.Get(fullKeyHash("", "", keyLatestAccount))
-
-	accountIDInt := big.NewInt(0).SetBytes(latestAccountID)
-	accountIDBytes := accountIDInt.Add(accountIDInt, big.NewInt(1)).Bytes()
-
-	accountAddress := flow.BytesToAddress(accountIDBytes)
-
-	accountID := accountAddress[:]
-
-	// mark that account with this ID exists
-	ledger.Set(fullKeyHash(string(accountID), "", keyExists), []byte{1})
-
-	// set account balance to 0
-	ledger.Set(fullKeyHash(string(accountID), "", keyBalance), big.NewInt(0).Bytes())
-
-	err := setAccountPublicKeys(ledger, accountID, publicKeys)
-=======
->>>>>>> 4eb2bd45
 	if err != nil {
 		return false, err
 	}
@@ -265,61 +235,10 @@
 	r.events = append(r.events, event)
 }
 
-<<<<<<< HEAD
-func (r *TransactionContext) GetCachedProgram(runtime.Location) (*ast.Program, error) {
-	return nil, nil
-}
-
-func (r *TransactionContext) CacheProgram(runtime.Location, *ast.Program) error {
-	return nil
-}
-
-=======
->>>>>>> 4eb2bd45
 func (r *TransactionContext) GenerateUUID() uint64 {
 	defer func() { r.uuid++ }()
 	return r.uuid
 }
-<<<<<<< HEAD
-
-func (r *TransactionContext) GetComputationLimit() uint64 {
-	// TODO: implement me
-	return 100
-}
-
-func (r *TransactionContext) DecodeArgument(b []byte, t cadence.Type) (cadence.Value, error) {
-	return jsoncdc.Decode(b)
-}
-
-// GetAccount gets an account by address.
-//
-// The function returns nil if the specified account does not exist.
-func (r *TransactionContext) GetAccount(address flow.Address) *flow.Account {
-	accountID := address.Bytes()
-
-	err := r.checkAccountExists(accountID)
-	if err != nil {
-		return nil
-	}
-
-	balanceBytes, _ := r.ledger.Get(fullKeyHash(string(accountID), "", keyBalance))
-	balanceInt := big.NewInt(0).SetBytes(balanceBytes)
-
-	code, _ := r.ledger.Get(fullKeyHash(string(accountID), string(accountID), keyCode))
-
-	publicKeys, err := r.getAccountPublicKeys(accountID)
-	if err != nil {
-		panic(err)
-	}
-
-	accountPublicKeys := make([]flow.AccountPublicKey, len(publicKeys))
-	for i, publicKey := range publicKeys {
-		accountPublicKey, err := decodePublicKey(publicKey)
-		if err != nil {
-			panic(err)
-		}
-=======
->>>>>>> 4eb2bd45
 
 func (r *TransactionContext) GetComputationLimit() uint64 {
 	// TODO: implement me
