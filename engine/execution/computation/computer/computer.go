package computer

import (
	"context"
	"fmt"
	"math"
	"sync"
	"time"

	"github.com/rs/zerolog"
	"go.opentelemetry.io/otel/attribute"
	otelTrace "go.opentelemetry.io/otel/trace"

	"github.com/onflow/flow-go/engine/execution"
	"github.com/onflow/flow-go/engine/execution/state/delta"
	"github.com/onflow/flow-go/fvm"
	"github.com/onflow/flow-go/fvm/blueprints"
	"github.com/onflow/flow-go/fvm/programs"
	"github.com/onflow/flow-go/fvm/state"
	"github.com/onflow/flow-go/ledger"
	"github.com/onflow/flow-go/model/flow"
	"github.com/onflow/flow-go/module"
	"github.com/onflow/flow-go/module/executiondatasync/execution_data"
	"github.com/onflow/flow-go/module/executiondatasync/provider"
	"github.com/onflow/flow-go/module/mempool/entity"
	"github.com/onflow/flow-go/module/trace"
	"github.com/onflow/flow-go/utils/debug"
	"github.com/onflow/flow-go/utils/logging"
)

const (
	SystemChunkEventCollectionMaxSize = 256_000_000 // ~256MB
)

// VirtualMachine runs procedures
type VirtualMachine interface {
	Run(fvm.Context, fvm.Procedure, state.View, *programs.Programs) error
}

// ViewCommitter commits views's deltas to the ledger and collects the proofs
type ViewCommitter interface {
	// CommitView commits a views' register delta and collects proofs
	CommitView(state.View, flow.StateCommitment) (flow.StateCommitment, []byte, *ledger.TrieUpdate, error)
}

// A BlockComputer executes the transactions in a block.
type BlockComputer interface {
	ExecuteBlock(context.Context, *entity.ExecutableBlock, state.View, *programs.Programs) (*execution.ComputationResult, error)
}

type blockComputer struct {
	vm                    VirtualMachine
	vmCtx                 fvm.Context
	metrics               module.ExecutionMetrics
	tracer                module.Tracer
	log                   zerolog.Logger
	systemChunkCtx        fvm.Context
	committer             ViewCommitter
	executionDataProvider *provider.Provider
}

func SystemChunkContext(vmCtx fvm.Context, logger zerolog.Logger) fvm.Context {
	return fvm.NewContextFromParent(
		vmCtx,
		fvm.WithContractDeploymentRestricted(false),
		fvm.WithContractRemovalRestricted(false),
		fvm.WithTransactionFeesEnabled(false),
		fvm.WithServiceEventCollectionEnabled(),
		fvm.WithTransactionProcessors(fvm.NewTransactionInvoker()),
		fvm.WithEventCollectionSizeLimit(SystemChunkEventCollectionMaxSize),
<<<<<<< HEAD
		fvm.WithAllowContextOverrideByExecutionState(false), // disable reading the memory limit (and computation/memory weights) from the state
		fvm.WithMemoryLimit(math.MaxUint64),                 // and set the memory limit to the maximum
=======
		fvm.WithMemoryAndInteractionLimitsDisabled(),
>>>>>>> 138e1c32
	)
}

// NewBlockComputer creates a new block executor.
func NewBlockComputer(
	vm VirtualMachine,
	vmCtx fvm.Context,
	metrics module.ExecutionMetrics,
	tracer module.Tracer,
	logger zerolog.Logger,
	committer ViewCommitter,
	executionDataProvider *provider.Provider,
) (BlockComputer, error) {
	return &blockComputer{
		vm:                    vm,
		vmCtx:                 vmCtx,
		metrics:               metrics,
		tracer:                tracer,
		log:                   logger,
		systemChunkCtx:        SystemChunkContext(vmCtx, logger),
		committer:             committer,
		executionDataProvider: executionDataProvider,
	}, nil
}

// ExecuteBlock executes a block and returns the resulting chunks.
func (e *blockComputer) ExecuteBlock(
	ctx context.Context,
	block *entity.ExecutableBlock,
	stateView state.View,
	program *programs.Programs,
) (*execution.ComputationResult, error) {

	span, _, isSampled := e.tracer.StartBlockSpan(ctx, block.ID(), trace.EXEComputeBlock)
	if isSampled {
		span.SetAttributes(attribute.Int("collection_counts", len(block.CompleteCollections)))
	}
	defer span.End()

	results, err := e.executeBlock(ctx, span, block, stateView, program)
	if err != nil {
		return nil, fmt.Errorf("failed to execute transactions: %w", err)
	}

	// TODO: compute block fees & reward payments

	return results, nil
}

func (e *blockComputer) executeBlock(
	ctx context.Context,
	blockSpan otelTrace.Span,
	block *entity.ExecutableBlock,
	stateView state.View,
	programs *programs.Programs,
) (*execution.ComputationResult, error) {

	// check the start state is set
	if !block.HasStartState() {
		return nil, fmt.Errorf("executable block start state is not set")
	}

	blockCtx := fvm.NewContextFromParent(
		e.vmCtx,
		fvm.WithBlockHeader(block.Block.Header))
	systemChunkCtx := fvm.NewContextFromParent(
		e.systemChunkCtx,
		fvm.WithBlockHeader(block.Block.Header))
	collections := block.Collections()

	chunksSize := len(collections) + 1 // + 1 system chunk

	res := &execution.ComputationResult{
		ExecutableBlock:    block,
		Events:             make([]flow.EventsList, chunksSize),
		ServiceEvents:      make(flow.EventsList, 0),
		TransactionResults: make([]flow.TransactionResult, 0),
		StateCommitments:   make([]flow.StateCommitment, 0, chunksSize),
		Proofs:             make([][]byte, 0, chunksSize),
		TrieUpdates:        make([]*ledger.TrieUpdate, 0, chunksSize),
		EventsHashes:       make([]flow.Identifier, 0, chunksSize),
	}

	var txIndex uint32
	var err error
	var wg sync.WaitGroup
	wg.Add(2) // block commiter and event hasher

	bc := blockCommitter{
		committer: e.committer,
		blockSpan: blockSpan,
		tracer:    e.tracer,
		state:     *block.StartState,
		views:     make(chan state.View, chunksSize),
		res:       res,
	}
	defer bc.Close()

	eh := eventHasher{
		tracer:    e.tracer,
		data:      make(chan flow.EventsList, chunksSize),
		blockSpan: blockSpan,
		res:       res,
	}
	defer eh.Close()

	go func() {
		bc.Run()
		wg.Done()
	}()

	go func() {
		eh.Run()
		wg.Done()
	}()

	collectionIndex := 0

	for i, collection := range collections {
		colView := stateView.NewChild()
		txIndex, err = e.executeCollection(blockSpan, collectionIndex, txIndex, blockCtx, colView, programs, collection, res)
		if err != nil {
			return nil, fmt.Errorf("failed to execute collection at txIndex %v: %w", txIndex, err)
		}
		bc.Commit(colView)
		eh.Hash(res.Events[i])
		err = e.mergeView(stateView, colView, blockSpan, trace.EXEMergeCollectionView)
		if err != nil {
			return nil, fmt.Errorf("cannot merge view: %w", err)
		}

		collectionIndex++
	}

	// executing system chunk
	e.log.Debug().Hex("block_id", logging.Entity(block)).Msg("executing system chunk")
	colView := stateView.NewChild()
	systemCol, err := e.executeSystemCollection(blockSpan, collectionIndex, txIndex, systemChunkCtx, colView, programs, res)
	if err != nil {
		return nil, fmt.Errorf("failed to execute system chunk transaction: %w", err)
	}

	bc.Commit(colView)
	eh.Hash(res.Events[len(res.Events)-1])
	// close the views and wait for all views to be committed
	bc.Close()
	eh.Close()

	err = e.mergeView(stateView, colView, blockSpan, trace.EXEMergeCollectionView)
	if err != nil {
		return nil, fmt.Errorf("cannot merge view: %w", err)
	}

	wg.Wait()

	e.log.Debug().Hex("block_id", logging.Entity(block)).Msg("all views committed")

	res.StateReads = stateView.(*delta.View).ReadsCount()
<<<<<<< HEAD
=======

	executionData := generateExecutionData(res, collections, systemCol)

	executionDataID, err := e.executionDataProvider.Provide(ctx, block.Height(), executionData)
	if err != nil {
		return nil, fmt.Errorf("failed to provide execution data: %w", err)
	}

	res.ExecutionDataID = executionDataID
>>>>>>> 138e1c32

	return res, nil
}

func generateExecutionData(
	res *execution.ComputationResult,
	collections []*entity.CompleteCollection,
	systemCol *flow.Collection,
) *execution_data.BlockExecutionData {
	executionData := &execution_data.BlockExecutionData{
		BlockID:             res.ExecutableBlock.ID(),
		ChunkExecutionDatas: make([]*execution_data.ChunkExecutionData, 0, len(collections)+1),
	}

	for i, collection := range collections {
		col := collection.Collection()
		executionData.ChunkExecutionDatas = append(executionData.ChunkExecutionDatas, &execution_data.ChunkExecutionData{
			Collection: &col,
			Events:     res.Events[i],
			TrieUpdate: res.TrieUpdates[i],
		})
	}

	executionData.ChunkExecutionDatas = append(executionData.ChunkExecutionDatas, &execution_data.ChunkExecutionData{
		Collection: systemCol,
		Events:     res.Events[len(res.Events)-1],
		TrieUpdate: res.TrieUpdates[len(res.TrieUpdates)-1],
	})

	return executionData
}

func (e *blockComputer) executeSystemCollection(
	blockSpan otelTrace.Span,
	collectionIndex int,
	txIndex uint32,
	systemChunkCtx fvm.Context,
	collectionView state.View,
	programs *programs.Programs,
	res *execution.ComputationResult,
) (*flow.Collection, error) {
	colSpan := e.tracer.StartSpanFromParent(blockSpan, trace.EXEComputeSystemCollection)
	defer colSpan.End()

	tx, err := blueprints.SystemChunkTransaction(e.vmCtx.Chain)
	if err != nil {
		return nil, fmt.Errorf("could not get system chunk transaction: %w", err)
	}

	err = e.executeTransaction(tx, colSpan, collectionView, programs, systemChunkCtx, collectionIndex, txIndex, res, true)

	if err != nil {
		return nil, err
	}

	systemChunkTxResult := res.TransactionResults[len(res.TransactionResults)-1]
	if systemChunkTxResult.ErrorMessage != "" {
		// This log is used as the data source for an alert on grafana.
		// The system_chunk_error field must not be changed without adding the corresponding
		// changes in grafana. https://github.com/dapperlabs/flow-internal/issues/1546
		e.log.Error().
			Str("error_message", systemChunkTxResult.ErrorMessage).
			Hex("block_id", logging.Entity(systemChunkCtx.BlockHeader)).
			Bool("system_chunk_error", true).
			Bool("critical_error", true).
			Msg("error executing system chunk transaction")
	}

	res.AddStateSnapshot(collectionView.(*delta.View).Interactions())

	return &flow.Collection{
		Transactions: []*flow.TransactionBody{tx},
	}, err
}

func (e *blockComputer) executeCollection(
	blockSpan otelTrace.Span,
	collectionIndex int,
	txIndex uint32,
	blockCtx fvm.Context,
	collectionView state.View,
	programs *programs.Programs,
	collection *entity.CompleteCollection,
	res *execution.ComputationResult,
) (uint32, error) {

	e.log.Debug().
		Hex("block_id", logging.Entity(blockCtx.BlockHeader)).
		Hex("collection_id", logging.Entity(collection.Guarantee)).
		Msg("executing collection")

	// call tracing
	startedAt := time.Now()
	computationUsedUpToNow := res.ComputationUsed
	colSpan := e.tracer.StartSpanFromParent(blockSpan, trace.EXEComputeCollection)
	defer func() {
		colSpan.SetAttributes(
			attribute.Int("collection.txCount", len(collection.Transactions)),
			attribute.String("collection.hash", collection.Guarantee.CollectionID.String()),
		)
		colSpan.End()
	}()

	txCtx := fvm.NewContextFromParent(blockCtx, fvm.WithMetricsReporter(e.metrics), fvm.WithTracer(e.tracer))
	for _, txBody := range collection.Transactions {
		err := e.executeTransaction(txBody, colSpan, collectionView, programs, txCtx, collectionIndex, txIndex, res, false)
		txIndex++
		if err != nil {
			return txIndex, err
		}
	}
	res.AddStateSnapshot(collectionView.(*delta.View).Interactions())
	e.log.Info().Str("collectionID", collection.Guarantee.CollectionID.String()).
		Str("referenceBlockID", collection.Guarantee.ReferenceBlockID.String()).
		Hex("blockID", logging.Entity(blockCtx.BlockHeader)).
		Int("numberOfTransactions", len(collection.Transactions)).
		Int64("timeSpentInMS", time.Since(startedAt).Milliseconds()).
		Msg("collection executed")

	e.metrics.ExecutionCollectionExecuted(time.Since(startedAt), res.ComputationUsed-computationUsedUpToNow, len(collection.Transactions))

	return txIndex, nil
}

func (e *blockComputer) executeTransaction(
	txBody *flow.TransactionBody,
	colSpan otelTrace.Span,
	collectionView state.View,
	programs *programs.Programs,
	ctx fvm.Context,
	collectionIndex int,
	txIndex uint32,
	res *execution.ComputationResult,
	isSystemChunk bool,
) error {
	startedAt := time.Now()
	memAllocBefore := debug.GetHeapAllocsBytes()
	txID := txBody.ID()

	// we capture two spans one for tx-based view and one for the current context (block-based) view
	txSpan := e.tracer.StartSpanFromParent(colSpan, trace.EXEComputeTransaction)
	txSpan.SetAttributes(
		attribute.String("tx_id", txID.String()),
		attribute.Int64("tx_index", int64(txIndex)),
		attribute.Int("col_index", collectionIndex),
	)
	defer txSpan.End()

	var traceID string
	txInternalSpan, _, isSampled := e.tracer.StartTransactionSpan(context.Background(), txID, trace.EXERunTransaction)
	if isSampled {
		txInternalSpan.SetAttributes(attribute.String("tx_id", txID.String()))
		traceID = txInternalSpan.SpanContext().TraceID().String()
	}
	defer txInternalSpan.End()

	e.log.Info().
		Str("tx_id", txID.String()).
		Uint32("tx_index", txIndex).
		Str("block_id", res.ExecutableBlock.ID().String()).
		Uint64("height", res.ExecutableBlock.Block.Header.Height).
		Bool("system_chunk", isSystemChunk).
		Msg("executing transaction in fvm")

	tx := fvm.Transaction(txBody, txIndex)
	if isSampled {
		tx.SetTraceSpan(txInternalSpan)
	}

	txView := collectionView.NewChild()
	childCtx := fvm.NewContextFromParent(ctx,
		fvm.WithLogger(ctx.Logger.With().
			Str("tx_id", txID.String()).
			Uint32("tx_index", txIndex).
			Str("block_id", res.ExecutableBlock.ID().String()).
			Uint64("height", res.ExecutableBlock.Block.Header.Height).
			Bool("system_chunk", isSystemChunk).
			Logger()),
	)
	err := e.vm.Run(childCtx, tx, txView, programs)
	if err != nil {
		return fmt.Errorf("failed to execute transaction %v for block %v at height %v: %w",
			txID.String(),
			res.ExecutableBlock.ID(),
			res.ExecutableBlock.Block.Header.Height,
			err)
	}

	txResult := flow.TransactionResult{
		TransactionID:   tx.ID,
		ComputationUsed: tx.ComputationUsed,
	}

	if tx.Err != nil {
		txResult.ErrorMessage = tx.Err.Error()
	}

	postProcessSpan := e.tracer.StartSpanFromParent(txSpan, trace.EXEPostProcessTransaction)
<<<<<<< HEAD
	defer postProcessSpan.Finish()
=======
	defer postProcessSpan.End()
>>>>>>> 138e1c32

	// always merge the view, fvm take cares of reverting changes
	// of failed transaction invocation

	err = e.mergeView(collectionView, txView, postProcessSpan, trace.EXEMergeTransactionView)
	if err != nil {
		return fmt.Errorf("merging tx view to collection view failed for tx %v: %w",
			txID.String(), err)
	}

	res.AddEvents(collectionIndex, tx.Events)
	res.AddServiceEvents(tx.ServiceEvents)
	res.AddTransactionResult(&txResult)
	res.AddComputationUsed(tx.ComputationUsed)

	memAllocAfter := debug.GetHeapAllocsBytes()

	lg := e.log.With().
		Hex("tx_id", txResult.TransactionID[:]).
		Str("block_id", res.ExecutableBlock.ID().String()).
		Str("traceID", traceID).
		Uint64("computation_used", txResult.ComputationUsed).
		Uint64("memory_used", tx.MemoryEstimate).
		Uint64("memAlloc", memAllocAfter-memAllocBefore).
		Int64("timeSpentInMS", time.Since(startedAt).Milliseconds()).
		Logger()

	if tx.Err != nil {
		lg.Info().
			Str("error_message", txResult.ErrorMessage).
			Uint16("error_code", uint16(tx.Err.Code())).
			Msg("transaction executed failed")
	} else {
		lg.Info().Msg("transaction executed successfully")
	}

	e.metrics.ExecutionTransactionExecuted(
		time.Since(startedAt),
		tx.ComputationUsed,
		memAllocAfter-memAllocBefore,
		tx.MemoryEstimate,
		len(tx.Events),
		tx.Err != nil,
	)
	return nil
}

func (e *blockComputer) mergeView(
	parent, child state.View,
<<<<<<< HEAD
	parentSpan opentracing.Span,
	mergeSpanName trace.SpanName) error {

	mergeSpan := e.tracer.StartSpanFromParent(parentSpan, mergeSpanName)
	defer mergeSpan.Finish()
=======
	parentSpan otelTrace.Span,
	mergeSpanName trace.SpanName) error {

	mergeSpan := e.tracer.StartSpanFromParent(parentSpan, mergeSpanName)
	defer mergeSpan.End()
>>>>>>> 138e1c32

	return parent.MergeView(child)
}

type blockCommitter struct {
	tracer    module.Tracer
	committer ViewCommitter
	state     flow.StateCommitment
	views     chan state.View
	closeOnce sync.Once
<<<<<<< HEAD
	blockSpan opentracing.Span
=======
	blockSpan otelTrace.Span
>>>>>>> 138e1c32

	res *execution.ComputationResult
}

func (bc *blockCommitter) Run() {
	for view := range bc.views {
		span := bc.tracer.StartSpanFromParent(bc.blockSpan, trace.EXECommitDelta)
		stateCommit, proof, trieUpdate, err := bc.committer.CommitView(view, bc.state)
		if err != nil {
			panic(err)
		}

		bc.res.StateCommitments = append(bc.res.StateCommitments, stateCommit)
		bc.res.Proofs = append(bc.res.Proofs, proof)
		bc.res.TrieUpdates = append(bc.res.TrieUpdates, trieUpdate)

		bc.state = stateCommit
		span.End()
	}
}

func (bc *blockCommitter) Commit(view state.View) {
	bc.views <- view
}

func (bc *blockCommitter) Close() {
	bc.closeOnce.Do(func() { close(bc.views) })
}

type eventHasher struct {
	tracer    module.Tracer
	data      chan flow.EventsList
	closeOnce sync.Once
<<<<<<< HEAD
	blockSpan opentracing.Span
=======
	blockSpan otelTrace.Span
>>>>>>> 138e1c32

	res *execution.ComputationResult
}

func (eh *eventHasher) Run() {
	for data := range eh.data {
		span := eh.tracer.StartSpanFromParent(eh.blockSpan, trace.EXEHashEvents)
		rootHash, err := flow.EventsMerkleRootHash(data)
		if err != nil {
			panic(err)
		}

		eh.res.EventsHashes = append(eh.res.EventsHashes, rootHash)

<<<<<<< HEAD
		span.Finish()
=======
		span.End()
>>>>>>> 138e1c32
	}
}

func (eh *eventHasher) Hash(events flow.EventsList) {
	eh.data <- events
}

func (eh *eventHasher) Close() {
	eh.closeOnce.Do(func() { close(eh.data) })
}<|MERGE_RESOLUTION|>--- conflicted
+++ resolved
@@ -3,7 +3,6 @@
 import (
 	"context"
 	"fmt"
-	"math"
 	"sync"
 	"time"
 
@@ -68,12 +67,7 @@
 		fvm.WithServiceEventCollectionEnabled(),
 		fvm.WithTransactionProcessors(fvm.NewTransactionInvoker()),
 		fvm.WithEventCollectionSizeLimit(SystemChunkEventCollectionMaxSize),
-<<<<<<< HEAD
-		fvm.WithAllowContextOverrideByExecutionState(false), // disable reading the memory limit (and computation/memory weights) from the state
-		fvm.WithMemoryLimit(math.MaxUint64),                 // and set the memory limit to the maximum
-=======
 		fvm.WithMemoryAndInteractionLimitsDisabled(),
->>>>>>> 138e1c32
 	)
 }
 
@@ -232,8 +226,6 @@
 	e.log.Debug().Hex("block_id", logging.Entity(block)).Msg("all views committed")
 
 	res.StateReads = stateView.(*delta.View).ReadsCount()
-<<<<<<< HEAD
-=======
 
 	executionData := generateExecutionData(res, collections, systemCol)
 
@@ -243,7 +235,6 @@
 	}
 
 	res.ExecutionDataID = executionDataID
->>>>>>> 138e1c32
 
 	return res, nil
 }
@@ -442,11 +433,7 @@
 	}
 
 	postProcessSpan := e.tracer.StartSpanFromParent(txSpan, trace.EXEPostProcessTransaction)
-<<<<<<< HEAD
-	defer postProcessSpan.Finish()
-=======
 	defer postProcessSpan.End()
->>>>>>> 138e1c32
 
 	// always merge the view, fvm take cares of reverting changes
 	// of failed transaction invocation
@@ -496,19 +483,11 @@
 
 func (e *blockComputer) mergeView(
 	parent, child state.View,
-<<<<<<< HEAD
-	parentSpan opentracing.Span,
-	mergeSpanName trace.SpanName) error {
-
-	mergeSpan := e.tracer.StartSpanFromParent(parentSpan, mergeSpanName)
-	defer mergeSpan.Finish()
-=======
 	parentSpan otelTrace.Span,
 	mergeSpanName trace.SpanName) error {
 
 	mergeSpan := e.tracer.StartSpanFromParent(parentSpan, mergeSpanName)
 	defer mergeSpan.End()
->>>>>>> 138e1c32
 
 	return parent.MergeView(child)
 }
@@ -519,11 +498,7 @@
 	state     flow.StateCommitment
 	views     chan state.View
 	closeOnce sync.Once
-<<<<<<< HEAD
-	blockSpan opentracing.Span
-=======
 	blockSpan otelTrace.Span
->>>>>>> 138e1c32
 
 	res *execution.ComputationResult
 }
@@ -557,11 +532,7 @@
 	tracer    module.Tracer
 	data      chan flow.EventsList
 	closeOnce sync.Once
-<<<<<<< HEAD
-	blockSpan opentracing.Span
-=======
 	blockSpan otelTrace.Span
->>>>>>> 138e1c32
 
 	res *execution.ComputationResult
 }
@@ -576,11 +547,7 @@
 
 		eh.res.EventsHashes = append(eh.res.EventsHashes, rootHash)
 
-<<<<<<< HEAD
-		span.Finish()
-=======
 		span.End()
->>>>>>> 138e1c32
 	}
 }
 
