--- conflicted
+++ resolved
@@ -172,11 +172,8 @@
 			me,
 			prov,
 			nil,
-<<<<<<< HEAD
-			testutil.ProtocolStateFixture())
-=======
+			testutil.ProtocolStateFixture(),
 			testMaxConcurrency)
->>>>>>> 37ece4cd
 		require.NoError(t, err)
 
 		// create a block with 1 collection with 2 transactions
@@ -310,11 +307,8 @@
 			me,
 			prov,
 			nil,
-<<<<<<< HEAD
-			testutil.ProtocolStateFixture())
-=======
+			testutil.ProtocolStateFixture(),
 			testMaxConcurrency)
->>>>>>> 37ece4cd
 		require.NoError(t, err)
 
 		// create an empty block
@@ -411,11 +405,8 @@
 			me,
 			prov,
 			nil,
-<<<<<<< HEAD
-			testutil.ProtocolStateFixture())
-=======
+			testutil.ProtocolStateFixture(),
 			testMaxConcurrency)
->>>>>>> 37ece4cd
 		require.NoError(t, err)
 
 		// create an empty block
@@ -474,11 +465,8 @@
 			me,
 			prov,
 			nil,
-<<<<<<< HEAD
-			testutil.ProtocolStateFixture())
-=======
+			testutil.ProtocolStateFixture(),
 			testMaxConcurrency)
->>>>>>> 37ece4cd
 		require.NoError(t, err)
 
 		collectionCount := 2
@@ -694,12 +682,8 @@
 				me,
 				prov,
 				nil,
-<<<<<<< HEAD
 				testutil.ProtocolStateFixture(),
-			)
-=======
 				testMaxConcurrency)
->>>>>>> 37ece4cd
 			require.NoError(t, err)
 
 			result, err := exe.ExecuteBlock(
@@ -809,11 +793,8 @@
 			me,
 			prov,
 			nil,
-<<<<<<< HEAD
-			testutil.ProtocolStateFixture())
-=======
+			testutil.ProtocolStateFixture(),
 			testMaxConcurrency)
->>>>>>> 37ece4cd
 		require.NoError(t, err)
 
 		const collectionCount = 2
@@ -925,11 +906,8 @@
 			me,
 			prov,
 			nil,
-<<<<<<< HEAD
-			testutil.ProtocolStateFixture())
-=======
+			testutil.ProtocolStateFixture(),
 			testMaxConcurrency)
->>>>>>> 37ece4cd
 		require.NoError(t, err)
 
 		key := flow.AccountStatusRegisterID(
@@ -973,11 +951,8 @@
 			me,
 			prov,
 			nil,
-<<<<<<< HEAD
-			testutil.ProtocolStateFixture())
-=======
+			testutil.ProtocolStateFixture(),
 			testMaxConcurrency)
->>>>>>> 37ece4cd
 		require.NoError(t, err)
 
 		collectionCount := 5
@@ -1296,11 +1271,8 @@
 		me,
 		prov,
 		nil,
-<<<<<<< HEAD
-		testutil.ProtocolStateFixture())
-=======
+		testutil.ProtocolStateFixture(),
 		testMaxConcurrency)
->>>>>>> 37ece4cd
 	require.NoError(t, err)
 
 	// create empty block, it will have system collection attached while executing
