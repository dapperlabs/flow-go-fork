package computer_test

import (
	"context"
	"fmt"
	"math/rand"
	"sync/atomic"
	"testing"

	"github.com/onflow/cadence"
	"github.com/onflow/cadence/encoding/ccf"
	"github.com/onflow/cadence/runtime"
	"github.com/onflow/cadence/runtime/common"
	"github.com/onflow/cadence/runtime/interpreter"
	"github.com/onflow/cadence/runtime/sema"
	"github.com/onflow/cadence/runtime/stdlib"

	"github.com/ipfs/go-datastore"
	dssync "github.com/ipfs/go-datastore/sync"
	blockstore "github.com/ipfs/go-ipfs-blockstore"
	"github.com/rs/zerolog"
	"github.com/stretchr/testify/assert"
	"github.com/stretchr/testify/mock"
	"github.com/stretchr/testify/require"

	"github.com/onflow/flow-go/engine/execution"
	"github.com/onflow/flow-go/engine/execution/computation/committer"
	"github.com/onflow/flow-go/engine/execution/computation/computer"
	computermock "github.com/onflow/flow-go/engine/execution/computation/computer/mock"
	"github.com/onflow/flow-go/engine/execution/storehouse"
	"github.com/onflow/flow-go/engine/execution/testutil"
	"github.com/onflow/flow-go/fvm"
	"github.com/onflow/flow-go/fvm/environment"
	fvmErrors "github.com/onflow/flow-go/fvm/errors"
	fvmmock "github.com/onflow/flow-go/fvm/mock"
	reusableRuntime "github.com/onflow/flow-go/fvm/runtime"
	"github.com/onflow/flow-go/fvm/storage"
	"github.com/onflow/flow-go/fvm/storage/derived"
	"github.com/onflow/flow-go/fvm/storage/logical"
	"github.com/onflow/flow-go/fvm/storage/snapshot"
	"github.com/onflow/flow-go/fvm/storage/state"
	"github.com/onflow/flow-go/fvm/systemcontracts"
	"github.com/onflow/flow-go/ledger"
	"github.com/onflow/flow-go/ledger/common/convert"
	"github.com/onflow/flow-go/ledger/common/pathfinder"
	"github.com/onflow/flow-go/ledger/complete"
	"github.com/onflow/flow-go/model/flow"
	"github.com/onflow/flow-go/module/epochs"
	"github.com/onflow/flow-go/module/executiondatasync/execution_data"
	"github.com/onflow/flow-go/module/executiondatasync/provider"
	mocktracker "github.com/onflow/flow-go/module/executiondatasync/tracker/mock"
	"github.com/onflow/flow-go/module/mempool/entity"
	"github.com/onflow/flow-go/module/metrics"
	modulemock "github.com/onflow/flow-go/module/mock"
	requesterunit "github.com/onflow/flow-go/module/state_synchronization/requester/unittest"
	"github.com/onflow/flow-go/module/trace"
	"github.com/onflow/flow-go/utils/unittest"
)

const (
	testMaxConcurrency = 2
)

func incStateCommitment(startState flow.StateCommitment) flow.StateCommitment {
	endState := flow.StateCommitment(startState)
	endState[0] += 1
	return endState
}

type fakeCommitter struct {
	callCount int
}

func (committer *fakeCommitter) CommitView(
	view *snapshot.ExecutionSnapshot,
	baseStorageSnapshot execution.ExtendableStorageSnapshot,
) (
	flow.StateCommitment,
	[]byte,
	*ledger.TrieUpdate,
	execution.ExtendableStorageSnapshot,
	error,
) {
	committer.callCount++

	startState := baseStorageSnapshot.Commitment()
	endState := incStateCommitment(startState)

	reg := unittest.MakeOwnerReg("key", fmt.Sprintf("%v", committer.callCount))
	regKey := convert.RegisterIDToLedgerKey(reg.Key)
	path, err := pathfinder.KeyToPath(
		regKey,
		complete.DefaultPathFinderVersion,
	)
	if err != nil {
		return flow.DummyStateCommitment, nil, nil, nil, err
	}
	trieUpdate := &ledger.TrieUpdate{
		RootHash: ledger.RootHash(startState),
		Paths: []ledger.Path{
			path,
		},
		Payloads: []*ledger.Payload{
			ledger.NewPayload(regKey, reg.Value),
		},
	}

	newStorageSnapshot := baseStorageSnapshot.Extend(endState, map[flow.RegisterID]flow.RegisterValue{
		reg.Key: reg.Value,
	})

	return newStorageSnapshot.Commitment(),
		[]byte{byte(committer.callCount)},
		trieUpdate,
		newStorageSnapshot,
		nil
}

func TestBlockExecutor_ExecuteBlock(t *testing.T) {

	rag := &RandomAddressGenerator{}

	executorID := unittest.IdentifierFixture()

	me := new(modulemock.Local)
	me.On("NodeID").Return(executorID)
	me.On("Sign", mock.Anything, mock.Anything).Return(nil, nil)
	me.On("SignFunc", mock.Anything, mock.Anything, mock.Anything).
		Return(nil, nil)

	t.Run("single collection", func(t *testing.T) {

		execCtx := fvm.NewContext()

		vm := &testVM{
			t:                    t,
			eventsPerTransaction: 1,
		}

		committer := &fakeCommitter{
			callCount: 0,
		}

		exemetrics := new(modulemock.ExecutionMetrics)
		exemetrics.On("ExecutionBlockExecuted",
			mock.Anything,  // duration
			mock.Anything). // stats
			Return(nil).
			Times(1)

		exemetrics.On("ExecutionCollectionExecuted",
			mock.Anything,  // duration
			mock.Anything). // stats
			Return(nil).
			Times(2) // 1 collection + system collection

		exemetrics.On("ExecutionTransactionExecuted",
			mock.Anything, // duration
			mock.Anything, // conflict retry count
			mock.Anything, // computation used
			mock.Anything, // memory used
			mock.Anything, // number of events
			mock.Anything, // size of events
			false).        // no failure
			Return(nil).
			Times(2 + 1) // 2 txs in collection + system chunk tx

		exemetrics.On(
			"ExecutionChunkDataPackGenerated",
			mock.Anything,
			mock.Anything).
			Return(nil).
			Times(2) // 1 collection + system collection

		expectedProgramsInCache := 1 // we set one program in the cache
		exemetrics.On(
			"ExecutionBlockCachedPrograms",
			expectedProgramsInCache).
			Return(nil).
			Times(1) // 1 block

		bservice := requesterunit.MockBlobService(blockstore.NewBlockstore(dssync.MutexWrap(datastore.NewMapDatastore())))
		trackerStorage := mocktracker.NewMockStorage()

		prov := provider.NewProvider(
			zerolog.Nop(),
			metrics.NewNoopCollector(),
			execution_data.DefaultSerializer,
			bservice,
			trackerStorage,
		)

		exe, err := computer.NewBlockComputer(
			vm,
			execCtx,
			exemetrics,
			trace.NewNoopTracer(),
			zerolog.Nop(),
			committer,
			me,
			prov,
			nil,
			testutil.ProtocolStateWithSourceFixture(nil),
			testMaxConcurrency)
		require.NoError(t, err)

		// create a block with 1 collection with 2 transactions
		block := generateBlock(1, 2, rag)

		parentBlockExecutionResultID := unittest.IdentifierFixture()
		result, err := exe.ExecuteBlock(
			context.Background(),
			parentBlockExecutionResultID,
			block,
			nil,
			derived.NewEmptyDerivedBlockData(0))
		assert.NoError(t, err)
		assert.Len(t, result.AllExecutionSnapshots(), 1+1) // +1 system chunk

		require.Equal(t, 2, committer.callCount)

		assert.Equal(t, block.ID(), result.BlockExecutionData.BlockID)

		expectedChunk1EndState := incStateCommitment(*block.StartState)
		expectedChunk2EndState := incStateCommitment(expectedChunk1EndState)

		assert.Equal(t, expectedChunk2EndState, result.CurrentEndState())

		assertEventHashesMatch(t, 1+1, result)

		// Verify ExecutionReceipt
		receipt := result.ExecutionReceipt

		assert.Equal(t, executorID, receipt.ExecutorID)
		assert.Equal(
			t,
			parentBlockExecutionResultID,
			receipt.PreviousResultID)
		assert.Equal(t, block.ID(), receipt.BlockID)
		assert.NotEqual(t, flow.ZeroID, receipt.ExecutionDataID)

		assert.Len(t, receipt.Chunks, 1+1) // +1 system chunk

		chunk1 := receipt.Chunks[0]

		eventCommits := result.AllEventCommitments()
		assert.Equal(t, block.ID(), chunk1.BlockID)
		assert.Equal(t, uint(0), chunk1.CollectionIndex)
		assert.Equal(t, uint64(2), chunk1.NumberOfTransactions)
		assert.Equal(t, eventCommits[0], chunk1.EventCollection)

		assert.Equal(t, *block.StartState, chunk1.StartState)

		assert.NotEqual(t, *block.StartState, chunk1.EndState)
		assert.NotEqual(t, flow.DummyStateCommitment, chunk1.EndState)
		assert.Equal(t, expectedChunk1EndState, chunk1.EndState)

		chunk2 := receipt.Chunks[1]
		assert.Equal(t, block.ID(), chunk2.BlockID)
		assert.Equal(t, uint(1), chunk2.CollectionIndex)
		assert.Equal(t, uint64(1), chunk2.NumberOfTransactions)
		assert.Equal(t, eventCommits[1], chunk2.EventCollection)

		assert.Equal(t, expectedChunk1EndState, chunk2.StartState)

		assert.NotEqual(t, *block.StartState, chunk2.EndState)
		assert.NotEqual(t, flow.DummyStateCommitment, chunk2.EndState)
		assert.NotEqual(t, expectedChunk1EndState, chunk2.EndState)
		assert.Equal(t, expectedChunk2EndState, chunk2.EndState)

		// Verify ChunkDataPacks

		chunkDataPacks := result.AllChunkDataPacks()
		assert.Len(t, chunkDataPacks, 1+1) // +1 system chunk

		chunkDataPack1 := chunkDataPacks[0]

		assert.Equal(t, chunk1.ID(), chunkDataPack1.ChunkID)
		assert.Equal(t, *block.StartState, chunkDataPack1.StartState)
		assert.Equal(t, []byte{1}, chunkDataPack1.Proof)
		assert.NotNil(t, chunkDataPack1.Collection)

		chunkDataPack2 := chunkDataPacks[1]

		assert.Equal(t, chunk2.ID(), chunkDataPack2.ChunkID)
		assert.Equal(t, chunk2.StartState, chunkDataPack2.StartState)
		assert.Equal(t, []byte{2}, chunkDataPack2.Proof)
		assert.Nil(t, chunkDataPack2.Collection)

		// Verify BlockExecutionData

		assert.Len(t, result.ChunkExecutionDatas, 1+1) // +1 system chunk

		chunkExecutionData1 := result.ChunkExecutionDatas[0]
		assert.Equal(
			t,
			chunkDataPack1.Collection,
			chunkExecutionData1.Collection)
		assert.NotNil(t, chunkExecutionData1.TrieUpdate)
		assert.Equal(t, ledger.RootHash(chunk1.StartState), chunkExecutionData1.TrieUpdate.RootHash)

		chunkExecutionData2 := result.ChunkExecutionDatas[1]
		assert.NotNil(t, chunkExecutionData2.Collection)
		assert.NotNil(t, chunkExecutionData2.TrieUpdate)
		assert.Equal(t, ledger.RootHash(chunk2.StartState), chunkExecutionData2.TrieUpdate.RootHash)

		assert.GreaterOrEqual(t, vm.CallCount(), 3)
		// if every transaction is retried once, then the call count should be
		// (1+totalTransactionCount) /2 * totalTransactionCount
		assert.LessOrEqual(t, vm.CallCount(), (1+3)/2*3)
	})

	t.Run("empty block still computes system chunk", func(t *testing.T) {

		execCtx := fvm.NewContext()

		vm := new(fvmmock.VM)
		committer := new(computermock.ViewCommitter)

		bservice := requesterunit.MockBlobService(blockstore.NewBlockstore(dssync.MutexWrap(datastore.NewMapDatastore())))
		trackerStorage := mocktracker.NewMockStorage()

		prov := provider.NewProvider(
			zerolog.Nop(),
			metrics.NewNoopCollector(),
			execution_data.DefaultSerializer,
			bservice,
			trackerStorage,
		)

		exe, err := computer.NewBlockComputer(
			vm,
			execCtx,
			metrics.NewNoopCollector(),
			trace.NewNoopTracer(),
			zerolog.Nop(),
			committer,
			me,
			prov,
			nil,
			testutil.ProtocolStateWithSourceFixture(nil),
			testMaxConcurrency)
		require.NoError(t, err)

		// create an empty block
		block := generateBlock(0, 0, rag)
		derivedBlockData := derived.NewEmptyDerivedBlockData(0)

		vm.On("NewExecutor", mock.Anything, mock.Anything, mock.Anything).
			Return(noOpExecutor{}).
			Once() // just system chunk

		snapshot := storehouse.NewExecutingBlockSnapshot(
			snapshot.MapStorageSnapshot{},
			unittest.StateCommitmentFixture(),
		)

		committer.On("CommitView", mock.Anything, mock.Anything).
			Return(nil, nil, nil, snapshot, nil).
			Once() // just system chunk

		result, err := exe.ExecuteBlock(
			context.Background(),
			unittest.IdentifierFixture(),
			block,
			nil,
			derivedBlockData)
		assert.NoError(t, err)
		assert.Len(t, result.AllExecutionSnapshots(), 1)
		assert.Len(t, result.AllTransactionResults(), 1)
		assert.Len(t, result.ChunkExecutionDatas, 1)

		assertEventHashesMatch(t, 1, result)

		vm.AssertExpectations(t)
	})

	t.Run("system chunk transaction should not fail", func(t *testing.T) {

		// include all fees. System chunk should ignore them
		contextOptions := []fvm.Option{
			fvm.WithTransactionFeesEnabled(true),
			fvm.WithAccountStorageLimit(true),
			fvm.WithBlocks(&environment.NoopBlockFinder{}),
		}
		// set 0 clusters to pass n_collectors >= n_clusters check
		epochConfig := epochs.DefaultEpochConfig()
		epochConfig.NumCollectorClusters = 0
		bootstrapOptions := []fvm.BootstrapProcedureOption{
			fvm.WithTransactionFee(fvm.DefaultTransactionFees),
			fvm.WithAccountCreationFee(fvm.DefaultAccountCreationFee),
			fvm.WithMinimumStorageReservation(fvm.DefaultMinimumStorageReservation),
			fvm.WithStorageMBPerFLOW(fvm.DefaultStorageMBPerFLOW),
			fvm.WithEpochConfig(epochConfig),
		}

		chain := flow.Localnet.Chain()
		vm := fvm.NewVirtualMachine()
		derivedBlockData := derived.NewEmptyDerivedBlockData(0)
		baseOpts := []fvm.Option{
			fvm.WithChain(chain),
			fvm.WithDerivedBlockData(derivedBlockData),
		}

		opts := append(baseOpts, contextOptions...)
		ctx := fvm.NewContext(opts...)
		snapshotTree := snapshot.NewSnapshotTree(nil)

		baseBootstrapOpts := []fvm.BootstrapProcedureOption{
			fvm.WithInitialTokenSupply(unittest.GenesisTokenSupply),
		}
		bootstrapOpts := append(baseBootstrapOpts, bootstrapOptions...)
		executionSnapshot, _, err := vm.Run(
			ctx,
			fvm.Bootstrap(unittest.ServiceAccountPublicKey, bootstrapOpts...),
			snapshotTree)
		require.NoError(t, err)

		snapshotTree = snapshotTree.Append(executionSnapshot)

		comm := new(computermock.ViewCommitter)

		bservice := requesterunit.MockBlobService(blockstore.NewBlockstore(dssync.MutexWrap(datastore.NewMapDatastore())))
		trackerStorage := mocktracker.NewMockStorage()

		prov := provider.NewProvider(
			zerolog.Nop(),
			metrics.NewNoopCollector(),
			execution_data.DefaultSerializer,
			bservice,
			trackerStorage,
		)

		exe, err := computer.NewBlockComputer(
			vm,
			ctx,
			metrics.NewNoopCollector(),
			trace.NewNoopTracer(),
			zerolog.Nop(),
			comm,
			me,
			prov,
			nil,
			testutil.ProtocolStateWithSourceFixture(nil),
			testMaxConcurrency)
		require.NoError(t, err)

		// create an empty block
		block := generateBlock(0, 0, rag)

		snapshot := storehouse.NewExecutingBlockSnapshot(
			snapshot.MapStorageSnapshot{},
			unittest.StateCommitmentFixture(),
		)

		comm.On("CommitView", mock.Anything, mock.Anything).
			Return(nil, nil, nil, snapshot, nil).
			Once() // just system chunk

		result, err := exe.ExecuteBlock(
			context.Background(),
			unittest.IdentifierFixture(),
			block,
			snapshotTree,
			derivedBlockData.NewChildDerivedBlockData())
		assert.NoError(t, err)
		assert.Len(t, result.AllExecutionSnapshots(), 1)
		assert.Len(t, result.AllTransactionResults(), 1)
		assert.Len(t, result.ChunkExecutionDatas, 1)

		assert.Empty(t, result.AllTransactionResults()[0].ErrorMessage)
	})

	t.Run("multiple collections", func(t *testing.T) {
		execCtx := fvm.NewContext()

		committer := new(computermock.ViewCommitter)

		bservice := requesterunit.MockBlobService(blockstore.NewBlockstore(dssync.MutexWrap(datastore.NewMapDatastore())))
		trackerStorage := mocktracker.NewMockStorage()

		prov := provider.NewProvider(
			zerolog.Nop(),
			metrics.NewNoopCollector(),
			execution_data.DefaultSerializer,
			bservice,
			trackerStorage,
		)

		eventsPerTransaction := 2
		vm := &testVM{
			t:                    t,
			eventsPerTransaction: eventsPerTransaction,
			err: fvmErrors.NewInvalidAddressErrorf(
				flow.EmptyAddress,
				"no payer address provided"),
		}

		exe, err := computer.NewBlockComputer(
			vm,
			execCtx,
			metrics.NewNoopCollector(),
			trace.NewNoopTracer(),
			zerolog.Nop(),
			committer,
			me,
			prov,
			nil,
			testutil.ProtocolStateWithSourceFixture(nil),
			testMaxConcurrency)
		require.NoError(t, err)

		collectionCount := 2
		transactionsPerCollection := 2
		eventsPerCollection := eventsPerTransaction * transactionsPerCollection
		totalTransactionCount := (collectionCount * transactionsPerCollection) + 1 // +1 for system chunk
		// totalEventCount := eventsPerTransaction * totalTransactionCount

		// create a block with 2 collections with 2 transactions each
		block := generateBlock(collectionCount, transactionsPerCollection, rag)
		derivedBlockData := derived.NewEmptyDerivedBlockData(0)

		snapshot := storehouse.NewExecutingBlockSnapshot(
			snapshot.MapStorageSnapshot{},
			unittest.StateCommitmentFixture(),
		)

		committer.On("CommitView", mock.Anything, mock.Anything).
			Return(nil, nil, nil, snapshot, nil).
			Times(collectionCount + 1)

		result, err := exe.ExecuteBlock(
			context.Background(),
			unittest.IdentifierFixture(),
			block,
			nil,
			derivedBlockData)
		assert.NoError(t, err)

		// chunk count should match collection count
		assert.Equal(t, result.BlockExecutionResult.Size(), collectionCount+1) // system chunk

		// all events should have been collected
		for i := 0; i < collectionCount; i++ {
			events := result.CollectionExecutionResultAt(i).Events()
			assert.Len(t, events, eventsPerCollection)
		}

		// system chunk
		assert.Len(t, result.CollectionExecutionResultAt(collectionCount).Events(), eventsPerTransaction)

		events := result.AllEvents()

		// events should have been indexed by transaction and event
		k := 0
		for expectedTxIndex := 0; expectedTxIndex < totalTransactionCount; expectedTxIndex++ {
			for expectedEventIndex := 0; expectedEventIndex < eventsPerTransaction; expectedEventIndex++ {
				e := events[k]
				assert.EqualValues(t, expectedEventIndex, int(e.EventIndex))
				assert.EqualValues(t, expectedTxIndex, e.TransactionIndex)
				k++
			}
		}

		expectedResults := make([]flow.TransactionResult, 0)
		for _, c := range block.CompleteCollections {
			for _, t := range c.Transactions {
				txResult := flow.TransactionResult{
					TransactionID: t.ID(),
					ErrorMessage: fvmErrors.NewInvalidAddressErrorf(
						flow.EmptyAddress,
						"no payer address provided").Error(),
				}
				expectedResults = append(expectedResults, txResult)
			}
		}
		txResults := result.AllTransactionResults()
		assert.ElementsMatch(t, expectedResults, txResults[0:len(txResults)-1]) // strip system chunk

		assertEventHashesMatch(t, collectionCount+1, result)

		assert.GreaterOrEqual(t, vm.CallCount(), totalTransactionCount)
		// if every transaction is retried once, then the call count should be
		// (1+totalTransactionCount) /2 * totalTransactionCount
		assert.LessOrEqual(t, vm.CallCount(), (1+totalTransactionCount)/2*totalTransactionCount)
	})

	t.Run(
		"service events are emitted", func(t *testing.T) {
			execCtx := fvm.NewContext(
				fvm.WithServiceEventCollectionEnabled(),
				fvm.WithAuthorizationChecksEnabled(false),
				fvm.WithSequenceNumberCheckAndIncrementEnabled(false),
			)

			collectionCount := 2
			transactionsPerCollection := 2

			// create a block with 2 collections with 2 transactions each
			block := generateBlock(collectionCount, transactionsPerCollection, rag)

			serviceEvents := systemcontracts.ServiceEventsForChain(execCtx.Chain.ChainID())

			payload, err := ccf.Decode(nil, unittest.EpochSetupFixtureCCF)
			require.NoError(t, err)

			serviceEventA, ok := payload.(cadence.Event)
			require.True(t, ok)

			serviceEventA.EventType.Location = common.AddressLocation{
				Address: common.Address(serviceEvents.EpochSetup.Address),
			}
			serviceEventA.EventType.QualifiedIdentifier = serviceEvents.EpochSetup.QualifiedIdentifier()

			payload, err = ccf.Decode(nil, unittest.EpochCommitFixtureCCF)
			require.NoError(t, err)

			serviceEventB, ok := payload.(cadence.Event)
			require.True(t, ok)

			serviceEventB.EventType.Location = common.AddressLocation{
				Address: common.Address(serviceEvents.EpochCommit.Address),
			}
			serviceEventB.EventType.QualifiedIdentifier = serviceEvents.EpochCommit.QualifiedIdentifier()

			payload, err = ccf.Decode(nil, unittest.VersionBeaconFixtureCCF)
			require.NoError(t, err)

			serviceEventC, ok := payload.(cadence.Event)
			require.True(t, ok)

			serviceEventC.EventType.Location = common.AddressLocation{
				Address: common.Address(serviceEvents.VersionBeacon.Address),
			}
			serviceEventC.EventType.QualifiedIdentifier = serviceEvents.VersionBeacon.QualifiedIdentifier()

			transactions := []*flow.TransactionBody{}
			for _, col := range block.Collections() {
				transactions = append(transactions, col.Transactions...)
			}

			// events to emit for each iteration/transaction
			events := map[common.Location][]cadence.Event{
				common.TransactionLocation(transactions[0].ID()): nil,
				common.TransactionLocation(transactions[1].ID()): {
					serviceEventA,
					{
						EventType: &cadence.EventType{
							Location:            stdlib.FlowLocation{},
							QualifiedIdentifier: "what.ever",
						},
					},
				},
				common.TransactionLocation(transactions[2].ID()): {
					{
						EventType: &cadence.EventType{
							Location:            stdlib.FlowLocation{},
							QualifiedIdentifier: "what.ever",
						},
					},
				},
				common.TransactionLocation(transactions[3].ID()): nil,
			}

			systemTransactionEvents := []cadence.Event{
				serviceEventB,
				serviceEventC,
			}

			emittingRuntime := &testRuntime{
				executeTransaction: func(
					script runtime.Script,
					context runtime.Context,
				) error {
					scriptEvents, ok := events[context.Location]
					if !ok {
						scriptEvents = systemTransactionEvents
					}

					for _, e := range scriptEvents {
						err := context.Interface.EmitEvent(e)
						if err != nil {
							return err
						}
					}
					return nil
				},
				readStored: func(
					address common.Address,
					path cadence.Path,
					r runtime.Context,
				) (cadence.Value, error) {
					return nil, nil
				},
			}

			execCtx = fvm.NewContextFromParent(
				execCtx,
				fvm.WithReusableCadenceRuntimePool(
					reusableRuntime.NewCustomReusableCadenceRuntimePool(
						0,
						runtime.Config{},
						func(_ runtime.Config) runtime.Runtime {
							return emittingRuntime
						},
					),
				),
			)

			vm := fvm.NewVirtualMachine()

			bservice := requesterunit.MockBlobService(blockstore.NewBlockstore(dssync.MutexWrap(datastore.NewMapDatastore())))
			trackerStorage := mocktracker.NewMockStorage()

			prov := provider.NewProvider(
				zerolog.Nop(),
				metrics.NewNoopCollector(),
				execution_data.DefaultSerializer,
				bservice,
				trackerStorage,
			)

			exe, err := computer.NewBlockComputer(
				vm,
				execCtx,
				metrics.NewNoopCollector(),
				trace.NewNoopTracer(),
				zerolog.Nop(),
				committer.NewNoopViewCommitter(),
				me,
				prov,
				nil,
				testutil.ProtocolStateWithSourceFixture(nil),
				testMaxConcurrency)
			require.NoError(t, err)

			result, err := exe.ExecuteBlock(
				context.Background(),
				unittest.IdentifierFixture(),
				block,
				nil,
				derived.NewEmptyDerivedBlockData(0),
			)
			require.NoError(t, err)

			// make sure event index sequence are valid
			for i := 0; i < result.BlockExecutionResult.Size(); i++ {
				collectionResult := result.CollectionExecutionResultAt(i)
				unittest.EnsureEventsIndexSeq(t, collectionResult.Events(), execCtx.Chain.ChainID())
			}

			sEvents := result.AllServiceEvents() // all events should have been collected
			require.Len(t, sEvents, 3)

			// events are ordered
			require.Equal(
				t,
				serviceEventA.EventType.ID(),
				string(sEvents[0].Type),
			)
			require.Equal(
				t,
				serviceEventB.EventType.ID(),
				string(sEvents[1].Type),
			)

			require.Equal(
				t,
				serviceEventC.EventType.ID(),
				string(sEvents[2].Type),
			)

			assertEventHashesMatch(t, collectionCount+1, result)
		},
	)

	t.Run("succeeding transactions store programs", func(t *testing.T) {

		execCtx := fvm.NewContext()

		address := common.Address{0x1}
		contractLocation := common.AddressLocation{
			Address: address,
			Name:    "Test",
		}

		contractProgram := &interpreter.Program{}

		rt := &testRuntime{
			executeTransaction: func(script runtime.Script, r runtime.Context) error {

				_, err := r.Interface.GetOrLoadProgram(
					contractLocation,
					func() (*interpreter.Program, error) {
						return contractProgram, nil
					},
				)
				require.NoError(t, err)

				return nil
			},
			readStored: func(
				address common.Address,
				path cadence.Path,
				r runtime.Context,
			) (cadence.Value, error) {
				return nil, nil
			},
		}

		execCtx = fvm.NewContextFromParent(
			execCtx,
			fvm.WithReusableCadenceRuntimePool(
				reusableRuntime.NewCustomReusableCadenceRuntimePool(
					0,
					runtime.Config{},
					func(_ runtime.Config) runtime.Runtime {
						return rt
					})))

		vm := fvm.NewVirtualMachine()

		bservice := requesterunit.MockBlobService(blockstore.NewBlockstore(dssync.MutexWrap(datastore.NewMapDatastore())))
		trackerStorage := mocktracker.NewMockStorage()

		prov := provider.NewProvider(
			zerolog.Nop(),
			metrics.NewNoopCollector(),
			execution_data.DefaultSerializer,
			bservice,
			trackerStorage,
		)

		exe, err := computer.NewBlockComputer(
			vm,
			execCtx,
			metrics.NewNoopCollector(),
			trace.NewNoopTracer(),
			zerolog.Nop(),
			committer.NewNoopViewCommitter(),
			me,
			prov,
			nil,
			testutil.ProtocolStateWithSourceFixture(nil),
			testMaxConcurrency)
		require.NoError(t, err)

		const collectionCount = 2
		const transactionCount = 2
		block := generateBlock(collectionCount, transactionCount, rag)

		key := flow.AccountStatusRegisterID(
			flow.BytesToAddress(address.Bytes()))
		value := environment.NewAccountStatus().ToBytes()

		result, err := exe.ExecuteBlock(
			context.Background(),
			unittest.IdentifierFixture(),
			block,
			snapshot.MapStorageSnapshot{key: value},
			derived.NewEmptyDerivedBlockData(0))
		assert.NoError(t, err)
		assert.Len(t, result.AllExecutionSnapshots(), collectionCount+1) // +1 system chunk
	})

	t.Run("failing transactions do not store programs", func(t *testing.T) {
		execCtx := fvm.NewContext(
			fvm.WithAuthorizationChecksEnabled(false),
			fvm.WithSequenceNumberCheckAndIncrementEnabled(false),
		)

		address := common.Address{0x1}

		contractLocation := common.AddressLocation{
			Address: address,
			Name:    "Test",
		}

		contractProgram := &interpreter.Program{}

		const collectionCount = 2
		const transactionCount = 2
		block := generateBlock(collectionCount, transactionCount, rag)

		normalTransactions := map[common.Location]struct{}{}
		for _, col := range block.Collections() {
			for _, txn := range col.Transactions {
				loc := common.TransactionLocation(txn.ID())
				normalTransactions[loc] = struct{}{}
			}
		}

		rt := &testRuntime{
			executeTransaction: func(script runtime.Script, r runtime.Context) error {

				// NOTE: set a program and revert all transactions but the
				// system chunk transaction
				_, err := r.Interface.GetOrLoadProgram(
					contractLocation,
					func() (*interpreter.Program, error) {
						return contractProgram, nil
					},
				)
				require.NoError(t, err)

				_, ok := normalTransactions[r.Location]
				if ok {
					return runtime.Error{
						Err: fmt.Errorf("TX reverted"),
					}
				}

				return nil
			},
			readStored: func(
				address common.Address,
				path cadence.Path,
				r runtime.Context,
			) (cadence.Value, error) {
				return nil, nil
			},
		}

		execCtx = fvm.NewContextFromParent(
			execCtx,
			fvm.WithReusableCadenceRuntimePool(
				reusableRuntime.NewCustomReusableCadenceRuntimePool(
					0,
					runtime.Config{},
					func(_ runtime.Config) runtime.Runtime {
						return rt
					})))

		vm := fvm.NewVirtualMachine()

		bservice := requesterunit.MockBlobService(blockstore.NewBlockstore(dssync.MutexWrap(datastore.NewMapDatastore())))
		trackerStorage := mocktracker.NewMockStorage()

		prov := provider.NewProvider(
			zerolog.Nop(),
			metrics.NewNoopCollector(),
			execution_data.DefaultSerializer,
			bservice,
			trackerStorage,
		)

		exe, err := computer.NewBlockComputer(
			vm,
			execCtx,
			metrics.NewNoopCollector(),
			trace.NewNoopTracer(),
			zerolog.Nop(),
			committer.NewNoopViewCommitter(),
			me,
			prov,
			nil,
			testutil.ProtocolStateWithSourceFixture(nil),
			testMaxConcurrency)
		require.NoError(t, err)

		key := flow.AccountStatusRegisterID(
			flow.BytesToAddress(address.Bytes()))
		value := environment.NewAccountStatus().ToBytes()

		result, err := exe.ExecuteBlock(
			context.Background(),
			unittest.IdentifierFixture(),
			block,
			snapshot.MapStorageSnapshot{key: value},
			derived.NewEmptyDerivedBlockData(0))
		require.NoError(t, err)
		assert.Len(t, result.AllExecutionSnapshots(), collectionCount+1) // +1 system chunk
	})

	t.Run("internal error", func(t *testing.T) {
		execCtx := fvm.NewContext()

		committer := new(computermock.ViewCommitter)

		bservice := requesterunit.MockBlobService(
			blockstore.NewBlockstore(
				dssync.MutexWrap(datastore.NewMapDatastore())))
		trackerStorage := mocktracker.NewMockStorage()

		prov := provider.NewProvider(
			zerolog.Nop(),
			metrics.NewNoopCollector(),
			execution_data.DefaultSerializer,
			bservice,
			trackerStorage)

		exe, err := computer.NewBlockComputer(
			errorVM{errorAt: 5},
			execCtx,
			metrics.NewNoopCollector(),
			trace.NewNoopTracer(),
			zerolog.Nop(),
			committer,
			me,
			prov,
			nil,
			testutil.ProtocolStateWithSourceFixture(nil),
			testMaxConcurrency)
		require.NoError(t, err)

		collectionCount := 5
		transactionsPerCollection := 3
		block := generateBlock(collectionCount, transactionsPerCollection, rag)

		snapshot := storehouse.NewExecutingBlockSnapshot(
			snapshot.MapStorageSnapshot{},
			unittest.StateCommitmentFixture(),
		)

		committer.On("CommitView", mock.Anything, mock.Anything).
			Return(nil, nil, nil, snapshot, nil).
			Times(collectionCount + 1)

		_, err = exe.ExecuteBlock(
			context.Background(),
			unittest.IdentifierFixture(),
			block,
			nil,
			derived.NewEmptyDerivedBlockData(0))
		assert.ErrorContains(t, err, "boom - internal error")
	})

}

func assertEventHashesMatch(
	t *testing.T,
	expectedNoOfChunks int,
	result *execution.ComputationResult,
) {
	execResSize := result.BlockExecutionResult.Size()
	attestResSize := result.BlockAttestationResult.Size()
	require.Equal(t, execResSize, expectedNoOfChunks)
	require.Equal(t, execResSize, attestResSize)

	for i := 0; i < expectedNoOfChunks; i++ {
		events := result.CollectionExecutionResultAt(i).Events()
		calculatedHash, err := flow.EventsMerkleRootHash(events)
		require.NoError(t, err)
		require.Equal(t, calculatedHash, result.CollectionAttestationResultAt(i).EventCommitment())
	}
}

type testTransactionExecutor struct {
	executeTransaction func(runtime.Script, runtime.Context) error

	script  runtime.Script
	context runtime.Context
}

func (executor *testTransactionExecutor) Preprocess() error {
	// Do nothing.
	return nil
}

func (executor *testTransactionExecutor) Execute() error {
	return executor.executeTransaction(executor.script, executor.context)
}

func (executor *testTransactionExecutor) Result() (cadence.Value, error) {
	panic("Result not expected")
}

type testRuntime struct {
	executeScript      func(runtime.Script, runtime.Context) (cadence.Value, error)
	executeTransaction func(runtime.Script, runtime.Context) error
	readStored         func(common.Address, cadence.Path, runtime.Context) (
		cadence.Value,
		error,
	)
}

var _ runtime.Runtime = &testRuntime{}

func (e *testRuntime) Config() runtime.Config {
	panic("Config not expected")
}

func (e *testRuntime) NewScriptExecutor(
	script runtime.Script,
	c runtime.Context,
) runtime.Executor {
	panic("NewScriptExecutor not expected")
}

func (e *testRuntime) NewTransactionExecutor(
	script runtime.Script,
	c runtime.Context,
) runtime.Executor {
	return &testTransactionExecutor{
		executeTransaction: e.executeTransaction,
		script:             script,
		context:            c,
	}
}

func (e *testRuntime) NewContractFunctionExecutor(
	contractLocation common.AddressLocation,
	functionName string,
	arguments []cadence.Value,
	argumentTypes []sema.Type,
	context runtime.Context,
) runtime.Executor {
	panic("NewContractFunctionExecutor not expected")
}

func (e *testRuntime) SetInvalidatedResourceValidationEnabled(_ bool) {
	panic("SetInvalidatedResourceValidationEnabled not expected")
}

func (e *testRuntime) SetTracingEnabled(_ bool) {
	panic("SetTracingEnabled not expected")
}

func (e *testRuntime) SetResourceOwnerChangeHandlerEnabled(_ bool) {
	panic("SetResourceOwnerChangeHandlerEnabled not expected")
}

func (e *testRuntime) InvokeContractFunction(
	_ common.AddressLocation,
	_ string,
	_ []cadence.Value,
	_ []sema.Type,
	_ runtime.Context,
) (cadence.Value, error) {
	panic("InvokeContractFunction not expected")
}

func (e *testRuntime) ExecuteScript(
	script runtime.Script,
	context runtime.Context,
) (cadence.Value, error) {
	return e.executeScript(script, context)
}

func (e *testRuntime) ExecuteTransaction(
	script runtime.Script,
	context runtime.Context,
) error {
	return e.executeTransaction(script, context)
}

func (*testRuntime) ParseAndCheckProgram(
	_ []byte,
	_ runtime.Context,
) (*interpreter.Program, error) {
	panic("ParseAndCheckProgram not expected")
}

func (*testRuntime) SetCoverageReport(_ *runtime.CoverageReport) {
	panic("SetCoverageReport not expected")
}

func (*testRuntime) SetContractUpdateValidationEnabled(_ bool) {
	panic("SetContractUpdateValidationEnabled not expected")
}

func (*testRuntime) SetAtreeValidationEnabled(_ bool) {
	panic("SetAtreeValidationEnabled not expected")
}

func (e *testRuntime) ReadStored(
	a common.Address,
	p cadence.Path,
	c runtime.Context,
) (cadence.Value, error) {
	return e.readStored(a, p, c)
}

func (*testRuntime) SetDebugger(_ *interpreter.Debugger) {
	panic("SetDebugger not expected")
}

type RandomAddressGenerator struct{}

func (r *RandomAddressGenerator) NextAddress() (flow.Address, error) {
	return flow.HexToAddress(fmt.Sprintf("0%d", rand.Intn(1000))), nil
}

func (r *RandomAddressGenerator) CurrentAddress() flow.Address {
	return flow.HexToAddress(fmt.Sprintf("0%d", rand.Intn(1000)))
}

func (r *RandomAddressGenerator) Bytes() []byte {
	panic("not implemented")
}

func (r *RandomAddressGenerator) AddressCount() uint64 {
	panic("not implemented")
}

func (testRuntime) Storage(runtime.Context) (
	*runtime.Storage,
	*interpreter.Interpreter,
	error,
) {
	panic("Storage not expected")
}

type FixedAddressGenerator struct {
	Address flow.Address
}

func (f *FixedAddressGenerator) NextAddress() (flow.Address, error) {
	return f.Address, nil
}

func (f *FixedAddressGenerator) CurrentAddress() flow.Address {
	return f.Address
}

func (f *FixedAddressGenerator) Bytes() []byte {
	panic("not implemented")
}

func (f *FixedAddressGenerator) AddressCount() uint64 {
	panic("not implemented")
}

func Test_ExecutingSystemCollection(t *testing.T) {

	execCtx := fvm.NewContext(
		fvm.WithChain(flow.Localnet.Chain()),
		fvm.WithBlocks(&environment.NoopBlockFinder{}),
	)

	vm := fvm.NewVirtualMachine()

	rag := &RandomAddressGenerator{}

	ledger := testutil.RootBootstrappedLedger(vm, execCtx)

	committer := new(computermock.ViewCommitter)
	snapshot := storehouse.NewExecutingBlockSnapshot(
		snapshot.MapStorageSnapshot{},
		unittest.StateCommitmentFixture(),
	)

	committer.On("CommitView", mock.Anything, mock.Anything).
		Return(nil, nil, nil, snapshot, nil).
		Times(1) // only system chunk

	noopCollector := metrics.NewNoopCollector()

	expectedNumberOfEvents := 3
<<<<<<< HEAD
	expectedEventSize := 1434

=======
	expectedEventSize := 1465
>>>>>>> 9c63d2bb
	// bootstrapping does not cache programs
	expectedCachedPrograms := 0

	metrics := new(modulemock.ExecutionMetrics)
	metrics.On("ExecutionBlockExecuted",
		mock.Anything,  // duration
		mock.Anything). // stats
		Return(nil).
		Times(1)

	metrics.On("ExecutionCollectionExecuted",
		mock.Anything,  // duration
		mock.Anything). // stats
		Return(nil).
		Times(1) // system collection

	metrics.On("ExecutionTransactionExecuted",
		mock.Anything, // duration
		mock.Anything, // conflict retry count
		mock.Anything, // computation used
		mock.Anything, // memory used
		expectedNumberOfEvents,
		expectedEventSize,
		false).
		Return(nil).
		Times(1) // system chunk tx

	metrics.On(
		"ExecutionChunkDataPackGenerated",
		mock.Anything,
		mock.Anything).
		Return(nil).
		Times(1) // system collection

	metrics.On(
		"ExecutionBlockCachedPrograms",
		expectedCachedPrograms).
		Return(nil).
		Times(1) // block

	metrics.On(
		"ExecutionBlockExecutionEffortVectorComponent",
		mock.Anything,
		mock.Anything).
		Return(nil)

	bservice := requesterunit.MockBlobService(blockstore.NewBlockstore(dssync.MutexWrap(datastore.NewMapDatastore())))
	trackerStorage := mocktracker.NewMockStorage()

	prov := provider.NewProvider(
		zerolog.Nop(),
		noopCollector,
		execution_data.DefaultSerializer,
		bservice,
		trackerStorage,
	)

	me := new(modulemock.Local)
	me.On("NodeID").Return(unittest.IdentifierFixture())
	me.On("Sign", mock.Anything, mock.Anything).Return(nil, nil)
	me.On("SignFunc", mock.Anything, mock.Anything, mock.Anything).
		Return(nil, nil)

	constRandomSource := make([]byte, 32)

	exe, err := computer.NewBlockComputer(
		vm,
		execCtx,
		metrics,
		trace.NewNoopTracer(),
		zerolog.Nop(),
		committer,
		me,
		prov,
		nil,
		testutil.ProtocolStateWithSourceFixture(constRandomSource),
		testMaxConcurrency)
	require.NoError(t, err)

	// create empty block, it will have system collection attached while executing
	block := generateBlock(0, 0, rag)

	result, err := exe.ExecuteBlock(
		context.Background(),
		unittest.IdentifierFixture(),
		block,
		ledger,
		derived.NewEmptyDerivedBlockData(0))
	assert.NoError(t, err)
	assert.Len(t, result.AllExecutionSnapshots(), 1) // +1 system chunk
	assert.Len(t, result.AllTransactionResults(), 1)

	assert.Empty(t, result.AllTransactionResults()[0].ErrorMessage)

	committer.AssertExpectations(t)
}

func generateBlock(
	collectionCount, transactionCount int,
	addressGenerator flow.AddressGenerator,
) *entity.ExecutableBlock {
	return generateBlockWithVisitor(collectionCount, transactionCount, addressGenerator, nil)
}

func generateBlockWithVisitor(
	collectionCount, transactionCount int,
	addressGenerator flow.AddressGenerator,
	visitor func(body *flow.TransactionBody),
) *entity.ExecutableBlock {
	collections := make([]*entity.CompleteCollection, collectionCount)
	guarantees := make([]*flow.CollectionGuarantee, collectionCount)
	completeCollections := make(map[flow.Identifier]*entity.CompleteCollection)

	for i := 0; i < collectionCount; i++ {
		collection := generateCollection(transactionCount, addressGenerator, visitor)
		collections[i] = collection
		guarantees[i] = collection.Guarantee
		completeCollections[collection.Guarantee.ID()] = collection
	}

	block := flow.Block{
		Header: &flow.Header{
			Timestamp: flow.GenesisTime,
			Height:    42,
			View:      42,
		},
		Payload: &flow.Payload{
			Guarantees: guarantees,
		},
	}

	return &entity.ExecutableBlock{
		Block:               &block,
		CompleteCollections: completeCollections,
		StartState:          unittest.StateCommitmentPointerFixture(),
	}
}

func generateCollection(
	transactionCount int,
	addressGenerator flow.AddressGenerator,
	visitor func(body *flow.TransactionBody),
) *entity.CompleteCollection {
	transactions := make([]*flow.TransactionBody, transactionCount)

	for i := 0; i < transactionCount; i++ {
		nextAddress, err := addressGenerator.NextAddress()
		if err != nil {
			panic(fmt.Errorf("cannot generate next address in test: %w", err))
		}
		txBody := &flow.TransactionBody{
			Payer:  nextAddress, // a unique payer for each tx to generate a unique id
			Script: []byte("transaction { execute {} }"),
		}
		if visitor != nil {
			visitor(txBody)
		}
		transactions[i] = txBody
	}

	collection := flow.Collection{Transactions: transactions}

	guarantee := &flow.CollectionGuarantee{CollectionID: collection.ID()}

	return &entity.CompleteCollection{
		Guarantee:    guarantee,
		Transactions: transactions,
	}
}

type noOpExecutor struct{}

func (noOpExecutor) Cleanup() {}

func (noOpExecutor) Preprocess() error {
	return nil
}

func (noOpExecutor) Execute() error {
	return nil
}

func (noOpExecutor) Output() fvm.ProcedureOutput {
	return fvm.ProcedureOutput{}
}

type testVM struct {
	t                    *testing.T
	eventsPerTransaction int

	callCount int32 // atomic variable
	err       fvmErrors.CodedError
}

type testExecutor struct {
	*testVM

	ctx      fvm.Context
	proc     fvm.Procedure
	txnState storage.TransactionPreparer
}

func (testExecutor) Cleanup() {
}

func (testExecutor) Preprocess() error {
	return nil
}

func (executor *testExecutor) Execute() error {
	atomic.AddInt32(&executor.callCount, 1)

	getSetAProgram(executor.t, executor.txnState)

	return nil
}

func (executor *testExecutor) Output() fvm.ProcedureOutput {
	txn := executor.proc.(*fvm.TransactionProcedure)

	return fvm.ProcedureOutput{
		Events: generateEvents(executor.eventsPerTransaction, txn.TxIndex),
		Err:    executor.err,
	}
}

func (vm *testVM) NewExecutor(
	ctx fvm.Context,
	proc fvm.Procedure,
	txnState storage.TransactionPreparer,
) fvm.ProcedureExecutor {
	return &testExecutor{
		testVM:   vm,
		proc:     proc,
		ctx:      ctx,
		txnState: txnState,
	}
}

func (vm *testVM) CallCount() int {
	return int(atomic.LoadInt32(&vm.callCount))
}

func (vm *testVM) Run(
	ctx fvm.Context,
	proc fvm.Procedure,
	storageSnapshot snapshot.StorageSnapshot,
) (
	*snapshot.ExecutionSnapshot,
	fvm.ProcedureOutput,
	error,
) {
	database := storage.NewBlockDatabase(
		storageSnapshot,
		proc.ExecutionTime(),
		ctx.DerivedBlockData)

	txn, err := database.NewTransaction(
		proc.ExecutionTime(),
		state.DefaultParameters())
	require.NoError(vm.t, err)

	executor := vm.NewExecutor(ctx, proc, txn)
	err = fvm.Run(executor)
	require.NoError(vm.t, err)

	err = txn.Finalize()
	require.NoError(vm.t, err)

	executionSnapshot, err := txn.Commit()
	require.NoError(vm.t, err)

	return executionSnapshot, executor.Output(), nil
}

func (testVM) GetAccount(
	_ fvm.Context,
	_ flow.Address,
	_ snapshot.StorageSnapshot,
) (
	*flow.Account,
	error,
) {
	panic("not implemented")
}

func generateEvents(eventCount int, txIndex uint32) []flow.Event {
	events := make([]flow.Event, eventCount)
	for i := 0; i < eventCount; i++ {
		// creating some dummy event
		event := flow.Event{
			Type:             "whatever",
			EventIndex:       uint32(i),
			TransactionIndex: txIndex,
		}
		events[i] = event
	}
	return events
}

type errorVM struct {
	errorAt logical.Time
}

type errorExecutor struct {
	err error
}

func (errorExecutor) Cleanup() {}

func (errorExecutor) Preprocess() error {
	return nil
}

func (e errorExecutor) Execute() error {
	return e.err
}

func (errorExecutor) Output() fvm.ProcedureOutput {
	return fvm.ProcedureOutput{}
}

func (vm errorVM) NewExecutor(
	ctx fvm.Context,
	proc fvm.Procedure,
	txn storage.TransactionPreparer,
) fvm.ProcedureExecutor {
	var err error
	if proc.ExecutionTime() == vm.errorAt {
		err = fmt.Errorf("boom - internal error")
	}

	return errorExecutor{err: err}
}

func (vm errorVM) Run(
	ctx fvm.Context,
	proc fvm.Procedure,
	storageSnapshot snapshot.StorageSnapshot,
) (
	*snapshot.ExecutionSnapshot,
	fvm.ProcedureOutput,
	error,
) {
	var err error
	if proc.ExecutionTime() == vm.errorAt {
		err = fmt.Errorf("boom - internal error")
	}
	return &snapshot.ExecutionSnapshot{}, fvm.ProcedureOutput{}, err
}

func (errorVM) GetAccount(
	ctx fvm.Context,
	addr flow.Address,
	storageSnapshot snapshot.StorageSnapshot,
) (
	*flow.Account,
	error,
) {
	panic("not implemented")
}

func getSetAProgram(
	t *testing.T,
	txnState storage.TransactionPreparer,
) {
	loc := common.AddressLocation{
		Name:    "SomeContract",
		Address: common.MustBytesToAddress([]byte{0x1}),
	}
	_, err := txnState.GetOrComputeProgram(
		txnState,
		loc,
		&programLoader{
			load: func() (*derived.Program, error) {
				return &derived.Program{}, nil
			},
		},
	)
	require.NoError(t, err)
}

type programLoader struct {
	load func() (*derived.Program, error)
}

func (p *programLoader) Compute(
	_ state.NestedTransactionPreparer,
	_ common.AddressLocation,
) (
	*derived.Program,
	error,
) {
	return p.load()
}<|MERGE_RESOLUTION|>--- conflicted
+++ resolved
@@ -1247,12 +1247,8 @@
 	noopCollector := metrics.NewNoopCollector()
 
 	expectedNumberOfEvents := 3
-<<<<<<< HEAD
-	expectedEventSize := 1434
-
-=======
 	expectedEventSize := 1465
->>>>>>> 9c63d2bb
+
 	// bootstrapping does not cache programs
 	expectedCachedPrograms := 0
 
