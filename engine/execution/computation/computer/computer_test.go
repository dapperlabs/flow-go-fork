--- conflicted
+++ resolved
@@ -1248,12 +1248,8 @@
 	noopCollector := metrics.NewNoopCollector()
 
 	expectedNumberOfEvents := 3
-<<<<<<< HEAD
 	expectedEventSize := 1484
 
-=======
-	expectedEventSize := 1493
->>>>>>> 7909b623
 	// bootstrapping does not cache programs
 	expectedCachedPrograms := 0
 
