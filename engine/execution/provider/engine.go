package provider

import (
	"context"
	"errors"
	"fmt"
	"time"

	"github.com/rs/zerolog"

	"github.com/onflow/flow-go/module/component"
	"github.com/onflow/flow-go/module/irrecoverable"
	"github.com/onflow/flow-go/module/mempool"

	"github.com/onflow/flow-go/engine"
	"github.com/onflow/flow-go/engine/execution/state"
	"github.com/onflow/flow-go/model/flow"
	"github.com/onflow/flow-go/model/flow/filter"
	"github.com/onflow/flow-go/model/messages"
	"github.com/onflow/flow-go/module"
	"github.com/onflow/flow-go/module/trace"
	"github.com/onflow/flow-go/network"
	"github.com/onflow/flow-go/network/channels"
	"github.com/onflow/flow-go/state/protocol"
	"github.com/onflow/flow-go/storage"
	"github.com/onflow/flow-go/utils/logging"
	"github.com/onflow/flow-go/utils/rand"
)

type ProviderEngine interface {
	network.MessageProcessor
	BroadcastExecutionReceipt(context.Context, *flow.ExecutionReceipt) error
}

const (
	// DefaultChunkDataPackRequestWorker is the default number of concurrent workers processing chunk data pack requests on
	// execution nodes.
	DefaultChunkDataPackRequestWorker = 100
	// DefaultChunkDataPackQueryTimeout is the default timeout value for querying a chunk data pack from storage.
	DefaultChunkDataPackQueryTimeout = 10 * time.Second
	// DefaultChunkDataPackDeliveryTimeout is the default timeout value for delivery of a chunk data pack to a verification
	// node.
	DefaultChunkDataPackDeliveryTimeout = 10 * time.Second
)

// An Engine provides means of accessing data about execution state and broadcasts execution receipts to nodes in the network.
// Also generates and saves execution receipts
type Engine struct {
	component.Component
	cm *component.ComponentManager

	log                    zerolog.Logger
	tracer                 module.Tracer
	receiptCon             network.Conduit
	state                  protocol.State
	execState              state.ReadOnlyExecutionState
	chunksConduit          network.Conduit
	metrics                module.ExecutionMetrics
	checkAuthorizedAtBlock func(blockID flow.Identifier) (bool, error)
	chdpRequestHandler     *engine.MessageHandler
	chdpRequestQueue       engine.MessageStore

	// buffered channel for ChunkDataRequest workers to pick
	// requests and process.
	chdpRequestChannel chan *mempool.ChunkDataPackRequest

	// timeout for delivery of a chunk data pack response in the network.
	chunkDataPackDeliveryTimeout time.Duration
	// timeout for querying chunk data pack through database.
	chunkDataPackQueryTimeout time.Duration
}

func New(
	logger zerolog.Logger,
	tracer module.Tracer,
	net network.Network,
	state protocol.State,
	execState state.ReadOnlyExecutionState,
	metrics module.ExecutionMetrics,
	checkAuthorizedAtBlock func(blockID flow.Identifier) (bool, error),
	chunkDataPackRequestQueue engine.MessageStore,
	chdpRequestWorkers uint,
	chunkDataPackQueryTimeout time.Duration,
	chunkDataPackDeliveryTimeout time.Duration,
) (*Engine, error) {

	log := logger.With().Str("engine", "receipts").Logger()

	handler := engine.NewMessageHandler(
		log,
		engine.NewNotifier(),
		engine.Pattern{
			// Match is called on every new message coming to this engine.
			// Provider enigne only expects ChunkDataRequests.
			// Other message types are discarded by Match.
			Match: func(message *engine.Message) bool {
				chdpReq, ok := message.Payload.(*messages.ChunkDataRequest)
				if ok {
					log.Info().
						Hex("chunk_id", logging.ID(chdpReq.ChunkID)).
						Hex("requester_id", logging.ID(message.OriginID)).
						Msg("chunk data pack request received")
				}
				return ok
			},
			// Map is called on messages that are Match(ed) successfully, i.e.,
			// ChunkDataRequests.
			// It replaces the payload of message with requested chunk id.
			Map: func(message *engine.Message) (*engine.Message, bool) {
				chdpReq := message.Payload.(*messages.ChunkDataRequest)
				return &engine.Message{
					OriginID: message.OriginID,
					Payload:  chdpReq.ChunkID,
				}, true
			},
			Store: chunkDataPackRequestQueue,
		})

	engine := Engine{
		log:                          log,
		tracer:                       tracer,
		state:                        state,
		execState:                    execState,
		metrics:                      metrics,
		checkAuthorizedAtBlock:       checkAuthorizedAtBlock,
		chdpRequestHandler:           handler,
		chdpRequestQueue:             chunkDataPackRequestQueue,
		chdpRequestChannel:           make(chan *mempool.ChunkDataPackRequest, chdpRequestWorkers),
		chunkDataPackDeliveryTimeout: chunkDataPackDeliveryTimeout,
		chunkDataPackQueryTimeout:    chunkDataPackQueryTimeout,
	}

	var err error

	engine.receiptCon, err = net.Register(channels.PushReceipts, &engine)
	if err != nil {
		return nil, fmt.Errorf("could not register receipt provider engine: %w", err)
	}

	chunksConduit, err := net.Register(channels.ProvideChunks, &engine)
	if err != nil {
		return nil, fmt.Errorf("could not register chunk data pack provider engine: %w", err)
	}
	engine.chunksConduit = chunksConduit

	cm := component.NewComponentManagerBuilder()
	cm.AddWorker(engine.processQueuedChunkDataPackRequestsShovelerWorker)
	for i := uint(0); i < chdpRequestWorkers; i++ {
		cm.AddWorker(engine.processChunkDataPackRequestWorker)
	}

	engine.cm = cm.Build()
	engine.Component = engine.cm

	return &engine, nil
}

// processQueuedChunkDataPackRequestsShovelerWorker is constantly listening on the MessageHandler for ChunkDataRequests,
// and pushes new ChunkDataRequests into the request channel to be picked by workers.
func (e *Engine) processQueuedChunkDataPackRequestsShovelerWorker(ctx irrecoverable.SignalerContext, ready component.ReadyFunc) {
	ready()

	e.log.Debug().Msg("process chunk data pack request shovller worker started")

	for {
		select {
		case <-e.chdpRequestHandler.GetNotifier():
			// there is at list a single chunk data pack request queued up.
			e.processAvailableMesssages(ctx)
		case <-ctx.Done():
			// close the internal channel, the workers will drain the channel before exiting
			close(e.chdpRequestChannel)
			e.log.Trace().Msg("processing chunk data pack request worker terminated")
			return
		}
	}
}

// processAvailableMesssages is a blocking method that reads all queued ChunkDataRequests till the queue gets empty.
// Each ChunkDataRequest is processed by a single concurrent worker. However, there are limited number of such workers.
// If there is no worker available for a request, the method blocks till one is available.
func (e *Engine) processAvailableMesssages(ctx irrecoverable.SignalerContext) {
	for {
		select {
		case <-ctx.Done():
			return
		default:
		}

		msg, ok := e.chdpRequestQueue.Get()
		if !ok {
			// no more requests, return
			return
		}

		chunkId, ok := msg.Payload.(flow.Identifier)
		if !ok {
			// should never happen.
			// if it does happen, it means there is a bug in the queue implementation.
			ctx.Throw(fmt.Errorf("invalid chunk id type in chunk data pack request queue: %T", msg.Payload))
		}

		request := &mempool.ChunkDataPackRequest{
			RequesterId: msg.OriginID,
			ChunkId:     chunkId,
		}
		lg := e.log.With().
			Hex("chunk_id", logging.ID(request.ChunkId)).
			Hex("origin_id", logging.ID(request.RequesterId)).Logger()

		lg.Trace().Msg("shovller is queuing chunk data pack request for processing")
		e.chdpRequestChannel <- request
		lg.Trace().Msg("shovller queued up chunk data pack request for processing")
	}
}

// processChunkDataPackRequestWorker encapsulates the logic of a single (concurrent) worker that picks a
// ChunkDataRequest from this engine's queue and processes it.
func (e *Engine) processChunkDataPackRequestWorker(ctx irrecoverable.SignalerContext, ready component.ReadyFunc) {
	ready()

	for {
		request, ok := <-e.chdpRequestChannel
		if !ok {
			e.log.Trace().Msg("processing chunk data pack request worker terminated")
			return
		}
		lg := e.log.With().
			Hex("chunk_id", logging.ID(request.ChunkId)).
			Hex("origin_id", logging.ID(request.RequesterId)).Logger()
		lg.Trace().Msg("worker picked up chunk data pack request for processing")
		e.onChunkDataRequest(request)
		lg.Trace().Msg("worker finished chunk data pack processing")
	}
}

func (e *Engine) Process(channel channels.Channel, originID flow.Identifier, event interface{}) error {
	select {
	case <-e.cm.ShutdownSignal():
		e.log.Warn().Msgf("received message from %x after shut down", originID)
		return nil
	default:
	}

	err := e.chdpRequestHandler.Process(originID, event)
	if err != nil {
		if engine.IsIncompatibleInputTypeError(err) {
			e.log.Warn().Msgf("%v delivered unsupported message %T through %v", originID, event, channel)
			return nil
		}
		return fmt.Errorf("unexpected error while processing engine message: %w", err)
	}

	return nil
}

// onChunkDataRequest receives a request for a chunk data pack,
// and if such a chunk data pack is available in the execution state, it is sent to the requester node.
// TODO improve error handling https://github.com/dapperlabs/flow-go/issues/6363
func (e *Engine) onChunkDataRequest(request *mempool.ChunkDataPackRequest) {
	processStartTime := time.Now()

	lg := e.log.With().
		Hex("origin_id", logging.ID(request.RequesterId)).
		Hex("chunk_id", logging.ID(request.ChunkId)).
		Logger()
	lg.Info().Msg("started processing chunk data pack request")

	// TODO(ramtin): we might add a future logic to do extra checks on the origin of the request
	// currently the networking layer checks that the requested is a valid node operator
	// that has not been ejected.

	// increases collector metric
	e.metrics.ChunkDataPackRequestProcessed()
	chunkDataPack, err := e.execState.ChunkDataPackByChunkID(request.ChunkId)

	// we might be behind when we don't have the requested chunk.
	// if this happen, log it and return nil
	if errors.Is(err, storage.ErrNotFound) {
		lg.Warn().
			Err(err).
			Msg("chunk data pack not found, execution node may be behind")
		return
	}
	if err != nil {
		lg.Error().
			Err(err).
			Msg("could not retrieve chunk ID from storage")
		return
	}

	queryTime := time.Since(processStartTime)
	lg = lg.With().Dur("query_time", queryTime).Logger()
	if queryTime > e.chunkDataPackQueryTimeout {
		lg.Warn().
			Dur("query_timout", e.chunkDataPackQueryTimeout).
			Msg("chunk data pack query takes longer than expected timeout")
	}

	e.deliverChunkDataResponse(chunkDataPack, request.RequesterId)
}

// deliverChunkDataResponse delivers chunk data pack to the requester through network.
func (e *Engine) deliverChunkDataResponse(chunkDataPack *flow.ChunkDataPack, requesterId flow.Identifier) {
	lg := e.log.With().
		Hex("origin_id", logging.ID(requesterId)).
		Hex("chunk_id", logging.ID(chunkDataPack.ChunkID)).
		Logger()
	lg.Info().Msg("sending chunk data pack response")

	// sends requested chunk data pack to the requester
	deliveryStartTime := time.Now()

	nonce, err := rand.Uint64()
	if err != nil {
<<<<<<< HEAD
		lg.Error().
			Err(err).
			Msg("could not generate nonce")
=======
		// TODO: this error should be returned by deliverChunkDataResponse
		// it is logged for now since the only error possible is related to a failure
		// of the system entropy generation. Such error is going to cause failures in other
		// components where it's handled properly and will lead to crashing the module.
		lg.Error().
			Err(err).
			Msg("could not generate nonce for chunk data response")
>>>>>>> 560a6231
		return
	}

	response := &messages.ChunkDataResponse{
		ChunkDataPack: *chunkDataPack,
		Nonce:         nonce,
	}

	err = e.chunksConduit.Unicast(response, requesterId)
	if err != nil {
		lg.Warn().
			Err(err).
			Msg("could not send requested chunk data pack to requester")
		return
	}

	deliveryTime := time.Since(deliveryStartTime)
	lg = lg.With().Dur("delivery_time", deliveryTime).Logger()
	if deliveryTime > e.chunkDataPackDeliveryTimeout {
		lg.Warn().
			Dur("delivery_timout", e.chunkDataPackDeliveryTimeout).
			Msg("chunk data pack delivery takes longer than expected timeout")
	}

	if chunkDataPack.Collection != nil {
		// logging collection id of non-system chunks.
		// A system chunk has both the collection and collection id set to nil.
		lg = lg.With().
			Hex("collection_id", logging.ID(chunkDataPack.Collection.ID())).
			Logger()
	}
	lg.Info().Msg("chunk data pack request successfully replied")
}

func (e *Engine) BroadcastExecutionReceipt(ctx context.Context, receipt *flow.ExecutionReceipt) error {
	finalState, err := receipt.ExecutionResult.FinalStateCommitment()
	if err != nil {
		return fmt.Errorf("could not get final state: %w", err)
	}

	span, _ := e.tracer.StartSpanFromContext(ctx, trace.EXEBroadcastExecutionReceipt)
	defer span.End()

	e.log.Debug().
		Hex("block_id", logging.ID(receipt.ExecutionResult.BlockID)).
		Hex("receipt_id", logging.Entity(receipt)).
		Hex("final_state", finalState[:]).
		Msg("broadcasting execution receipt")

	identities, err := e.state.Final().Identities(filter.HasRole(flow.RoleAccess, flow.RoleConsensus,
		flow.RoleVerification))
	if err != nil {
		return fmt.Errorf("could not get consensus and verification identities: %w", err)
	}

	err = e.receiptCon.Publish(receipt, identities.NodeIDs()...)
	if err != nil {
		return fmt.Errorf("could not submit execution receipts: %w", err)
	}

	return nil
}<|MERGE_RESOLUTION|>--- conflicted
+++ resolved
@@ -313,11 +313,6 @@
 
 	nonce, err := rand.Uint64()
 	if err != nil {
-<<<<<<< HEAD
-		lg.Error().
-			Err(err).
-			Msg("could not generate nonce")
-=======
 		// TODO: this error should be returned by deliverChunkDataResponse
 		// it is logged for now since the only error possible is related to a failure
 		// of the system entropy generation. Such error is going to cause failures in other
@@ -325,7 +320,6 @@
 		lg.Error().
 			Err(err).
 			Msg("could not generate nonce for chunk data response")
->>>>>>> 560a6231
 		return
 	}
 
