--- conflicted
+++ resolved
@@ -1052,10 +1052,6 @@
 }
 
 func TestUnauthorizedNodeDoesNotBroadcastReceipts(t *testing.T) {
-<<<<<<< HEAD
-
-=======
->>>>>>> 2e8c9afb
 	runWithEngine(t, func(ctx testingContext) {
 
 		// create blocks with the following relations
