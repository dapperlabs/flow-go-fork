--- conflicted
+++ resolved
@@ -1025,37 +1025,12 @@
 		return flow.EmptyStateCommitment, nil, fmt.Errorf("could not save execution results: %w", err)
 	}
 
-<<<<<<< HEAD
-	receipt, err := e.generateExecutionReceipt(ctx, executionResult, result.StateSnapshots)
-	if err != nil {
-		return flow.EmptyStateCommitment, nil, fmt.Errorf("could not generate execution receipt: %w", err)
-	}
-
-	err = func() error {
-		span, _ := e.tracer.StartSpanFromContext(ctx, trace.EXESaveExecutionReceipt)
-		defer span.Finish()
-
-		err = e.execState.PersistExecutionReceipt(ctx, receipt)
-		if err != nil && !errors.Is(err, storage.ErrAlreadyExists) {
-			return fmt.Errorf("could not persist execution receipt: %w", err)
-		}
-		return nil
-	}()
-	if err != nil {
-		return flow.EmptyStateCommitment, nil, err
-	}
-
 	var finalState flow.StateCommitment
 	if receipt.ExecutionResult.ValidateChunksLength() {
 		finalState = receipt.ExecutionResult.FinalStateCommitment()
 	} else {
-=======
-	finalState, ok := receipt.ExecutionResult.FinalStateCommitment()
-	if !ok {
->>>>>>> e01a7f68
 		finalState = startState
 	}
-
 	return finalState, receipt, nil
 }
 
@@ -1121,15 +1096,9 @@
 	}
 
 	e.log.Debug().
-<<<<<<< HEAD
-		Hex("block_id", logging.Entity(executableBlock)).
+		Hex("block_id", logging.Entity(result.ExecutableBlock)).
 		Hex("start_state", originalState[:]).
 		Hex("final_state", endState[:]).
-=======
-		Hex("block_id", logging.Entity(result.ExecutableBlock)).
-		Hex("start_state", originalState).
-		Hex("final_state", endState).
->>>>>>> e01a7f68
 		Msg("saved computation results")
 
 	return executionReceipt, nil
